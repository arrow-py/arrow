import time
from datetime import date, datetime, timezone
from decimal import Decimal

import pytest
from dateutil import tz

from arrow import Arrow
from arrow.parser import ParserError

from .utils import assert_datetime_equality


@pytest.mark.usefixtures("arrow_factory")
class TestGet:
    def test_no_args(self):
        assert_datetime_equality(
            self.factory.get(), datetime.now(timezone.utc).replace(tzinfo=tz.tzutc())
        )

    def test_timestamp_one_arg_no_arg(self):
        no_arg = self.factory.get(1406430900).timestamp()
        one_arg = self.factory.get("1406430900", "X").timestamp()

        assert no_arg == one_arg

    def test_one_arg_none(self):
        with pytest.raises(TypeError):
            self.factory.get(None)

    def test_struct_time(self):
        assert_datetime_equality(
            self.factory.get(time.gmtime()),
            datetime.now(timezone.utc).replace(tzinfo=tz.tzutc()),
        )

    def test_one_arg_timestamp(self):
        int_timestamp = int(time.time())
        timestamp_dt = datetime.utcfromtimestamp(int_timestamp).replace(
            tzinfo=tz.tzutc()
        )

        assert self.factory.get(int_timestamp) == timestamp_dt

        with pytest.raises(ParserError):
            self.factory.get(str(int_timestamp))

        float_timestamp = time.time()
        timestamp_dt = datetime.utcfromtimestamp(float_timestamp).replace(
            tzinfo=tz.tzutc()
        )

        assert self.factory.get(float_timestamp) == timestamp_dt

        with pytest.raises(ParserError):
            self.factory.get(str(float_timestamp))

        # Regression test for issue #216
        # Python 3 raises OverflowError, Python 2 raises ValueError
        timestamp = 99999999999999999999999999.99999999999999999999999999
        with pytest.raises((OverflowError, ValueError)):
            self.factory.get(timestamp)

    def test_one_arg_expanded_timestamp(self):
        millisecond_timestamp = 1591328104308
        microsecond_timestamp = 1591328104308505

        # Regression test for issue #796
        assert self.factory.get(millisecond_timestamp) == datetime.utcfromtimestamp(
            1591328104.308
        ).replace(tzinfo=tz.tzutc())
        assert self.factory.get(microsecond_timestamp) == datetime.utcfromtimestamp(
            1591328104.308505
        ).replace(tzinfo=tz.tzutc())

    def test_one_arg_timestamp_with_tzinfo(self):
        timestamp = time.time()
        timestamp_dt = datetime.fromtimestamp(timestamp, tz=tz.tzutc()).astimezone(
            tz.gettz("US/Pacific")
        )
        timezone = tz.gettz("US/Pacific")

        assert_datetime_equality(
            self.factory.get(timestamp, tzinfo=timezone), timestamp_dt
        )

    def test_one_arg_arrow(self):
        arw = self.factory.utcnow()
        result = self.factory.get(arw)

        assert arw == result

    def test_one_arg_datetime(self):
        dt = datetime.now(timezone.utc).replace(tzinfo=tz.tzutc())

        assert self.factory.get(dt) == dt

    def test_one_arg_date(self):
        d = date.today()
        dt = datetime(d.year, d.month, d.day, tzinfo=tz.tzutc())

        assert self.factory.get(d) == dt

    def test_one_arg_tzinfo(self):
        self.expected = (
            datetime.now(timezone.utc)
            .replace(tzinfo=tz.tzutc())
            .astimezone(tz.gettz("US/Pacific"))
        )

        assert_datetime_equality(
            self.factory.get(tz.gettz("US/Pacific")), self.expected
        )

    # regression test for issue #658
    def test_one_arg_dateparser_datetime(self):
        dateparser = pytest.importorskip("dateparser")
        expected = datetime(1990, 1, 1).replace(tzinfo=tz.tzutc())
        # dateparser outputs: datetime.datetime(1990, 1, 1, 0, 0, tzinfo=<StaticTzInfo 'UTC\+00:00'>)
        parsed_date = dateparser.parse("1990-01-01T00:00:00+00:00")
        dt_output = self.factory.get(parsed_date)._datetime.replace(tzinfo=tz.tzutc())
        assert dt_output == expected

    def test_kwarg_tzinfo(self):
        self.expected = (
            datetime.now(timezone.utc)
            .replace(tzinfo=tz.tzutc())
            .astimezone(tz.gettz("US/Pacific"))
        )

        assert_datetime_equality(
            self.factory.get(tzinfo=tz.gettz("US/Pacific")), self.expected
        )

    def test_kwarg_tzinfo_string(self):
        self.expected = (
            datetime.now(timezone.utc)
            .replace(tzinfo=tz.tzutc())
            .astimezone(tz.gettz("US/Pacific"))
        )

        assert_datetime_equality(self.factory.get(tzinfo="US/Pacific"), self.expected)

        with pytest.raises(ParserError):
            self.factory.get(tzinfo="US/PacificInvalidTzinfo")

    def test_kwarg_normalize_whitespace(self):
        result = self.factory.get(
            "Jun 1 2005  1:33PM",
            "MMM D YYYY H:mmA",
            tzinfo=tz.tzutc(),
            normalize_whitespace=True,
        )
        assert result._datetime == datetime(2005, 6, 1, 13, 33, tzinfo=tz.tzutc())

        result = self.factory.get(
            "\t 2013-05-05T12:30:45.123456 \t \n",
            tzinfo=tz.tzutc(),
            normalize_whitespace=True,
        )
        assert result._datetime == datetime(
            2013, 5, 5, 12, 30, 45, 123456, tzinfo=tz.tzutc()
        )

    # regression test for #944
    def test_one_arg_datetime_tzinfo_kwarg(self):
        dt = datetime(2021, 4, 29, 6)

        result = self.factory.get(dt, tzinfo="America/Chicago")

        expected = datetime(2021, 4, 29, 6, tzinfo=tz.gettz("America/Chicago"))

        assert_datetime_equality(result._datetime, expected)

    def test_one_arg_arrow_tzinfo_kwarg(self):
        arw = Arrow(2021, 4, 29, 6)

        result = self.factory.get(arw, tzinfo="America/Chicago")

        expected = datetime(2021, 4, 29, 6, tzinfo=tz.gettz("America/Chicago"))

        assert_datetime_equality(result._datetime, expected)

    def test_one_arg_date_tzinfo_kwarg(self):
        da = date(2021, 4, 29)

        result = self.factory.get(da, tzinfo="America/Chicago")

        expected = Arrow(2021, 4, 29, tzinfo=tz.gettz("America/Chicago"))

        assert result.date() == expected.date()
        assert result.tzinfo == expected.tzinfo

    def test_one_arg_iso_calendar_tzinfo_kwarg(self):
        result = self.factory.get((2004, 1, 7), tzinfo="America/Chicago")

        expected = Arrow(2004, 1, 4, tzinfo="America/Chicago")

        assert_datetime_equality(result, expected)

    def test_one_arg_iso_str(self):
        dt = datetime.now(timezone.utc)

        assert_datetime_equality(
            self.factory.get(dt.isoformat()), dt.replace(tzinfo=tz.tzutc())
        )

    def test_one_arg_iso_calendar(self):
        pairs = [
            (datetime(2004, 1, 4), (2004, 1, 7)),
            (datetime(2008, 12, 30), (2009, 1, 2)),
            (datetime(2010, 1, 2), (2009, 53, 6)),
            (datetime(2000, 2, 29), (2000, 9, 2)),
            (datetime(2005, 1, 1), (2004, 53, 6)),
            (datetime(2010, 1, 4), (2010, 1, 1)),
            (datetime(2010, 1, 3), (2009, 53, 7)),
            (datetime(2003, 12, 29), (2004, 1, 1)),
        ]

        for pair in pairs:
            dt, iso = pair
            assert self.factory.get(iso) == self.factory.get(dt)

        with pytest.raises(TypeError):
            self.factory.get((2014, 7, 1, 4))

        with pytest.raises(TypeError):
            self.factory.get((2014, 7))

        with pytest.raises(ValueError):
            self.factory.get((2014, 70, 1))

        with pytest.raises(ValueError):
            self.factory.get((2014, 7, 10))

    def test_one_arg_other(self):
        with pytest.raises(TypeError):
            self.factory.get(object())

    def test_one_arg_bool(self):
        with pytest.raises(TypeError):
            self.factory.get(False)

        with pytest.raises(TypeError):
            self.factory.get(True)

    def test_one_arg_decimal(self):
        result = self.factory.get(Decimal(1577836800.26843))

        assert result._datetime == datetime(
            2020, 1, 1, 0, 0, 0, 268430, tzinfo=tz.tzutc()
        )

    def test_two_args_datetime_tzinfo(self):
        result = self.factory.get(datetime(2013, 1, 1), tz.gettz("US/Pacific"))

        assert result._datetime == datetime(2013, 1, 1, tzinfo=tz.gettz("US/Pacific"))

    def test_two_args_datetime_tz_str(self):
        result = self.factory.get(datetime(2013, 1, 1), "US/Pacific")

        assert result._datetime == datetime(2013, 1, 1, tzinfo=tz.gettz("US/Pacific"))

    def test_two_args_date_tzinfo(self):
        result = self.factory.get(date(2013, 1, 1), tz.gettz("US/Pacific"))

        assert result._datetime == datetime(2013, 1, 1, tzinfo=tz.gettz("US/Pacific"))

    def test_two_args_date_tz_str(self):
        result = self.factory.get(date(2013, 1, 1), "US/Pacific")

        assert result._datetime == datetime(2013, 1, 1, tzinfo=tz.gettz("US/Pacific"))

    def test_two_args_datetime_other(self):
        with pytest.raises(TypeError):
            self.factory.get(datetime.now(timezone.utc), object())

    def test_two_args_date_other(self):
        with pytest.raises(TypeError):
            self.factory.get(date.today(), object())

    def test_two_args_str_str(self):
        result = self.factory.get("2013-01-01", "YYYY-MM-DD")

        assert result._datetime == datetime(2013, 1, 1, tzinfo=tz.tzutc())

    def test_two_args_str_tzinfo(self):
        result = self.factory.get("2013-01-01", tzinfo=tz.gettz("US/Pacific"))

        assert_datetime_equality(
            result._datetime, datetime(2013, 1, 1, tzinfo=tz.gettz("US/Pacific"))
        )

    def test_two_args_twitter_format(self):
        # format returned by twitter API for created_at:
        twitter_date = "Fri Apr 08 21:08:54 +0000 2016"
        result = self.factory.get(twitter_date, "ddd MMM DD HH:mm:ss Z YYYY")

        assert result._datetime == datetime(2016, 4, 8, 21, 8, 54, tzinfo=tz.tzutc())

    def test_two_args_str_list(self):
        result = self.factory.get("2013-01-01", ["MM/DD/YYYY", "YYYY-MM-DD"])

        assert result._datetime == datetime(2013, 1, 1, tzinfo=tz.tzutc())

    def test_two_args_unicode_unicode(self):
        result = self.factory.get("2013-01-01", "YYYY-MM-DD")

        assert result._datetime == datetime(2013, 1, 1, tzinfo=tz.tzutc())

    def test_two_args_other(self):
        with pytest.raises(TypeError):
            self.factory.get(object(), object())

    def test_three_args_with_tzinfo(self):
        timefmt = "YYYYMMDD"
        d = "20150514"

        assert self.factory.get(d, timefmt, tzinfo=tz.tzlocal()) == datetime(
            2015, 5, 14, tzinfo=tz.tzlocal()
        )

    def test_three_args(self):
        assert self.factory.get(2013, 1, 1) == datetime(2013, 1, 1, tzinfo=tz.tzutc())

    def test_full_kwargs(self):
        assert self.factory.get(
            year=2016,
            month=7,
            day=14,
            hour=7,
            minute=16,
            second=45,
            microsecond=631092,
        ) == datetime(2016, 7, 14, 7, 16, 45, 631092, tzinfo=tz.tzutc())

    def test_three_kwargs(self):
        assert self.factory.get(year=2016, month=7, day=14) == datetime(
            2016, 7, 14, 0, 0, tzinfo=tz.tzutc()
        )

    def test_tzinfo_string_kwargs(self):
        result = self.factory.get("2019072807", "YYYYMMDDHH", tzinfo="UTC")
        assert result._datetime == datetime(2019, 7, 28, 7, 0, 0, 0, tzinfo=tz.tzutc())

    def test_insufficient_kwargs(self):
        with pytest.raises(TypeError):
            self.factory.get(year=2016)

        with pytest.raises(TypeError):
            self.factory.get(year=2016, month=7)

    def test_locale(self):
        result = self.factory.get("2010", "YYYY", locale="ja")
        assert result._datetime == datetime(2010, 1, 1, 0, 0, 0, 0, tzinfo=tz.tzutc())

        # regression test for issue #701
        result = self.factory.get(
            "Montag, 9. September 2019, 16:15-20:00", "dddd, D. MMMM YYYY", locale="de"
        )
        assert result._datetime == datetime(2019, 9, 9, 0, 0, 0, 0, tzinfo=tz.tzutc())

    def test_locale_kwarg_only(self):
        res = self.factory.get(locale="ja")
        assert res.tzinfo == tz.tzutc()

    def test_locale_with_tzinfo(self):
        res = self.factory.get(locale="ja", tzinfo=tz.gettz("Asia/Tokyo"))
        assert res.tzinfo == tz.gettz("Asia/Tokyo")


@pytest.mark.usefixtures("arrow_factory")
class TestUtcNow:
    def test_utcnow(self):
        assert_datetime_equality(
            self.factory.utcnow()._datetime,
            datetime.now(timezone.utc).replace(tzinfo=tz.tzutc()),
        )


@pytest.mark.usefixtures("arrow_factory")
class TestNow:
    def test_no_tz(self):
        assert_datetime_equality(self.factory.now(), datetime.now(tz.tzlocal()))

    def test_tzinfo(self):
        assert_datetime_equality(
            self.factory.now(tz.gettz("EST")), datetime.now(tz.gettz("EST"))
        )

    def test_tz_str(self):
<<<<<<< HEAD
        assert_datetime_equality(self.factory.now("EST"), datetime.now(tz.gettz("EST")))
=======

        assert_datetime_equality(self.factory.now("EST"), datetime.now(tz.gettz("EST")))


@pytest.mark.usefixtures("arrow_factory")
class TestTimezone:
    def test_timezone(self):

        assert self.factory.timezone("Australia/Darwin") == tz.gettz("Australia/Darwin")

    def test_bad_input(self):

        with pytest.raises(ParserError):
            self.factory.timezone("absolute garbage#!?")
>>>>>>> b1866021
<|MERGE_RESOLUTION|>--- conflicted
+++ resolved
@@ -389,10 +389,6 @@
         )
 
     def test_tz_str(self):
-<<<<<<< HEAD
-        assert_datetime_equality(self.factory.now("EST"), datetime.now(tz.gettz("EST")))
-=======
-
         assert_datetime_equality(self.factory.now("EST"), datetime.now(tz.gettz("EST")))
 
 
@@ -405,5 +401,4 @@
     def test_bad_input(self):
 
         with pytest.raises(ParserError):
-            self.factory.timezone("absolute garbage#!?")
->>>>>>> b1866021
+            self.factory.timezone("absolute garbage#!?")