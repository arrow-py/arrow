import pytest

from arrow import arrow, locales


@pytest.mark.usefixtures("lang_locales")
class TestLocaleValidation:
    """Validate locales to ensure that translations are valid and complete"""

    def test_locale_validation(self):

        for locale_cls in self.locales.values():
            # 7 days + 1 spacer to allow for 1-indexing of months
            assert len(locale_cls.day_names) == 8
            assert locale_cls.day_names[0] == ""
            # ensure that all string from index 1 onward are valid (not blank or None)
            assert all(locale_cls.day_names[1:])

            assert len(locale_cls.day_abbreviations) == 8
            assert locale_cls.day_abbreviations[0] == ""
            assert all(locale_cls.day_abbreviations[1:])

            # 12 months + 1 spacer to allow for 1-indexing of months
            assert len(locale_cls.month_names) == 13
            assert locale_cls.month_names[0] == ""
            assert all(locale_cls.month_names[1:])

            assert len(locale_cls.month_abbreviations) == 13
            assert locale_cls.month_abbreviations[0] == ""
            assert all(locale_cls.month_abbreviations[1:])

            assert len(locale_cls.names) > 0
            assert locale_cls.past is not None
            assert locale_cls.future is not None

<<<<<<< HEAD
    def test_locale_name_validation(self):

        for locale_cls in self.locales.values():
            for locale_name in locale_cls.names:
                assert len(locale_name) == 2 or len(locale_name) == 5
                assert locale_name.islower()
                # Not a two-letter code
                if len(locale_name) > 2:
                    assert "-" in locale_name
                    assert locale_name.count("-") == 1
=======
    def test_duplicated_locale_name(self):
        with pytest.raises(LookupError):

            class Locale1(locales.Locale):
                names = ["en_us"]
>>>>>>> 6941e32d


class TestModule:
    def test_get_locale(self, mocker):
        mock_locale = mocker.Mock()
        mock_locale_cls = mocker.Mock()
        mock_locale_cls.return_value = mock_locale

        with pytest.raises(ValueError):
            arrow.locales.get_locale("locale-name")

<<<<<<< HEAD
        cls_dict = arrow.locales._locales
        mocker.patch.dict(cls_dict, {"locale-name": mock_locale_cls})
=======
        cls_dict = arrow.locales._locale_map
        mocker.patch.dict(cls_dict, {"locale_name": mock_locale_cls})
>>>>>>> 6941e32d

        result = arrow.locales.get_locale("locale_name")
        assert result == mock_locale

        # Capitalization and hyphenation should still yield the same locale
        result = arrow.locales.get_locale("locale-name")
        assert result == mock_locale

        result = arrow.locales.get_locale("locale-NAME")
        assert result == mock_locale

    def test_get_locale_by_class_name(self, mocker):
        mock_locale_cls = mocker.Mock()
        mock_locale_obj = mock_locale_cls.return_value = mocker.Mock()

        globals_fn = mocker.Mock()
        globals_fn.return_value = {"NonExistentLocale": mock_locale_cls}

        with pytest.raises(ValueError):
            arrow.locales.get_locale_by_class_name("NonExistentLocale")

        mocker.patch.object(locales, "globals", globals_fn)
        result = arrow.locales.get_locale_by_class_name("NonExistentLocale")

        mock_locale_cls.assert_called_once_with()
        assert result == mock_locale_obj

    def test_locales(self):

        assert len(locales._locale_map) > 0


@pytest.mark.usefixtures("lang_locale")
class TestEnglishLocale:
    def test_describe(self):
        assert self.locale.describe("now", only_distance=True) == "instantly"
        assert self.locale.describe("now", only_distance=False) == "just now"

    def test_format_timeframe(self):

        assert self.locale._format_timeframe("hours", 2) == "2 hours"
        assert self.locale._format_timeframe("hour", 0) == "an hour"

    def test_format_relative_now(self):

        result = self.locale._format_relative("just now", "now", 0)

        assert result == "just now"

    def test_format_relative_past(self):

        result = self.locale._format_relative("an hour", "hour", 1)

        assert result == "in an hour"

    def test_format_relative_future(self):

        result = self.locale._format_relative("an hour", "hour", -1)

        assert result == "an hour ago"

    def test_ordinal_number(self):
        assert self.locale.ordinal_number(0) == "0th"
        assert self.locale.ordinal_number(1) == "1st"
        assert self.locale.ordinal_number(2) == "2nd"
        assert self.locale.ordinal_number(3) == "3rd"
        assert self.locale.ordinal_number(4) == "4th"
        assert self.locale.ordinal_number(10) == "10th"
        assert self.locale.ordinal_number(11) == "11th"
        assert self.locale.ordinal_number(12) == "12th"
        assert self.locale.ordinal_number(13) == "13th"
        assert self.locale.ordinal_number(14) == "14th"
        assert self.locale.ordinal_number(21) == "21st"
        assert self.locale.ordinal_number(22) == "22nd"
        assert self.locale.ordinal_number(23) == "23rd"
        assert self.locale.ordinal_number(24) == "24th"

        assert self.locale.ordinal_number(100) == "100th"
        assert self.locale.ordinal_number(101) == "101st"
        assert self.locale.ordinal_number(102) == "102nd"
        assert self.locale.ordinal_number(103) == "103rd"
        assert self.locale.ordinal_number(104) == "104th"
        assert self.locale.ordinal_number(110) == "110th"
        assert self.locale.ordinal_number(111) == "111th"
        assert self.locale.ordinal_number(112) == "112th"
        assert self.locale.ordinal_number(113) == "113th"
        assert self.locale.ordinal_number(114) == "114th"
        assert self.locale.ordinal_number(121) == "121st"
        assert self.locale.ordinal_number(122) == "122nd"
        assert self.locale.ordinal_number(123) == "123rd"
        assert self.locale.ordinal_number(124) == "124th"

    def test_meridian_invalid_token(self):
        assert self.locale.meridian(7, None) is None
        assert self.locale.meridian(7, "B") is None
        assert self.locale.meridian(7, "NONSENSE") is None


@pytest.mark.usefixtures("lang_locale")
class TestItalianLocale:
    def test_ordinal_number(self):
        assert self.locale.ordinal_number(1) == "1º"


@pytest.mark.usefixtures("lang_locale")
class TestSpanishLocale:
    def test_ordinal_number(self):
        assert self.locale.ordinal_number(1) == "1º"

    def test_format_timeframe(self):
        assert self.locale._format_timeframe("now", 0) == "ahora"
        assert self.locale._format_timeframe("seconds", 1) == "1 segundos"
        assert self.locale._format_timeframe("seconds", 3) == "3 segundos"
        assert self.locale._format_timeframe("seconds", 30) == "30 segundos"
        assert self.locale._format_timeframe("minute", 1) == "un minuto"
        assert self.locale._format_timeframe("minutes", 4) == "4 minutos"
        assert self.locale._format_timeframe("minutes", 40) == "40 minutos"
        assert self.locale._format_timeframe("hour", 1) == "una hora"
        assert self.locale._format_timeframe("hours", 5) == "5 horas"
        assert self.locale._format_timeframe("hours", 23) == "23 horas"
        assert self.locale._format_timeframe("day", 1) == "un día"
        assert self.locale._format_timeframe("days", 6) == "6 días"
        assert self.locale._format_timeframe("days", 12) == "12 días"
        assert self.locale._format_timeframe("week", 1) == "una semana"
        assert self.locale._format_timeframe("weeks", 2) == "2 semanas"
        assert self.locale._format_timeframe("weeks", 3) == "3 semanas"
        assert self.locale._format_timeframe("month", 1) == "un mes"
        assert self.locale._format_timeframe("months", 7) == "7 meses"
        assert self.locale._format_timeframe("months", 11) == "11 meses"
        assert self.locale._format_timeframe("year", 1) == "un año"
        assert self.locale._format_timeframe("years", 8) == "8 años"
        assert self.locale._format_timeframe("years", 12) == "12 años"

        assert self.locale._format_timeframe("now", 0) == "ahora"
        assert self.locale._format_timeframe("seconds", -1) == "1 segundos"
        assert self.locale._format_timeframe("seconds", -9) == "9 segundos"
        assert self.locale._format_timeframe("seconds", -12) == "12 segundos"
        assert self.locale._format_timeframe("minute", -1) == "un minuto"
        assert self.locale._format_timeframe("minutes", -2) == "2 minutos"
        assert self.locale._format_timeframe("minutes", -10) == "10 minutos"
        assert self.locale._format_timeframe("hour", -1) == "una hora"
        assert self.locale._format_timeframe("hours", -3) == "3 horas"
        assert self.locale._format_timeframe("hours", -11) == "11 horas"
        assert self.locale._format_timeframe("day", -1) == "un día"
        assert self.locale._format_timeframe("days", -2) == "2 días"
        assert self.locale._format_timeframe("days", -12) == "12 días"
        assert self.locale._format_timeframe("week", -1) == "una semana"
        assert self.locale._format_timeframe("weeks", -2) == "2 semanas"
        assert self.locale._format_timeframe("weeks", -3) == "3 semanas"
        assert self.locale._format_timeframe("month", -1) == "un mes"
        assert self.locale._format_timeframe("months", -3) == "3 meses"
        assert self.locale._format_timeframe("months", -13) == "13 meses"
        assert self.locale._format_timeframe("year", -1) == "un año"
        assert self.locale._format_timeframe("years", -4) == "4 años"
        assert self.locale._format_timeframe("years", -14) == "14 años"


@pytest.mark.usefixtures("lang_locale")
class TestFrenchLocale:
    def test_ordinal_number(self):
        assert self.locale.ordinal_number(1) == "1er"
        assert self.locale.ordinal_number(2) == "2e"

    def test_month_abbreviation(self):
        assert "juil" in self.locale.month_abbreviations


@pytest.mark.usefixtures("lang_locale")
class TestFrenchCanadianLocale:
    def test_month_abbreviation(self):
        assert "juill" in self.locale.month_abbreviations


@pytest.mark.usefixtures("lang_locale")
class TestRussianLocale:
    def test_plurals2(self):
        assert self.locale._format_timeframe("hours", 0) == "0 часов"
        assert self.locale._format_timeframe("hours", 1) == "1 час"
        assert self.locale._format_timeframe("hours", 2) == "2 часа"
        assert self.locale._format_timeframe("hours", 4) == "4 часа"
        assert self.locale._format_timeframe("hours", 5) == "5 часов"
        assert self.locale._format_timeframe("hours", 21) == "21 час"
        assert self.locale._format_timeframe("hours", 22) == "22 часа"
        assert self.locale._format_timeframe("hours", 25) == "25 часов"

        # feminine grammatical gender should be tested separately
        assert self.locale._format_timeframe("minutes", 0) == "0 минут"
        assert self.locale._format_timeframe("minutes", 1) == "1 минуту"
        assert self.locale._format_timeframe("minutes", 2) == "2 минуты"
        assert self.locale._format_timeframe("minutes", 4) == "4 минуты"
        assert self.locale._format_timeframe("minutes", 5) == "5 минут"
        assert self.locale._format_timeframe("minutes", 21) == "21 минуту"
        assert self.locale._format_timeframe("minutes", 22) == "22 минуты"
        assert self.locale._format_timeframe("minutes", 25) == "25 минут"


@pytest.mark.usefixtures("lang_locale")
class TestPolishLocale:
    def test_plurals(self):

        assert self.locale._format_timeframe("seconds", 0) == "0 sekund"
        assert self.locale._format_timeframe("second", 1) == "sekundę"
        assert self.locale._format_timeframe("seconds", 2) == "2 sekundy"
        assert self.locale._format_timeframe("seconds", 5) == "5 sekund"
        assert self.locale._format_timeframe("seconds", 21) == "21 sekund"
        assert self.locale._format_timeframe("seconds", 22) == "22 sekundy"
        assert self.locale._format_timeframe("seconds", 25) == "25 sekund"

        assert self.locale._format_timeframe("minutes", 0) == "0 minut"
        assert self.locale._format_timeframe("minute", 1) == "minutę"
        assert self.locale._format_timeframe("minutes", 2) == "2 minuty"
        assert self.locale._format_timeframe("minutes", 5) == "5 minut"
        assert self.locale._format_timeframe("minutes", 21) == "21 minut"
        assert self.locale._format_timeframe("minutes", 22) == "22 minuty"
        assert self.locale._format_timeframe("minutes", 25) == "25 minut"

        assert self.locale._format_timeframe("hours", 0) == "0 godzin"
        assert self.locale._format_timeframe("hour", 1) == "godzinę"
        assert self.locale._format_timeframe("hours", 2) == "2 godziny"
        assert self.locale._format_timeframe("hours", 5) == "5 godzin"
        assert self.locale._format_timeframe("hours", 21) == "21 godzin"
        assert self.locale._format_timeframe("hours", 22) == "22 godziny"
        assert self.locale._format_timeframe("hours", 25) == "25 godzin"

        assert self.locale._format_timeframe("weeks", 0) == "0 tygodni"
        assert self.locale._format_timeframe("week", 1) == "tydzień"
        assert self.locale._format_timeframe("weeks", 2) == "2 tygodnie"
        assert self.locale._format_timeframe("weeks", 5) == "5 tygodni"
        assert self.locale._format_timeframe("weeks", 21) == "21 tygodni"
        assert self.locale._format_timeframe("weeks", 22) == "22 tygodnie"
        assert self.locale._format_timeframe("weeks", 25) == "25 tygodni"

        assert self.locale._format_timeframe("months", 0) == "0 miesięcy"
        assert self.locale._format_timeframe("month", 1) == "miesiąc"
        assert self.locale._format_timeframe("months", 2) == "2 miesiące"
        assert self.locale._format_timeframe("months", 5) == "5 miesięcy"
        assert self.locale._format_timeframe("months", 21) == "21 miesięcy"
        assert self.locale._format_timeframe("months", 22) == "22 miesiące"
        assert self.locale._format_timeframe("months", 25) == "25 miesięcy"

        assert self.locale._format_timeframe("years", 0) == "0 lat"
        assert self.locale._format_timeframe("year", 1) == "rok"
        assert self.locale._format_timeframe("years", 2) == "2 lata"
        assert self.locale._format_timeframe("years", 5) == "5 lat"
        assert self.locale._format_timeframe("years", 21) == "21 lat"
        assert self.locale._format_timeframe("years", 22) == "22 lata"
        assert self.locale._format_timeframe("years", 25) == "25 lat"


@pytest.mark.usefixtures("lang_locale")
class TestIcelandicLocale:
    def test_format_timeframe(self):

        assert self.locale._format_timeframe("minute", -1) == "einni mínútu"
        assert self.locale._format_timeframe("minute", 1) == "eina mínútu"

        assert self.locale._format_timeframe("hours", -2) == "2 tímum"
        assert self.locale._format_timeframe("hours", 2) == "2 tíma"
        assert self.locale._format_timeframe("now", 0) == "rétt í þessu"


@pytest.mark.usefixtures("lang_locale")
class TestMalayalamLocale:
    def test_format_timeframe(self):

        assert self.locale._format_timeframe("hours", 2) == "2 മണിക്കൂർ"
        assert self.locale._format_timeframe("hour", 0) == "ഒരു മണിക്കൂർ"

    def test_format_relative_now(self):

        result = self.locale._format_relative("ഇപ്പോൾ", "now", 0)

        assert result == "ഇപ്പോൾ"

    def test_format_relative_past(self):

        result = self.locale._format_relative("ഒരു മണിക്കൂർ", "hour", 1)
        assert result == "ഒരു മണിക്കൂർ ശേഷം"

    def test_format_relative_future(self):

        result = self.locale._format_relative("ഒരു മണിക്കൂർ", "hour", -1)
        assert result == "ഒരു മണിക്കൂർ മുമ്പ്"


@pytest.mark.usefixtures("lang_locale")
class TestHindiLocale:
    def test_format_timeframe(self):

        assert self.locale._format_timeframe("hours", 2) == "2 घंटे"
        assert self.locale._format_timeframe("hour", 0) == "एक घंटा"

    def test_format_relative_now(self):

        result = self.locale._format_relative("अभी", "now", 0)
        assert result == "अभी"

    def test_format_relative_past(self):

        result = self.locale._format_relative("एक घंटा", "hour", 1)
        assert result == "एक घंटा बाद"

    def test_format_relative_future(self):

        result = self.locale._format_relative("एक घंटा", "hour", -1)
        assert result == "एक घंटा पहले"


@pytest.mark.usefixtures("lang_locale")
class TestCzechLocale:
    def test_format_timeframe(self):

        assert self.locale._format_timeframe("hours", 2) == "2 hodiny"
        assert self.locale._format_timeframe("hours", 5) == "5 hodin"
        assert self.locale._format_timeframe("hour", 0) == "0 hodin"
        assert self.locale._format_timeframe("hours", -2) == "2 hodinami"
        assert self.locale._format_timeframe("hours", -5) == "5 hodinami"
        assert self.locale._format_timeframe("now", 0) == "Teď"

        assert self.locale._format_timeframe("weeks", 2) == "2 týdny"
        assert self.locale._format_timeframe("weeks", 5) == "5 týdnů"
        assert self.locale._format_timeframe("week", 0) == "0 týdnů"
        assert self.locale._format_timeframe("weeks", -2) == "2 týdny"
        assert self.locale._format_timeframe("weeks", -5) == "5 týdny"

    def test_format_relative_now(self):

        result = self.locale._format_relative("Teď", "now", 0)
        assert result == "Teď"

    def test_format_relative_future(self):

        result = self.locale._format_relative("hodinu", "hour", 1)
        assert result == "Za hodinu"

    def test_format_relative_past(self):

        result = self.locale._format_relative("hodinou", "hour", -1)
        assert result == "Před hodinou"


@pytest.mark.usefixtures("lang_locale")
class TestSlovakLocale:
    def test_format_timeframe(self):

        assert self.locale._format_timeframe("seconds", -5) == "5 sekundami"
        assert self.locale._format_timeframe("seconds", -2) == "2 sekundami"
        assert self.locale._format_timeframe("second", -1) == "sekundou"
        assert self.locale._format_timeframe("second", 0) == "0 sekúnd"
        assert self.locale._format_timeframe("second", 1) == "sekundu"
        assert self.locale._format_timeframe("seconds", 2) == "2 sekundy"
        assert self.locale._format_timeframe("seconds", 5) == "5 sekúnd"

        assert self.locale._format_timeframe("minutes", -5) == "5 minútami"
        assert self.locale._format_timeframe("minutes", -2) == "2 minútami"
        assert self.locale._format_timeframe("minute", -1) == "minútou"
        assert self.locale._format_timeframe("minute", 0) == "0 minút"
        assert self.locale._format_timeframe("minute", 1) == "minútu"
        assert self.locale._format_timeframe("minutes", 2) == "2 minúty"
        assert self.locale._format_timeframe("minutes", 5) == "5 minút"

        assert self.locale._format_timeframe("hours", -5) == "5 hodinami"
        assert self.locale._format_timeframe("hours", -2) == "2 hodinami"
        assert self.locale._format_timeframe("hour", -1) == "hodinou"
        assert self.locale._format_timeframe("hour", 0) == "0 hodín"
        assert self.locale._format_timeframe("hour", 1) == "hodinu"
        assert self.locale._format_timeframe("hours", 2) == "2 hodiny"
        assert self.locale._format_timeframe("hours", 5) == "5 hodín"

        assert self.locale._format_timeframe("days", -5) == "5 dňami"
        assert self.locale._format_timeframe("days", -2) == "2 dňami"
        assert self.locale._format_timeframe("day", -1) == "dňom"
        assert self.locale._format_timeframe("day", 0) == "0 dní"
        assert self.locale._format_timeframe("day", 1) == "deň"
        assert self.locale._format_timeframe("days", 2) == "2 dni"
        assert self.locale._format_timeframe("days", 5) == "5 dní"

        assert self.locale._format_timeframe("weeks", -5) == "5 týždňami"
        assert self.locale._format_timeframe("weeks", -2) == "2 týždňami"
        assert self.locale._format_timeframe("week", -1) == "týždňom"
        assert self.locale._format_timeframe("week", 0) == "0 týždňov"
        assert self.locale._format_timeframe("week", 1) == "týždeň"
        assert self.locale._format_timeframe("weeks", 2) == "2 týždne"
        assert self.locale._format_timeframe("weeks", 5) == "5 týždňov"

        assert self.locale._format_timeframe("months", -5) == "5 mesiacmi"
        assert self.locale._format_timeframe("months", -2) == "2 mesiacmi"
        assert self.locale._format_timeframe("month", -1) == "mesiacom"
        assert self.locale._format_timeframe("month", 0) == "0 mesiacov"
        assert self.locale._format_timeframe("month", 1) == "mesiac"
        assert self.locale._format_timeframe("months", 2) == "2 mesiace"
        assert self.locale._format_timeframe("months", 5) == "5 mesiacov"

        assert self.locale._format_timeframe("years", -5) == "5 rokmi"
        assert self.locale._format_timeframe("years", -2) == "2 rokmi"
        assert self.locale._format_timeframe("year", -1) == "rokom"
        assert self.locale._format_timeframe("year", 0) == "0 rokov"
        assert self.locale._format_timeframe("year", 1) == "rok"
        assert self.locale._format_timeframe("years", 2) == "2 roky"
        assert self.locale._format_timeframe("years", 5) == "5 rokov"

        assert self.locale._format_timeframe("now", 0) == "Teraz"

    def test_format_relative_now(self):

        result = self.locale._format_relative("Teraz", "now", 0)
        assert result == "Teraz"

    def test_format_relative_future(self):

        result = self.locale._format_relative("hodinu", "hour", 1)
        assert result == "O hodinu"

    def test_format_relative_past(self):

        result = self.locale._format_relative("hodinou", "hour", -1)
        assert result == "Pred hodinou"


@pytest.mark.usefixtures("lang_locale")
class TestBulgarianLocale:
    def test_plurals2(self):
        assert self.locale._format_timeframe("hours", 0) == "0 часа"
        assert self.locale._format_timeframe("hours", 1) == "1 час"
        assert self.locale._format_timeframe("hours", 2) == "2 часа"
        assert self.locale._format_timeframe("hours", 4) == "4 часа"
        assert self.locale._format_timeframe("hours", 5) == "5 часа"
        assert self.locale._format_timeframe("hours", 21) == "21 час"
        assert self.locale._format_timeframe("hours", 22) == "22 часа"
        assert self.locale._format_timeframe("hours", 25) == "25 часа"

        # feminine grammatical gender should be tested separately
        assert self.locale._format_timeframe("minutes", 0) == "0 минути"
        assert self.locale._format_timeframe("minutes", 1) == "1 минута"
        assert self.locale._format_timeframe("minutes", 2) == "2 минути"
        assert self.locale._format_timeframe("minutes", 4) == "4 минути"
        assert self.locale._format_timeframe("minutes", 5) == "5 минути"
        assert self.locale._format_timeframe("minutes", 21) == "21 минута"
        assert self.locale._format_timeframe("minutes", 22) == "22 минути"
        assert self.locale._format_timeframe("minutes", 25) == "25 минути"


@pytest.mark.usefixtures("lang_locale")
class TestMacedonianLocale:
    def test_singles_mk(self):
        assert self.locale._format_timeframe("second", 1) == "една секунда"
        assert self.locale._format_timeframe("minute", 1) == "една минута"
        assert self.locale._format_timeframe("hour", 1) == "еден саат"
        assert self.locale._format_timeframe("day", 1) == "еден ден"
        assert self.locale._format_timeframe("week", 1) == "една недела"
        assert self.locale._format_timeframe("month", 1) == "еден месец"
        assert self.locale._format_timeframe("year", 1) == "една година"

    def test_meridians_mk(self):
        assert self.locale.meridian(7, "A") == "претпладне"
        assert self.locale.meridian(18, "A") == "попладне"
        assert self.locale.meridian(10, "a") == "дп"
        assert self.locale.meridian(22, "a") == "пп"

    def test_describe_mk(self):
        assert self.locale.describe("second", only_distance=True) == "една секунда"
        assert self.locale.describe("second", only_distance=False) == "за една секунда"
        assert self.locale.describe("minute", only_distance=True) == "една минута"
        assert self.locale.describe("minute", only_distance=False) == "за една минута"
        assert self.locale.describe("hour", only_distance=True) == "еден саат"
        assert self.locale.describe("hour", only_distance=False) == "за еден саат"
        assert self.locale.describe("day", only_distance=True) == "еден ден"
        assert self.locale.describe("day", only_distance=False) == "за еден ден"
        assert self.locale.describe("week", only_distance=True) == "една недела"
        assert self.locale.describe("week", only_distance=False) == "за една недела"
        assert self.locale.describe("month", only_distance=True) == "еден месец"
        assert self.locale.describe("month", only_distance=False) == "за еден месец"
        assert self.locale.describe("year", only_distance=True) == "една година"
        assert self.locale.describe("year", only_distance=False) == "за една година"

    def test_relative_mk(self):
        # time
        assert self.locale._format_relative("сега", "now", 0) == "сега"
        assert self.locale._format_relative("1 секунда", "seconds", 1) == "за 1 секунда"
        assert self.locale._format_relative("1 минута", "minutes", 1) == "за 1 минута"
        assert self.locale._format_relative("1 саат", "hours", 1) == "за 1 саат"
        assert self.locale._format_relative("1 ден", "days", 1) == "за 1 ден"
        assert self.locale._format_relative("1 недела", "weeks", 1) == "за 1 недела"
        assert self.locale._format_relative("1 месец", "months", 1) == "за 1 месец"
        assert self.locale._format_relative("1 година", "years", 1) == "за 1 година"
        assert (
            self.locale._format_relative("1 секунда", "seconds", -1) == "пред 1 секунда"
        )
        assert (
            self.locale._format_relative("1 минута", "minutes", -1) == "пред 1 минута"
        )
        assert self.locale._format_relative("1 саат", "hours", -1) == "пред 1 саат"
        assert self.locale._format_relative("1 ден", "days", -1) == "пред 1 ден"
        assert self.locale._format_relative("1 недела", "weeks", -1) == "пред 1 недела"
        assert self.locale._format_relative("1 месец", "months", -1) == "пред 1 месец"
        assert self.locale._format_relative("1 година", "years", -1) == "пред 1 година"

    def test_plurals_mk(self):
        # Seconds
        assert self.locale._format_timeframe("seconds", 0) == "0 секунди"
        assert self.locale._format_timeframe("seconds", 1) == "1 секунда"
        assert self.locale._format_timeframe("seconds", 2) == "2 секунди"
        assert self.locale._format_timeframe("seconds", 4) == "4 секунди"
        assert self.locale._format_timeframe("seconds", 5) == "5 секунди"
        assert self.locale._format_timeframe("seconds", 21) == "21 секунда"
        assert self.locale._format_timeframe("seconds", 22) == "22 секунди"
        assert self.locale._format_timeframe("seconds", 25) == "25 секунди"

        # Minutes
        assert self.locale._format_timeframe("minutes", 0) == "0 минути"
        assert self.locale._format_timeframe("minutes", 1) == "1 минута"
        assert self.locale._format_timeframe("minutes", 2) == "2 минути"
        assert self.locale._format_timeframe("minutes", 4) == "4 минути"
        assert self.locale._format_timeframe("minutes", 5) == "5 минути"
        assert self.locale._format_timeframe("minutes", 21) == "21 минута"
        assert self.locale._format_timeframe("minutes", 22) == "22 минути"
        assert self.locale._format_timeframe("minutes", 25) == "25 минути"

        # Hours
        assert self.locale._format_timeframe("hours", 0) == "0 саати"
        assert self.locale._format_timeframe("hours", 1) == "1 саат"
        assert self.locale._format_timeframe("hours", 2) == "2 саати"
        assert self.locale._format_timeframe("hours", 4) == "4 саати"
        assert self.locale._format_timeframe("hours", 5) == "5 саати"
        assert self.locale._format_timeframe("hours", 21) == "21 саат"
        assert self.locale._format_timeframe("hours", 22) == "22 саати"
        assert self.locale._format_timeframe("hours", 25) == "25 саати"

        # Days
        assert self.locale._format_timeframe("days", 0) == "0 дена"
        assert self.locale._format_timeframe("days", 1) == "1 ден"
        assert self.locale._format_timeframe("days", 2) == "2 дена"
        assert self.locale._format_timeframe("days", 3) == "3 дена"
        assert self.locale._format_timeframe("days", 21) == "21 ден"

        # Weeks
        assert self.locale._format_timeframe("weeks", 0) == "0 недели"
        assert self.locale._format_timeframe("weeks", 1) == "1 недела"
        assert self.locale._format_timeframe("weeks", 2) == "2 недели"
        assert self.locale._format_timeframe("weeks", 4) == "4 недели"
        assert self.locale._format_timeframe("weeks", 5) == "5 недели"
        assert self.locale._format_timeframe("weeks", 21) == "21 недела"
        assert self.locale._format_timeframe("weeks", 22) == "22 недели"
        assert self.locale._format_timeframe("weeks", 25) == "25 недели"

        # Months
        assert self.locale._format_timeframe("months", 0) == "0 месеци"
        assert self.locale._format_timeframe("months", 1) == "1 месец"
        assert self.locale._format_timeframe("months", 2) == "2 месеци"
        assert self.locale._format_timeframe("months", 4) == "4 месеци"
        assert self.locale._format_timeframe("months", 5) == "5 месеци"
        assert self.locale._format_timeframe("months", 21) == "21 месец"
        assert self.locale._format_timeframe("months", 22) == "22 месеци"
        assert self.locale._format_timeframe("months", 25) == "25 месеци"

        # Years
        assert self.locale._format_timeframe("years", 1) == "1 година"
        assert self.locale._format_timeframe("years", 2) == "2 години"
        assert self.locale._format_timeframe("years", 5) == "5 години"

    def test_multi_describe_mk(self):
        describe = self.locale.describe_multi

        fulltest = [("years", 5), ("weeks", 1), ("hours", 1), ("minutes", 6)]
        assert describe(fulltest) == "за 5 години 1 недела 1 саат 6 минути"
        seconds4000_0days = [("days", 0), ("hours", 1), ("minutes", 6)]
        assert describe(seconds4000_0days) == "за 0 дена 1 саат 6 минути"
        seconds4000 = [("hours", 1), ("minutes", 6)]
        assert describe(seconds4000) == "за 1 саат 6 минути"
        assert describe(seconds4000, only_distance=True) == "1 саат 6 минути"
        seconds3700 = [("hours", 1), ("minutes", 1)]
        assert describe(seconds3700) == "за 1 саат 1 минута"
        seconds300_0hours = [("hours", 0), ("minutes", 5)]
        assert describe(seconds300_0hours) == "за 0 саати 5 минути"
        seconds300 = [("minutes", 5)]
        assert describe(seconds300) == "за 5 минути"
        seconds60 = [("minutes", 1)]
        assert describe(seconds60) == "за 1 минута"
        assert describe(seconds60, only_distance=True) == "1 минута"
        seconds60 = [("seconds", 1)]
        assert describe(seconds60) == "за 1 секунда"
        assert describe(seconds60, only_distance=True) == "1 секунда"


@pytest.mark.usefixtures("time_2013_01_01")
@pytest.mark.usefixtures("lang_locale")
class TestHebrewLocale:
    def test_couple_of_timeframe(self):
        assert self.locale._format_timeframe("days", 1) == "יום"
        assert self.locale._format_timeframe("days", 2) == "יומיים"
        assert self.locale._format_timeframe("days", 3) == "3 ימים"

        assert self.locale._format_timeframe("hours", 1) == "שעה"
        assert self.locale._format_timeframe("hours", 2) == "שעתיים"
        assert self.locale._format_timeframe("hours", 3) == "3 שעות"

        assert self.locale._format_timeframe("week", 1) == "שבוע"
        assert self.locale._format_timeframe("weeks", 2) == "שבועיים"
        assert self.locale._format_timeframe("weeks", 3) == "3 שבועות"

        assert self.locale._format_timeframe("months", 1) == "חודש"
        assert self.locale._format_timeframe("months", 2) == "חודשיים"
        assert self.locale._format_timeframe("months", 4) == "4 חודשים"

        assert self.locale._format_timeframe("years", 1) == "שנה"
        assert self.locale._format_timeframe("years", 2) == "שנתיים"
        assert self.locale._format_timeframe("years", 5) == "5 שנים"

    def test_describe_multi(self):
        describe = self.locale.describe_multi

        fulltest = [("years", 5), ("weeks", 1), ("hours", 1), ("minutes", 6)]
        assert describe(fulltest) == "בעוד 5 שנים, שבוע, שעה ו־6 דקות"
        seconds4000_0days = [("days", 0), ("hours", 1), ("minutes", 6)]
        assert describe(seconds4000_0days) == "בעוד 0 ימים, שעה ו־6 דקות"
        seconds4000 = [("hours", 1), ("minutes", 6)]
        assert describe(seconds4000) == "בעוד שעה ו־6 דקות"
        assert describe(seconds4000, only_distance=True) == "שעה ו־6 דקות"
        seconds3700 = [("hours", 1), ("minutes", 1)]
        assert describe(seconds3700) == "בעוד שעה ודקה"
        seconds300_0hours = [("hours", 0), ("minutes", 5)]
        assert describe(seconds300_0hours) == "בעוד 0 שעות ו־5 דקות"
        seconds300 = [("minutes", 5)]
        assert describe(seconds300) == "בעוד 5 דקות"
        seconds60 = [("minutes", 1)]
        assert describe(seconds60) == "בעוד דקה"
        assert describe(seconds60, only_distance=True) == "דקה"


@pytest.mark.usefixtures("lang_locale")
class TestMarathiLocale:
    def test_dateCoreFunctionality(self):
        dt = arrow.Arrow(2015, 4, 11, 17, 30, 00)
        assert self.locale.month_name(dt.month) == "एप्रिल"
        assert self.locale.month_abbreviation(dt.month) == "एप्रि"
        assert self.locale.day_name(dt.isoweekday()) == "शनिवार"
        assert self.locale.day_abbreviation(dt.isoweekday()) == "शनि"

    def test_format_timeframe(self):
        assert self.locale._format_timeframe("hours", 2) == "2 तास"
        assert self.locale._format_timeframe("hour", 0) == "एक तास"

    def test_format_relative_now(self):
        result = self.locale._format_relative("सद्य", "now", 0)
        assert result == "सद्य"

    def test_format_relative_past(self):
        result = self.locale._format_relative("एक तास", "hour", 1)
        assert result == "एक तास नंतर"

    def test_format_relative_future(self):
        result = self.locale._format_relative("एक तास", "hour", -1)
        assert result == "एक तास आधी"

    # Not currently implemented
    def test_ordinal_number(self):
        assert self.locale.ordinal_number(1) == "1"


@pytest.mark.usefixtures("lang_locale")
class TestFinnishLocale:
    def test_format_timeframe(self):
        assert self.locale._format_timeframe("hours", 2) == ("2 tuntia", "2 tunnin")
        assert self.locale._format_timeframe("hour", 0) == ("tunti", "tunnin")

    def test_format_relative_now(self):
        result = self.locale._format_relative(["juuri nyt", "juuri nyt"], "now", 0)
        assert result == "juuri nyt"

    def test_format_relative_past(self):
        result = self.locale._format_relative(["tunti", "tunnin"], "hour", 1)
        assert result == "tunnin kuluttua"

    def test_format_relative_future(self):
        result = self.locale._format_relative(["tunti", "tunnin"], "hour", -1)
        assert result == "tunti sitten"

    def test_ordinal_number(self):
        assert self.locale.ordinal_number(1) == "1."


@pytest.mark.usefixtures("lang_locale")
class TestGermanLocale:
    def test_ordinal_number(self):
        assert self.locale.ordinal_number(1) == "1."

    def test_define(self):
        assert self.locale.describe("minute", only_distance=True) == "eine Minute"
        assert self.locale.describe("minute", only_distance=False) == "in einer Minute"
        assert self.locale.describe("hour", only_distance=True) == "eine Stunde"
        assert self.locale.describe("hour", only_distance=False) == "in einer Stunde"
        assert self.locale.describe("day", only_distance=True) == "ein Tag"
        assert self.locale.describe("day", only_distance=False) == "in einem Tag"
        assert self.locale.describe("week", only_distance=True) == "eine Woche"
        assert self.locale.describe("week", only_distance=False) == "in einer Woche"
        assert self.locale.describe("month", only_distance=True) == "ein Monat"
        assert self.locale.describe("month", only_distance=False) == "in einem Monat"
        assert self.locale.describe("year", only_distance=True) == "ein Jahr"
        assert self.locale.describe("year", only_distance=False) == "in einem Jahr"

    def test_weekday(self):
        dt = arrow.Arrow(2015, 4, 11, 17, 30, 00)
        assert self.locale.day_name(dt.isoweekday()) == "Samstag"
        assert self.locale.day_abbreviation(dt.isoweekday()) == "Sa"


@pytest.mark.usefixtures("lang_locale")
class TestHungarianLocale:
    def test_format_timeframe(self):
        assert self.locale._format_timeframe("hours", 2) == "2 óra"
        assert self.locale._format_timeframe("hour", 0) == "egy órával"
        assert self.locale._format_timeframe("hours", -2) == "2 órával"
        assert self.locale._format_timeframe("now", 0) == "éppen most"


@pytest.mark.usefixtures("lang_locale")
class TestEsperantoLocale:
    def test_format_timeframe(self):
        assert self.locale._format_timeframe("hours", 2) == "2 horoj"
        assert self.locale._format_timeframe("hour", 0) == "un horo"
        assert self.locale._format_timeframe("hours", -2) == "2 horoj"
        assert self.locale._format_timeframe("now", 0) == "nun"

    def test_ordinal_number(self):
        assert self.locale.ordinal_number(1) == "1a"


@pytest.mark.usefixtures("lang_locale")
class TestThaiLocale:
    def test_year_full(self):
        assert self.locale.year_full(2015) == "2558"

    def test_year_abbreviation(self):
        assert self.locale.year_abbreviation(2015) == "58"

    def test_format_relative_now(self):
        result = self.locale._format_relative("ขณะนี้", "now", 0)
        assert result == "ขณะนี้"

    def test_format_relative_past(self):
        result = self.locale._format_relative("1 ชั่วโมง", "hour", 1)
        assert result == "ในอีก 1 ชั่วโมง"
        result = self.locale._format_relative("{0} ชั่วโมง", "hours", 2)
        assert result == "ในอีก {0} ชั่วโมง"
        result = self.locale._format_relative("ไม่กี่วินาที", "seconds", 42)
        assert result == "ในอีกไม่กี่วินาที"

    def test_format_relative_future(self):
        result = self.locale._format_relative("1 ชั่วโมง", "hour", -1)
        assert result == "1 ชั่วโมง ที่ผ่านมา"


@pytest.mark.usefixtures("lang_locale")
class TestBengaliLocale:
    def test_ordinal_number(self):
        assert self.locale._ordinal_number(0) == "0তম"
        assert self.locale._ordinal_number(1) == "1ম"
        assert self.locale._ordinal_number(3) == "3য়"
        assert self.locale._ordinal_number(4) == "4র্থ"
        assert self.locale._ordinal_number(5) == "5ম"
        assert self.locale._ordinal_number(6) == "6ষ্ঠ"
        assert self.locale._ordinal_number(10) == "10ম"
        assert self.locale._ordinal_number(11) == "11তম"
        assert self.locale._ordinal_number(42) == "42তম"
        assert self.locale._ordinal_number(-1) is None


@pytest.mark.usefixtures("lang_locale")
class TestRomanianLocale:
    def test_timeframes(self):

        assert self.locale._format_timeframe("hours", 2) == "2 ore"
        assert self.locale._format_timeframe("months", 2) == "2 luni"

        assert self.locale._format_timeframe("days", 2) == "2 zile"
        assert self.locale._format_timeframe("years", 2) == "2 ani"

        assert self.locale._format_timeframe("hours", 3) == "3 ore"
        assert self.locale._format_timeframe("months", 4) == "4 luni"
        assert self.locale._format_timeframe("days", 3) == "3 zile"
        assert self.locale._format_timeframe("years", 5) == "5 ani"

    def test_relative_timeframes(self):
        assert self.locale._format_relative("acum", "now", 0) == "acum"
        assert self.locale._format_relative("o oră", "hour", 1) == "peste o oră"
        assert self.locale._format_relative("o oră", "hour", -1) == "o oră în urmă"
        assert self.locale._format_relative("un minut", "minute", 1) == "peste un minut"
        assert (
            self.locale._format_relative("un minut", "minute", -1) == "un minut în urmă"
        )
        assert (
            self.locale._format_relative("câteva secunde", "seconds", -1)
            == "câteva secunde în urmă"
        )
        assert (
            self.locale._format_relative("câteva secunde", "seconds", 1)
            == "peste câteva secunde"
        )
        assert self.locale._format_relative("o zi", "day", -1) == "o zi în urmă"
        assert self.locale._format_relative("o zi", "day", 1) == "peste o zi"


@pytest.mark.usefixtures("lang_locale")
class TestArabicLocale:
    def test_timeframes(self):

        # single
        assert self.locale._format_timeframe("minute", 1) == "دقيقة"
        assert self.locale._format_timeframe("hour", 1) == "ساعة"
        assert self.locale._format_timeframe("day", 1) == "يوم"
        assert self.locale._format_timeframe("month", 1) == "شهر"
        assert self.locale._format_timeframe("year", 1) == "سنة"

        # double
        assert self.locale._format_timeframe("minutes", 2) == "دقيقتين"
        assert self.locale._format_timeframe("hours", 2) == "ساعتين"
        assert self.locale._format_timeframe("days", 2) == "يومين"
        assert self.locale._format_timeframe("months", 2) == "شهرين"
        assert self.locale._format_timeframe("years", 2) == "سنتين"

        # up to ten
        assert self.locale._format_timeframe("minutes", 3) == "3 دقائق"
        assert self.locale._format_timeframe("hours", 4) == "4 ساعات"
        assert self.locale._format_timeframe("days", 5) == "5 أيام"
        assert self.locale._format_timeframe("months", 6) == "6 أشهر"
        assert self.locale._format_timeframe("years", 10) == "10 سنوات"

        # more than ten
        assert self.locale._format_timeframe("minutes", 11) == "11 دقيقة"
        assert self.locale._format_timeframe("hours", 19) == "19 ساعة"
        assert self.locale._format_timeframe("months", 24) == "24 شهر"
        assert self.locale._format_timeframe("days", 50) == "50 يوم"
        assert self.locale._format_timeframe("years", 115) == "115 سنة"


@pytest.mark.usefixtures("lang_locale")
class TestNepaliLocale:
    def test_format_timeframe(self):
        assert self.locale._format_timeframe("hours", 3) == "3 घण्टा"
        assert self.locale._format_timeframe("hour", 0) == "एक घण्टा"

    def test_format_relative_now(self):
        result = self.locale._format_relative("अहिले", "now", 0)
        assert result == "अहिले"

    def test_format_relative_future(self):
        result = self.locale._format_relative("एक घण्टा", "hour", 1)
        assert result == "एक घण्टा पछी"

    def test_format_relative_past(self):
        result = self.locale._format_relative("एक घण्टा", "hour", -1)
        assert result == "एक घण्टा पहिले"


@pytest.mark.usefixtures("lang_locale")
class TestIndonesianLocale:
    def test_timeframes(self):
        assert self.locale._format_timeframe("hours", 2) == "2 jam"
        assert self.locale._format_timeframe("months", 2) == "2 bulan"

        assert self.locale._format_timeframe("days", 2) == "2 hari"
        assert self.locale._format_timeframe("years", 2) == "2 tahun"

        assert self.locale._format_timeframe("hours", 3) == "3 jam"
        assert self.locale._format_timeframe("months", 4) == "4 bulan"
        assert self.locale._format_timeframe("days", 3) == "3 hari"
        assert self.locale._format_timeframe("years", 5) == "5 tahun"

    def test_format_relative_now(self):
        assert self.locale._format_relative("baru saja", "now", 0) == "baru saja"

    def test_format_relative_past(self):
        assert self.locale._format_relative("1 jam", "hour", 1) == "dalam 1 jam"
        assert self.locale._format_relative("1 detik", "seconds", 1) == "dalam 1 detik"

    def test_format_relative_future(self):
        assert self.locale._format_relative("1 jam", "hour", -1) == "1 jam yang lalu"


@pytest.mark.usefixtures("lang_locale")
class TestTagalogLocale:
    def test_singles_tl(self):
        assert self.locale._format_timeframe("second", 1) == "isang segundo"
        assert self.locale._format_timeframe("minute", 1) == "isang minuto"
        assert self.locale._format_timeframe("hour", 1) == "isang oras"
        assert self.locale._format_timeframe("day", 1) == "isang araw"
        assert self.locale._format_timeframe("week", 1) == "isang linggo"
        assert self.locale._format_timeframe("month", 1) == "isang buwan"
        assert self.locale._format_timeframe("year", 1) == "isang taon"

    def test_meridians_tl(self):
        assert self.locale.meridian(7, "A") == "ng umaga"
        assert self.locale.meridian(18, "A") == "ng hapon"
        assert self.locale.meridian(10, "a") == "nu"
        assert self.locale.meridian(22, "a") == "nh"

    def test_describe_tl(self):
        assert self.locale.describe("second", only_distance=True) == "isang segundo"
        assert (
            self.locale.describe("second", only_distance=False)
            == "isang segundo mula ngayon"
        )
        assert self.locale.describe("minute", only_distance=True) == "isang minuto"
        assert (
            self.locale.describe("minute", only_distance=False)
            == "isang minuto mula ngayon"
        )
        assert self.locale.describe("hour", only_distance=True) == "isang oras"
        assert (
            self.locale.describe("hour", only_distance=False)
            == "isang oras mula ngayon"
        )
        assert self.locale.describe("day", only_distance=True) == "isang araw"
        assert (
            self.locale.describe("day", only_distance=False) == "isang araw mula ngayon"
        )
        assert self.locale.describe("week", only_distance=True) == "isang linggo"
        assert (
            self.locale.describe("week", only_distance=False)
            == "isang linggo mula ngayon"
        )
        assert self.locale.describe("month", only_distance=True) == "isang buwan"
        assert (
            self.locale.describe("month", only_distance=False)
            == "isang buwan mula ngayon"
        )
        assert self.locale.describe("year", only_distance=True) == "isang taon"
        assert (
            self.locale.describe("year", only_distance=False)
            == "isang taon mula ngayon"
        )

    def test_relative_tl(self):
        # time
        assert self.locale._format_relative("ngayon", "now", 0) == "ngayon"
        assert (
            self.locale._format_relative("1 segundo", "seconds", 1)
            == "1 segundo mula ngayon"
        )
        assert (
            self.locale._format_relative("1 minuto", "minutes", 1)
            == "1 minuto mula ngayon"
        )
        assert (
            self.locale._format_relative("1 oras", "hours", 1) == "1 oras mula ngayon"
        )
        assert self.locale._format_relative("1 araw", "days", 1) == "1 araw mula ngayon"
        assert (
            self.locale._format_relative("1 linggo", "weeks", 1)
            == "1 linggo mula ngayon"
        )
        assert (
            self.locale._format_relative("1 buwan", "months", 1)
            == "1 buwan mula ngayon"
        )
        assert (
            self.locale._format_relative("1 taon", "years", 1) == "1 taon mula ngayon"
        )
        assert (
            self.locale._format_relative("1 segundo", "seconds", -1)
            == "nakaraang 1 segundo"
        )
        assert (
            self.locale._format_relative("1 minuto", "minutes", -1)
            == "nakaraang 1 minuto"
        )
        assert self.locale._format_relative("1 oras", "hours", -1) == "nakaraang 1 oras"
        assert self.locale._format_relative("1 araw", "days", -1) == "nakaraang 1 araw"
        assert (
            self.locale._format_relative("1 linggo", "weeks", -1)
            == "nakaraang 1 linggo"
        )
        assert (
            self.locale._format_relative("1 buwan", "months", -1) == "nakaraang 1 buwan"
        )
        assert self.locale._format_relative("1 taon", "years", -1) == "nakaraang 1 taon"

    def test_plurals_tl(self):
        # Seconds
        assert self.locale._format_timeframe("seconds", 0) == "0 segundo"
        assert self.locale._format_timeframe("seconds", 1) == "1 segundo"
        assert self.locale._format_timeframe("seconds", 2) == "2 segundo"
        assert self.locale._format_timeframe("seconds", 4) == "4 segundo"
        assert self.locale._format_timeframe("seconds", 5) == "5 segundo"
        assert self.locale._format_timeframe("seconds", 21) == "21 segundo"
        assert self.locale._format_timeframe("seconds", 22) == "22 segundo"
        assert self.locale._format_timeframe("seconds", 25) == "25 segundo"

        # Minutes
        assert self.locale._format_timeframe("minutes", 0) == "0 minuto"
        assert self.locale._format_timeframe("minutes", 1) == "1 minuto"
        assert self.locale._format_timeframe("minutes", 2) == "2 minuto"
        assert self.locale._format_timeframe("minutes", 4) == "4 minuto"
        assert self.locale._format_timeframe("minutes", 5) == "5 minuto"
        assert self.locale._format_timeframe("minutes", 21) == "21 minuto"
        assert self.locale._format_timeframe("minutes", 22) == "22 minuto"
        assert self.locale._format_timeframe("minutes", 25) == "25 minuto"

        # Hours
        assert self.locale._format_timeframe("hours", 0) == "0 oras"
        assert self.locale._format_timeframe("hours", 1) == "1 oras"
        assert self.locale._format_timeframe("hours", 2) == "2 oras"
        assert self.locale._format_timeframe("hours", 4) == "4 oras"
        assert self.locale._format_timeframe("hours", 5) == "5 oras"
        assert self.locale._format_timeframe("hours", 21) == "21 oras"
        assert self.locale._format_timeframe("hours", 22) == "22 oras"
        assert self.locale._format_timeframe("hours", 25) == "25 oras"

        # Days
        assert self.locale._format_timeframe("days", 0) == "0 araw"
        assert self.locale._format_timeframe("days", 1) == "1 araw"
        assert self.locale._format_timeframe("days", 2) == "2 araw"
        assert self.locale._format_timeframe("days", 3) == "3 araw"
        assert self.locale._format_timeframe("days", 21) == "21 araw"

        # Weeks
        assert self.locale._format_timeframe("weeks", 0) == "0 linggo"
        assert self.locale._format_timeframe("weeks", 1) == "1 linggo"
        assert self.locale._format_timeframe("weeks", 2) == "2 linggo"
        assert self.locale._format_timeframe("weeks", 4) == "4 linggo"
        assert self.locale._format_timeframe("weeks", 5) == "5 linggo"
        assert self.locale._format_timeframe("weeks", 21) == "21 linggo"
        assert self.locale._format_timeframe("weeks", 22) == "22 linggo"
        assert self.locale._format_timeframe("weeks", 25) == "25 linggo"

        # Months
        assert self.locale._format_timeframe("months", 0) == "0 buwan"
        assert self.locale._format_timeframe("months", 1) == "1 buwan"
        assert self.locale._format_timeframe("months", 2) == "2 buwan"
        assert self.locale._format_timeframe("months", 4) == "4 buwan"
        assert self.locale._format_timeframe("months", 5) == "5 buwan"
        assert self.locale._format_timeframe("months", 21) == "21 buwan"
        assert self.locale._format_timeframe("months", 22) == "22 buwan"
        assert self.locale._format_timeframe("months", 25) == "25 buwan"

        # Years
        assert self.locale._format_timeframe("years", 1) == "1 taon"
        assert self.locale._format_timeframe("years", 2) == "2 taon"
        assert self.locale._format_timeframe("years", 5) == "5 taon"

    def test_multi_describe_tl(self):
        describe = self.locale.describe_multi

        fulltest = [("years", 5), ("weeks", 1), ("hours", 1), ("minutes", 6)]
        assert describe(fulltest) == "5 taon 1 linggo 1 oras 6 minuto mula ngayon"
        seconds4000_0days = [("days", 0), ("hours", 1), ("minutes", 6)]
        assert describe(seconds4000_0days) == "0 araw 1 oras 6 minuto mula ngayon"
        seconds4000 = [("hours", 1), ("minutes", 6)]
        assert describe(seconds4000) == "1 oras 6 minuto mula ngayon"
        assert describe(seconds4000, only_distance=True) == "1 oras 6 minuto"
        seconds3700 = [("hours", 1), ("minutes", 1)]
        assert describe(seconds3700) == "1 oras 1 minuto mula ngayon"
        seconds300_0hours = [("hours", 0), ("minutes", 5)]
        assert describe(seconds300_0hours) == "0 oras 5 minuto mula ngayon"
        seconds300 = [("minutes", 5)]
        assert describe(seconds300) == "5 minuto mula ngayon"
        seconds60 = [("minutes", 1)]
        assert describe(seconds60) == "1 minuto mula ngayon"
        assert describe(seconds60, only_distance=True) == "1 minuto"
        seconds60 = [("seconds", 1)]
        assert describe(seconds60) == "1 segundo mula ngayon"
        assert describe(seconds60, only_distance=True) == "1 segundo"

    def test_ordinal_number_tl(self):
        assert self.locale.ordinal_number(0) == "ika-0"
        assert self.locale.ordinal_number(1) == "ika-1"
        assert self.locale.ordinal_number(2) == "ika-2"
        assert self.locale.ordinal_number(3) == "ika-3"
        assert self.locale.ordinal_number(10) == "ika-10"
        assert self.locale.ordinal_number(23) == "ika-23"
        assert self.locale.ordinal_number(100) == "ika-100"
        assert self.locale.ordinal_number(103) == "ika-103"
        assert self.locale.ordinal_number(114) == "ika-114"


@pytest.mark.usefixtures("lang_locale")
class TestCroatianLocale:
    def test_format_timeframe(self):
        assert self.locale._format_timeframe("now", 0) == "upravo sad"
        assert self.locale._format_timeframe("second", 1) == "sekundu"
        assert self.locale._format_timeframe("seconds", 3) == "3 sekunde"
        assert self.locale._format_timeframe("seconds", 30) == "30 sekundi"
        assert self.locale._format_timeframe("minute", 1) == "minutu"
        assert self.locale._format_timeframe("minutes", 4) == "4 minute"
        assert self.locale._format_timeframe("minutes", 40) == "40 minuta"
        assert self.locale._format_timeframe("hour", 1) == "sat"
        assert self.locale._format_timeframe("hours", 23) == "23 sati"
        assert self.locale._format_timeframe("day", 1) == "jedan dan"
        assert self.locale._format_timeframe("days", 12) == "12 dana"
        assert self.locale._format_timeframe("month", 1) == "mjesec"
        assert self.locale._format_timeframe("months", 2) == "2 mjeseca"
        assert self.locale._format_timeframe("months", 11) == "11 mjeseci"
        assert self.locale._format_timeframe("year", 1) == "godinu"
        assert self.locale._format_timeframe("years", 2) == "2 godine"
        assert self.locale._format_timeframe("years", 12) == "12 godina"

    def test_weekday(self):
        dt = arrow.Arrow(2015, 4, 11, 17, 30, 00)
        assert self.locale.day_name(dt.isoweekday()) == "subota"
        assert self.locale.day_abbreviation(dt.isoweekday()) == "su"


@pytest.mark.usefixtures("lang_locale")
class TestLithuanianLocale:
    def test_format_timeframe(self):
        assert self.locale._format_timeframe("now", 0) == "dabar"
        assert self.locale._format_timeframe("second", 1) == "sekundės"
        assert self.locale._format_timeframe("seconds", 3) == "3 sekundžių"
        assert self.locale._format_timeframe("seconds", 30) == "30 sekundžių"
        assert self.locale._format_timeframe("minute", 1) == "minutės"
        assert self.locale._format_timeframe("minutes", 4) == "4 minučių"
        assert self.locale._format_timeframe("minutes", 40) == "40 minučių"
        assert self.locale._format_timeframe("hour", 1) == "valandos"
        assert self.locale._format_timeframe("hours", 23) == "23 valandų"
        assert self.locale._format_timeframe("day", 1) == "dieną"
        assert self.locale._format_timeframe("days", 12) == "12 dienų"
        assert self.locale._format_timeframe("month", 1) == "mėnesio"
        assert self.locale._format_timeframe("months", 2) == "2 mėnesių"
        assert self.locale._format_timeframe("months", 11) == "11 mėnesių"
        assert self.locale._format_timeframe("year", 1) == "metų"
        assert self.locale._format_timeframe("years", 2) == "2 metų"

    def test_weekday(self):
        dt = arrow.Arrow(2015, 4, 11, 17, 30, 00)
        assert self.locale.day_name(dt.isoweekday()) == "šeštadienis"
        assert self.locale.day_abbreviation(dt.isoweekday()) == "še"


@pytest.mark.usefixtures("lang_locale")
class TestEstonianLocale:
    def test_format_timeframe(self):
        assert self.locale._format_timeframe("now", 0) == "just nüüd"
        assert self.locale._format_timeframe("second", 1) == "ühe sekundi"
        assert self.locale._format_timeframe("seconds", 3) == "3 sekundi"
        assert self.locale._format_timeframe("seconds", 30) == "30 sekundi"
        assert self.locale._format_timeframe("minute", 1) == "ühe minuti"
        assert self.locale._format_timeframe("minutes", 4) == "4 minuti"
        assert self.locale._format_timeframe("minutes", 40) == "40 minuti"
        assert self.locale._format_timeframe("hour", 1) == "tunni aja"
        assert self.locale._format_timeframe("hours", 5) == "5 tunni"
        assert self.locale._format_timeframe("hours", 23) == "23 tunni"
        assert self.locale._format_timeframe("day", 1) == "ühe päeva"
        assert self.locale._format_timeframe("days", 6) == "6 päeva"
        assert self.locale._format_timeframe("days", 12) == "12 päeva"
        assert self.locale._format_timeframe("month", 1) == "ühe kuu"
        assert self.locale._format_timeframe("months", 7) == "7 kuu"
        assert self.locale._format_timeframe("months", 11) == "11 kuu"
        assert self.locale._format_timeframe("year", 1) == "ühe aasta"
        assert self.locale._format_timeframe("years", 8) == "8 aasta"
        assert self.locale._format_timeframe("years", 12) == "12 aasta"

        assert self.locale._format_timeframe("now", 0) == "just nüüd"
        assert self.locale._format_timeframe("second", -1) == "üks sekund"
        assert self.locale._format_timeframe("seconds", -9) == "9 sekundit"
        assert self.locale._format_timeframe("seconds", -12) == "12 sekundit"
        assert self.locale._format_timeframe("minute", -1) == "üks minut"
        assert self.locale._format_timeframe("minutes", -2) == "2 minutit"
        assert self.locale._format_timeframe("minutes", -10) == "10 minutit"
        assert self.locale._format_timeframe("hour", -1) == "tund aega"
        assert self.locale._format_timeframe("hours", -3) == "3 tundi"
        assert self.locale._format_timeframe("hours", -11) == "11 tundi"
        assert self.locale._format_timeframe("day", -1) == "üks päev"
        assert self.locale._format_timeframe("days", -2) == "2 päeva"
        assert self.locale._format_timeframe("days", -12) == "12 päeva"
        assert self.locale._format_timeframe("month", -1) == "üks kuu"
        assert self.locale._format_timeframe("months", -3) == "3 kuud"
        assert self.locale._format_timeframe("months", -13) == "13 kuud"
        assert self.locale._format_timeframe("year", -1) == "üks aasta"
        assert self.locale._format_timeframe("years", -4) == "4 aastat"
        assert self.locale._format_timeframe("years", -14) == "14 aastat"


@pytest.mark.usefixtures("lang_locale")
class TestPortugueseLocale:
    def test_format_timeframe(self):
        assert self.locale._format_timeframe("now", 0) == "agora"
        assert self.locale._format_timeframe("second", 1) == "um segundo"
        assert self.locale._format_timeframe("seconds", 30) == "30 segundos"
        assert self.locale._format_timeframe("minute", 1) == "um minuto"
        assert self.locale._format_timeframe("minutes", 40) == "40 minutos"
        assert self.locale._format_timeframe("hour", 1) == "uma hora"
        assert self.locale._format_timeframe("hours", 23) == "23 horas"
        assert self.locale._format_timeframe("day", 1) == "um dia"
        assert self.locale._format_timeframe("days", 12) == "12 dias"
        assert self.locale._format_timeframe("month", 1) == "um mês"
        assert self.locale._format_timeframe("months", 11) == "11 meses"
        assert self.locale._format_timeframe("year", 1) == "um ano"
        assert self.locale._format_timeframe("years", 12) == "12 anos"


@pytest.mark.usefixtures("lang_locale")
class TestLatvianLocale:
    def test_format_timeframe(self):
        assert self.locale._format_timeframe("now", 0) == "tagad"
        assert self.locale._format_timeframe("second", 1) == "sekundes"
        assert self.locale._format_timeframe("seconds", 3) == "3 sekundēm"
        assert self.locale._format_timeframe("seconds", 30) == "30 sekundēm"
        assert self.locale._format_timeframe("minute", 1) == "minūtes"
        assert self.locale._format_timeframe("minutes", 4) == "4 minūtēm"
        assert self.locale._format_timeframe("minutes", 40) == "40 minūtēm"
        assert self.locale._format_timeframe("hour", 1) == "stundas"
        assert self.locale._format_timeframe("hours", 23) == "23 stundām"
        assert self.locale._format_timeframe("day", 1) == "dienas"
        assert self.locale._format_timeframe("days", 12) == "12 dienām"
        assert self.locale._format_timeframe("month", 1) == "mēneša"
        assert self.locale._format_timeframe("months", 2) == "2 mēnešiem"
        assert self.locale._format_timeframe("months", 11) == "11 mēnešiem"
        assert self.locale._format_timeframe("year", 1) == "gada"
        assert self.locale._format_timeframe("years", 2) == "2 gadiem"
        assert self.locale._format_timeframe("years", 12) == "12 gadiem"

    def test_weekday(self):
        dt = arrow.Arrow(2015, 4, 11, 17, 30, 00)
        assert self.locale.day_name(dt.isoweekday()) == "sestdiena"
        assert self.locale.day_abbreviation(dt.isoweekday()) == "se"


@pytest.mark.usefixtures("lang_locale")
class TestBrazilianPortugueseLocale:
    def test_format_timeframe(self):
        assert self.locale._format_timeframe("now", 0) == "agora"
        assert self.locale._format_timeframe("second", 1) == "um segundo"
        assert self.locale._format_timeframe("seconds", 30) == "30 segundos"
        assert self.locale._format_timeframe("minute", 1) == "um minuto"
        assert self.locale._format_timeframe("minutes", 40) == "40 minutos"
        assert self.locale._format_timeframe("hour", 1) == "uma hora"
        assert self.locale._format_timeframe("hours", 23) == "23 horas"
        assert self.locale._format_timeframe("day", 1) == "um dia"
        assert self.locale._format_timeframe("days", 12) == "12 dias"
        assert self.locale._format_timeframe("month", 1) == "um mês"
        assert self.locale._format_timeframe("months", 11) == "11 meses"
        assert self.locale._format_timeframe("year", 1) == "um ano"
        assert self.locale._format_timeframe("years", 12) == "12 anos"
        assert self.locale._format_relative("uma hora", "hour", -1) == "faz uma hora"


@pytest.mark.usefixtures("lang_locale")
class TestHongKongLocale:
    def test_format_timeframe(self):
        assert self.locale._format_timeframe("now", 0) == "剛才"
        assert self.locale._format_timeframe("second", 1) == "1秒"
        assert self.locale._format_timeframe("seconds", 30) == "30秒"
        assert self.locale._format_timeframe("minute", 1) == "1分鐘"
        assert self.locale._format_timeframe("minutes", 40) == "40分鐘"
        assert self.locale._format_timeframe("hour", 1) == "1小時"
        assert self.locale._format_timeframe("hours", 23) == "23小時"
        assert self.locale._format_timeframe("day", 1) == "1天"
        assert self.locale._format_timeframe("days", 12) == "12天"
        assert self.locale._format_timeframe("week", 1) == "1星期"
        assert self.locale._format_timeframe("weeks", 38) == "38星期"
        assert self.locale._format_timeframe("month", 1) == "1個月"
        assert self.locale._format_timeframe("months", 11) == "11個月"
        assert self.locale._format_timeframe("year", 1) == "1年"
        assert self.locale._format_timeframe("years", 12) == "12年"


@pytest.mark.usefixtures("lang_locale")
class TestChineseTWLocale:
    def test_format_timeframe(self):
        assert self.locale._format_timeframe("now", 0) == "剛才"
        assert self.locale._format_timeframe("second", 1) == "1秒"
        assert self.locale._format_timeframe("seconds", 30) == "30秒"
        assert self.locale._format_timeframe("minute", 1) == "1分鐘"
        assert self.locale._format_timeframe("minutes", 40) == "40分鐘"
        assert self.locale._format_timeframe("hour", 1) == "1小時"
        assert self.locale._format_timeframe("hours", 23) == "23小時"
        assert self.locale._format_timeframe("day", 1) == "1天"
        assert self.locale._format_timeframe("days", 12) == "12天"
        assert self.locale._format_timeframe("week", 1) == "1週"
        assert self.locale._format_timeframe("weeks", 38) == "38週"
        assert self.locale._format_timeframe("month", 1) == "1個月"
        assert self.locale._format_timeframe("months", 11) == "11個月"
        assert self.locale._format_timeframe("year", 1) == "1年"
        assert self.locale._format_timeframe("years", 12) == "12年"


@pytest.mark.usefixtures("lang_locale")
class TestSwahiliLocale:
    def test_format_timeframe(self):
        assert self.locale._format_timeframe("now", 0) == "sasa hivi"
        assert self.locale._format_timeframe("second", 1) == "sekunde"
        assert self.locale._format_timeframe("seconds", 3) == "sekunde 3"
        assert self.locale._format_timeframe("seconds", 30) == "sekunde 30"
        assert self.locale._format_timeframe("minute", 1) == "dakika moja"
        assert self.locale._format_timeframe("minutes", 4) == "dakika 4"
        assert self.locale._format_timeframe("minutes", 40) == "dakika 40"
        assert self.locale._format_timeframe("hour", 1) == "saa moja"
        assert self.locale._format_timeframe("hours", 5) == "saa 5"
        assert self.locale._format_timeframe("hours", 23) == "saa 23"
        assert self.locale._format_timeframe("day", 1) == "siku moja"
        assert self.locale._format_timeframe("days", 6) == "siku 6"
        assert self.locale._format_timeframe("days", 12) == "siku 12"
        assert self.locale._format_timeframe("month", 1) == "mwezi moja"
        assert self.locale._format_timeframe("months", 7) == "miezi 7"
        assert self.locale._format_timeframe("week", 1) == "wiki moja"
        assert self.locale._format_timeframe("weeks", 2) == "wiki 2"
        assert self.locale._format_timeframe("months", 11) == "miezi 11"
        assert self.locale._format_timeframe("year", 1) == "mwaka moja"
        assert self.locale._format_timeframe("years", 8) == "miaka 8"
        assert self.locale._format_timeframe("years", 12) == "miaka 12"

    def test_format_relative_now(self):
        result = self.locale._format_relative("sasa hivi", "now", 0)
        assert result == "sasa hivi"

    def test_format_relative_past(self):
        result = self.locale._format_relative("saa moja", "hour", 1)
        assert result == "muda wa saa moja"

    def test_format_relative_future(self):
        result = self.locale._format_relative("saa moja", "hour", -1)
        assert result == "saa moja iliyopita"


@pytest.mark.usefixtures("lang_locale")
class TestKoreanLocale:
    def test_format_timeframe(self):
        assert self.locale._format_timeframe("now", 0) == "지금"
        assert self.locale._format_timeframe("second", 1) == "1초"
        assert self.locale._format_timeframe("seconds", 2) == "2초"
        assert self.locale._format_timeframe("minute", 1) == "1분"
        assert self.locale._format_timeframe("minutes", 2) == "2분"
        assert self.locale._format_timeframe("hour", 1) == "한시간"
        assert self.locale._format_timeframe("hours", 2) == "2시간"
        assert self.locale._format_timeframe("day", 1) == "하루"
        assert self.locale._format_timeframe("days", 2) == "2일"
        assert self.locale._format_timeframe("week", 1) == "1주"
        assert self.locale._format_timeframe("weeks", 2) == "2주"
        assert self.locale._format_timeframe("month", 1) == "한달"
        assert self.locale._format_timeframe("months", 2) == "2개월"
        assert self.locale._format_timeframe("year", 1) == "1년"
        assert self.locale._format_timeframe("years", 2) == "2년"

    def test_format_relative(self):
        assert self.locale._format_relative("지금", "now", 0) == "지금"

        assert self.locale._format_relative("1초", "second", 1) == "1초 후"
        assert self.locale._format_relative("2초", "seconds", 2) == "2초 후"
        assert self.locale._format_relative("1분", "minute", 1) == "1분 후"
        assert self.locale._format_relative("2분", "minutes", 2) == "2분 후"
        assert self.locale._format_relative("한시간", "hour", 1) == "한시간 후"
        assert self.locale._format_relative("2시간", "hours", 2) == "2시간 후"
        assert self.locale._format_relative("하루", "day", 1) == "내일"
        assert self.locale._format_relative("2일", "days", 2) == "모레"
        assert self.locale._format_relative("3일", "days", 3) == "글피"
        assert self.locale._format_relative("4일", "days", 4) == "그글피"
        assert self.locale._format_relative("5일", "days", 5) == "5일 후"
        assert self.locale._format_relative("1주", "week", 1) == "1주 후"
        assert self.locale._format_relative("2주", "weeks", 2) == "2주 후"
        assert self.locale._format_relative("한달", "month", 1) == "한달 후"
        assert self.locale._format_relative("2개월", "months", 2) == "2개월 후"
        assert self.locale._format_relative("1년", "year", 1) == "내년"
        assert self.locale._format_relative("2년", "years", 2) == "내후년"
        assert self.locale._format_relative("3년", "years", 3) == "3년 후"

        assert self.locale._format_relative("1초", "second", -1) == "1초 전"
        assert self.locale._format_relative("2초", "seconds", -2) == "2초 전"
        assert self.locale._format_relative("1분", "minute", -1) == "1분 전"
        assert self.locale._format_relative("2분", "minutes", -2) == "2분 전"
        assert self.locale._format_relative("한시간", "hour", -1) == "한시간 전"
        assert self.locale._format_relative("2시간", "hours", -2) == "2시간 전"
        assert self.locale._format_relative("하루", "day", -1) == "어제"
        assert self.locale._format_relative("2일", "days", -2) == "그제"
        assert self.locale._format_relative("3일", "days", -3) == "그끄제"
        assert self.locale._format_relative("4일", "days", -4) == "4일 전"
        assert self.locale._format_relative("1주", "week", -1) == "1주 전"
        assert self.locale._format_relative("2주", "weeks", -2) == "2주 전"
        assert self.locale._format_relative("한달", "month", -1) == "한달 전"
        assert self.locale._format_relative("2개월", "months", -2) == "2개월 전"
        assert self.locale._format_relative("1년", "year", -1) == "작년"
        assert self.locale._format_relative("2년", "years", -2) == "제작년"
        assert self.locale._format_relative("3년", "years", -3) == "3년 전"

    def test_ordinal_number(self):
        assert self.locale.ordinal_number(0) == "0번째"
        assert self.locale.ordinal_number(1) == "첫번째"
        assert self.locale.ordinal_number(2) == "두번째"
        assert self.locale.ordinal_number(3) == "세번째"
        assert self.locale.ordinal_number(4) == "네번째"
        assert self.locale.ordinal_number(5) == "다섯번째"
        assert self.locale.ordinal_number(6) == "여섯번째"
        assert self.locale.ordinal_number(7) == "일곱번째"
        assert self.locale.ordinal_number(8) == "여덟번째"
        assert self.locale.ordinal_number(9) == "아홉번째"
        assert self.locale.ordinal_number(10) == "열번째"
        assert self.locale.ordinal_number(11) == "11번째"
        assert self.locale.ordinal_number(12) == "12번째"
        assert self.locale.ordinal_number(100) == "100번째"


@pytest.mark.usefixtures("lang_locale")
class TestJapaneseLocale:
    def test_format_timeframe(self):
        assert self.locale._format_timeframe("now", 0) == "現在"
        assert self.locale._format_timeframe("second", 1) == "1秒"
        assert self.locale._format_timeframe("seconds", 30) == "30秒"
        assert self.locale._format_timeframe("minute", 1) == "1分"
        assert self.locale._format_timeframe("minutes", 40) == "40分"
        assert self.locale._format_timeframe("hour", 1) == "1時間"
        assert self.locale._format_timeframe("hours", 23) == "23時間"
        assert self.locale._format_timeframe("day", 1) == "1日"
        assert self.locale._format_timeframe("days", 12) == "12日"
        assert self.locale._format_timeframe("week", 1) == "1週間"
        assert self.locale._format_timeframe("weeks", 38) == "38週間"
        assert self.locale._format_timeframe("month", 1) == "1ヶ月"
        assert self.locale._format_timeframe("months", 11) == "11ヶ月"
        assert self.locale._format_timeframe("year", 1) == "1年"
        assert self.locale._format_timeframe("years", 12) == "12年"


@pytest.mark.usefixtures("lang_locale")
class TestSwedishLocale:
    def test_plurals(self):
        assert self.locale._format_timeframe("now", 0) == "just nu"
        assert self.locale._format_timeframe("second", 1) == "en sekund"
        assert self.locale._format_timeframe("seconds", 30) == "30 sekunder"
        assert self.locale._format_timeframe("minute", 1) == "en minut"
        assert self.locale._format_timeframe("minutes", 40) == "40 minuter"
        assert self.locale._format_timeframe("hour", 1) == "en timme"
        assert self.locale._format_timeframe("hours", 23) == "23 timmar"
        assert self.locale._format_timeframe("day", 1) == "en dag"
        assert self.locale._format_timeframe("days", 12) == "12 dagar"
        assert self.locale._format_timeframe("week", 1) == "en vecka"
        assert self.locale._format_timeframe("weeks", 38) == "38 veckor"
        assert self.locale._format_timeframe("month", 1) == "en månad"
        assert self.locale._format_timeframe("months", 11) == "11 månader"
        assert self.locale._format_timeframe("year", 1) == "ett år"
        assert self.locale._format_timeframe("years", 12) == "12 år"<|MERGE_RESOLUTION|>--- conflicted
+++ resolved
@@ -33,7 +33,6 @@
             assert locale_cls.past is not None
             assert locale_cls.future is not None
 
-<<<<<<< HEAD
     def test_locale_name_validation(self):
 
         for locale_cls in self.locales.values():
@@ -44,13 +43,12 @@
                 if len(locale_name) > 2:
                     assert "-" in locale_name
                     assert locale_name.count("-") == 1
-=======
+
     def test_duplicated_locale_name(self):
         with pytest.raises(LookupError):
 
             class Locale1(locales.Locale):
                 names = ["en_us"]
->>>>>>> 6941e32d
 
 
 class TestModule:
@@ -62,13 +60,8 @@
         with pytest.raises(ValueError):
             arrow.locales.get_locale("locale-name")
 
-<<<<<<< HEAD
-        cls_dict = arrow.locales._locales
+        cls_dict = arrow.locales._locale_map
         mocker.patch.dict(cls_dict, {"locale-name": mock_locale_cls})
-=======
-        cls_dict = arrow.locales._locale_map
-        mocker.patch.dict(cls_dict, {"locale_name": mock_locale_cls})
->>>>>>> 6941e32d
 
         result = arrow.locales.get_locale("locale_name")
         assert result == mock_locale
