--- conflicted
+++ resolved
@@ -3055,7 +3055,6 @@
 
 
 @pytest.mark.usefixtures("lang_locale")
-<<<<<<< HEAD
 class TestArmenianLocale:
     def test_describe(self):
         assert self.locale.describe("now", only_distance=True) == "հիմա"
@@ -3112,7 +3111,9 @@
         dt = arrow.Arrow(2015, 4, 11, 17, 30, 00)
         assert self.locale.day_name(dt.isoweekday()) == "շաբաթ"
         assert self.locale.day_abbreviation(dt.isoweekday()) == "շաբ."
-=======
+        
+        
+@pytest.mark.usefixtures("lang_locale")
 class TestUzbekLocale:
     def test_singles_mk(self):
         assert self.locale._format_timeframe("second", 1) == "bir soniya"
@@ -3188,5 +3189,4 @@
         assert self.locale._format_timeframe("month", 1) == "bir oy"
         assert self.locale._format_timeframe("months", 11) == "11 oy"
         assert self.locale._format_timeframe("year", 1) == "bir yil"
-        assert self.locale._format_timeframe("years", 12) == "12 yil"
->>>>>>> 4357f8c8
+        assert self.locale._format_timeframe("years", 12) == "12 yil"