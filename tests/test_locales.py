--- conflicted
+++ resolved
@@ -3408,34 +3408,22 @@
 class TestAfrikaansLocale:
     def test_timeframes(self):
         assert self.locale._format_timeframe("now", 0) == "nou"
-<<<<<<< HEAD
+        
         # singular
-=======
->>>>>>> 9da15b8f
         assert self.locale._format_timeframe("second", 1) == "n sekonde"
         assert self.locale._format_timeframe("minute", 1) == "minuut"
         assert self.locale._format_timeframe("hour", 1) == "uur"
         assert self.locale._format_timeframe("day", 1) == "een dag"
-<<<<<<< HEAD
         assert self.locale._format_timeframe("week", 1) == "een week"
         assert self.locale._format_timeframe("month", 1) == "een maand"
         assert self.locale._format_timeframe("year", 1) == "een jaar"
 
         # plural
-=======
-        assert self.locale._format_timeframe("month", 1) == "een maand"
-        assert self.locale._format_timeframe("year", 1) == "een jaar"
-
->>>>>>> 9da15b8f
         assert self.locale._format_timeframe("seconds", 2) == "2 sekondes"
         assert self.locale._format_timeframe("minutes", 2) == "2 minute"
         assert self.locale._format_timeframe("hours", 2) == "2 ure"
         assert self.locale._format_timeframe("days", 2) == "2 dae"
-<<<<<<< HEAD
         assert self.locale._format_timeframe("weeks", 2) == "2 weke"
-        assert self.locale._format_timeframe("months", 2) == "2 maande"
-        assert self.locale._format_timeframe("years", 2) == "2 jaar"
-=======
         assert self.locale._format_timeframe("months", 2) == "2 maande"
         assert self.locale._format_timeframe("years", 2) == "2 jaar"
 
@@ -3793,5 +3781,4 @@
         assert self.locale._format_relative("una hora", "hour", -1) == "Fa una hora"
 
     def test_format_relative_future(self):
-        assert self.locale._format_relative("una hora", "hour", 1) == "En una hora"
->>>>>>> 9da15b8f
+        assert self.locale._format_relative("una hora", "hour", 1) == "En una hora"