import pickle
import sys
import time
from datetime import date, datetime, timedelta
from typing import List

import dateutil
import pytest
import pytz
import simplejson as json
from dateutil import tz
from dateutil.relativedelta import FR, MO, SA, SU, TH, TU, WE

from arrow import arrow, locales

from .utils import assert_datetime_equality


class TestTestArrowInit:
    def test_init_bad_input(self):

        with pytest.raises(TypeError):
            arrow.Arrow(2013)

        with pytest.raises(TypeError):
            arrow.Arrow(2013, 2)

        with pytest.raises(ValueError):
            arrow.Arrow(2013, 2, 2, 12, 30, 45, 9999999)

    def test_init(self):

        result = arrow.Arrow(2013, 2, 2)
        self.expected = datetime(2013, 2, 2, tzinfo=tz.tzutc())
        assert result._datetime == self.expected

        result = arrow.Arrow(2013, 2, 2, 12)
        self.expected = datetime(2013, 2, 2, 12, tzinfo=tz.tzutc())
        assert result._datetime == self.expected

        result = arrow.Arrow(2013, 2, 2, 12, 30)
        self.expected = datetime(2013, 2, 2, 12, 30, tzinfo=tz.tzutc())
        assert result._datetime == self.expected

        result = arrow.Arrow(2013, 2, 2, 12, 30, 45)
        self.expected = datetime(2013, 2, 2, 12, 30, 45, tzinfo=tz.tzutc())
        assert result._datetime == self.expected

        result = arrow.Arrow(2013, 2, 2, 12, 30, 45, 999999)
        self.expected = datetime(2013, 2, 2, 12, 30, 45, 999999, tzinfo=tz.tzutc())
        assert result._datetime == self.expected

        result = arrow.Arrow(
            2013, 2, 2, 12, 30, 45, 999999, tzinfo=tz.gettz("Europe/Paris")
        )
        self.expected = datetime(
            2013, 2, 2, 12, 30, 45, 999999, tzinfo=tz.gettz("Europe/Paris")
        )
        assert result._datetime == self.expected

    # regression tests for issue #626
    def test_init_pytz_timezone(self):

        result = arrow.Arrow(
            2013, 2, 2, 12, 30, 45, 999999, tzinfo=pytz.timezone("Europe/Paris")
        )
        self.expected = datetime(
            2013, 2, 2, 12, 30, 45, 999999, tzinfo=tz.gettz("Europe/Paris")
        )
        assert result._datetime == self.expected
        assert_datetime_equality(result._datetime, self.expected, 1)

    def test_init_with_fold(self):
        before = arrow.Arrow(2017, 10, 29, 2, 0, tzinfo="Europe/Stockholm")
        after = arrow.Arrow(2017, 10, 29, 2, 0, tzinfo="Europe/Stockholm", fold=1)

        assert hasattr(before, "fold")
        assert hasattr(after, "fold")

        # PEP-495 requires the comparisons below to be true
        assert before == after
        assert before.utcoffset() != after.utcoffset()


class TestTestArrowFactory:
    def test_now(self):

        result = arrow.Arrow.now()

        assert_datetime_equality(
            result._datetime, datetime.now().replace(tzinfo=tz.tzlocal())
        )

    def test_utcnow(self):

        result = arrow.Arrow.utcnow()

        assert_datetime_equality(
            result._datetime, datetime.utcnow().replace(tzinfo=tz.tzutc())
        )

        assert result.fold == 0

    def test_fromtimestamp(self):

        timestamp = time.time()

        result = arrow.Arrow.fromtimestamp(timestamp)
        assert_datetime_equality(
            result._datetime, datetime.now().replace(tzinfo=tz.tzlocal())
        )

        result = arrow.Arrow.fromtimestamp(timestamp, tzinfo=tz.gettz("Europe/Paris"))
        assert_datetime_equality(
            result._datetime,
            datetime.fromtimestamp(timestamp, tz.gettz("Europe/Paris")),
        )

        result = arrow.Arrow.fromtimestamp(timestamp, tzinfo="Europe/Paris")
        assert_datetime_equality(
            result._datetime,
            datetime.fromtimestamp(timestamp, tz.gettz("Europe/Paris")),
        )

        with pytest.raises(ValueError):
            arrow.Arrow.fromtimestamp("invalid timestamp")

    def test_utcfromtimestamp(self):

        timestamp = time.time()

        result = arrow.Arrow.utcfromtimestamp(timestamp)
        assert_datetime_equality(
            result._datetime, datetime.utcnow().replace(tzinfo=tz.tzutc())
        )

        with pytest.raises(ValueError):
            arrow.Arrow.utcfromtimestamp("invalid timestamp")

    def test_fromdatetime(self):

        dt = datetime(2013, 2, 3, 12, 30, 45, 1)

        result = arrow.Arrow.fromdatetime(dt)

        assert result._datetime == dt.replace(tzinfo=tz.tzutc())

    def test_fromdatetime_dt_tzinfo(self):

        dt = datetime(2013, 2, 3, 12, 30, 45, 1, tzinfo=tz.gettz("US/Pacific"))

        result = arrow.Arrow.fromdatetime(dt)

        assert result._datetime == dt.replace(tzinfo=tz.gettz("US/Pacific"))

    def test_fromdatetime_tzinfo_arg(self):

        dt = datetime(2013, 2, 3, 12, 30, 45, 1)

        result = arrow.Arrow.fromdatetime(dt, tz.gettz("US/Pacific"))

        assert result._datetime == dt.replace(tzinfo=tz.gettz("US/Pacific"))

    def test_fromdate(self):

        dt = date(2013, 2, 3)

        result = arrow.Arrow.fromdate(dt, tz.gettz("US/Pacific"))

        assert result._datetime == datetime(2013, 2, 3, tzinfo=tz.gettz("US/Pacific"))

    def test_strptime(self):

        formatted = datetime(2013, 2, 3, 12, 30, 45).strftime("%Y-%m-%d %H:%M:%S")

        result = arrow.Arrow.strptime(formatted, "%Y-%m-%d %H:%M:%S")
        assert result._datetime == datetime(2013, 2, 3, 12, 30, 45, tzinfo=tz.tzutc())

        result = arrow.Arrow.strptime(
            formatted, "%Y-%m-%d %H:%M:%S", tzinfo=tz.gettz("Europe/Paris")
        )
        assert result._datetime == datetime(
            2013, 2, 3, 12, 30, 45, tzinfo=tz.gettz("Europe/Paris")
        )

    def test_fromordinal(self):

        timestamp = 1607066909.937968
        with pytest.raises(TypeError):
            arrow.Arrow.fromordinal(timestamp)
        with pytest.raises(ValueError):
            arrow.Arrow.fromordinal(int(timestamp))

        ordinal = arrow.Arrow.utcnow().toordinal()

        with pytest.raises(TypeError):
            arrow.Arrow.fromordinal(str(ordinal))

        result = arrow.Arrow.fromordinal(ordinal)
        dt = datetime.fromordinal(ordinal)

        assert result.naive == dt


@pytest.mark.usefixtures("time_2013_02_03")
class TestTestArrowRepresentation:
    def test_repr(self):

        result = self.arrow.__repr__()

        assert result == f"<Arrow [{self.arrow._datetime.isoformat()}]>"

    def test_str(self):

        result = self.arrow.__str__()

        assert result == self.arrow._datetime.isoformat()

    def test_hash(self):

        result = self.arrow.__hash__()

        assert result == self.arrow._datetime.__hash__()

    def test_format(self):

        result = f"{self.arrow:YYYY-MM-DD}"

        assert result == "2013-02-03"

    def test_bare_format(self):

        result = self.arrow.format()

        assert result == "2013-02-03 12:30:45+00:00"

    def test_format_no_format_string(self):

        result = f"{self.arrow}"

        assert result == str(self.arrow)

    def test_clone(self):

        result = self.arrow.clone()

        assert result is not self.arrow
        assert result._datetime == self.arrow._datetime


@pytest.mark.usefixtures("time_2013_01_01")
class TestArrowAttribute:
    def test_getattr_base(self):

        with pytest.raises(AttributeError):
            self.arrow.prop

    def test_getattr_week(self):

        assert self.arrow.week == 1

    def test_getattr_quarter(self):
        # start dates
        q1 = arrow.Arrow(2013, 1, 1)
        q2 = arrow.Arrow(2013, 4, 1)
        q3 = arrow.Arrow(2013, 8, 1)
        q4 = arrow.Arrow(2013, 10, 1)
        assert q1.quarter == 1
        assert q2.quarter == 2
        assert q3.quarter == 3
        assert q4.quarter == 4

        # end dates
        q1 = arrow.Arrow(2013, 3, 31)
        q2 = arrow.Arrow(2013, 6, 30)
        q3 = arrow.Arrow(2013, 9, 30)
        q4 = arrow.Arrow(2013, 12, 31)
        assert q1.quarter == 1
        assert q2.quarter == 2
        assert q3.quarter == 3
        assert q4.quarter == 4

    def test_getattr_dt_value(self):

        assert self.arrow.year == 2013

    def test_tzinfo(self):

        assert self.arrow.tzinfo == tz.tzutc()

    def test_naive(self):

        assert self.arrow.naive == self.arrow._datetime.replace(tzinfo=None)

    def test_timestamp(self):

        assert self.arrow.timestamp() == self.arrow._datetime.timestamp()

    def test_int_timestamp(self):

        assert self.arrow.int_timestamp == int(self.arrow._datetime.timestamp())

    def test_float_timestamp(self):

        assert self.arrow.float_timestamp == self.arrow._datetime.timestamp()

    def test_getattr_fold(self):

        # UTC is always unambiguous
        assert self.now.fold == 0

        ambiguous_dt = arrow.Arrow(
            2017, 10, 29, 2, 0, tzinfo="Europe/Stockholm", fold=1
        )
        assert ambiguous_dt.fold == 1

        with pytest.raises(AttributeError):
            ambiguous_dt.fold = 0

    def test_getattr_ambiguous(self):

        assert not self.now.ambiguous

        ambiguous_dt = arrow.Arrow(2017, 10, 29, 2, 0, tzinfo="Europe/Stockholm")

        assert ambiguous_dt.ambiguous

    def test_getattr_imaginary(self):

        assert not self.now.imaginary

        imaginary_dt = arrow.Arrow(2013, 3, 31, 2, 30, tzinfo="Europe/Paris")

        assert imaginary_dt.imaginary


@pytest.mark.usefixtures("time_utcnow")
class TestArrowComparison:
    def test_eq(self):

        assert self.arrow == self.arrow
        assert self.arrow == self.arrow.datetime
        assert not (self.arrow == "abc")

    def test_ne(self):

        assert not (self.arrow != self.arrow)
        assert not (self.arrow != self.arrow.datetime)
        assert self.arrow != "abc"

    def test_gt(self):

        arrow_cmp = self.arrow.shift(minutes=1)

        assert not (self.arrow > self.arrow)
        assert not (self.arrow > self.arrow.datetime)

        with pytest.raises(TypeError):
            self.arrow > "abc"  # noqa: B015

        assert self.arrow < arrow_cmp
        assert self.arrow < arrow_cmp.datetime

    def test_ge(self):

        with pytest.raises(TypeError):
            self.arrow >= "abc"  # noqa: B015

        assert self.arrow >= self.arrow
        assert self.arrow >= self.arrow.datetime

    def test_lt(self):

        arrow_cmp = self.arrow.shift(minutes=1)

        assert not (self.arrow < self.arrow)
        assert not (self.arrow < self.arrow.datetime)

        with pytest.raises(TypeError):
            self.arrow < "abc"  # noqa: B015

        assert self.arrow < arrow_cmp
        assert self.arrow < arrow_cmp.datetime

    def test_le(self):

        with pytest.raises(TypeError):
            self.arrow <= "abc"  # noqa: B015

        assert self.arrow <= self.arrow
        assert self.arrow <= self.arrow.datetime


@pytest.mark.usefixtures("time_2013_01_01")
class TestArrowMath:
    def test_add_timedelta(self):

        result = self.arrow.__add__(timedelta(days=1))

        assert result._datetime == datetime(2013, 1, 2, tzinfo=tz.tzutc())

    def test_add_other(self):

        with pytest.raises(TypeError):
            self.arrow + 1

    def test_radd(self):

        result = self.arrow.__radd__(timedelta(days=1))

        assert result._datetime == datetime(2013, 1, 2, tzinfo=tz.tzutc())

    def test_sub_timedelta(self):

        result = self.arrow.__sub__(timedelta(days=1))

        assert result._datetime == datetime(2012, 12, 31, tzinfo=tz.tzutc())

    def test_sub_datetime(self):

        result = self.arrow.__sub__(datetime(2012, 12, 21, tzinfo=tz.tzutc()))

        assert result == timedelta(days=11)

    def test_sub_arrow(self):

        result = self.arrow.__sub__(arrow.Arrow(2012, 12, 21, tzinfo=tz.tzutc()))

        assert result == timedelta(days=11)

    def test_sub_other(self):

        with pytest.raises(TypeError):
            self.arrow - object()

    def test_rsub_datetime(self):

        result = self.arrow.__rsub__(datetime(2012, 12, 21, tzinfo=tz.tzutc()))

        assert result == timedelta(days=-11)

    def test_rsub_other(self):

        with pytest.raises(TypeError):
            timedelta(days=1) - self.arrow


@pytest.mark.usefixtures("time_utcnow")
class TestArrowDatetimeInterface:
    def test_date(self):

        result = self.arrow.date()

        assert result == self.arrow._datetime.date()

    def test_time(self):

        result = self.arrow.time()

        assert result == self.arrow._datetime.time()

    def test_timetz(self):

        result = self.arrow.timetz()

        assert result == self.arrow._datetime.timetz()

    def test_astimezone(self):

        other_tz = tz.gettz("US/Pacific")

        result = self.arrow.astimezone(other_tz)

        assert result == self.arrow._datetime.astimezone(other_tz)

    def test_utcoffset(self):

        result = self.arrow.utcoffset()

        assert result == self.arrow._datetime.utcoffset()

    def test_dst(self):

        result = self.arrow.dst()

        assert result == self.arrow._datetime.dst()

    def test_timetuple(self):

        result = self.arrow.timetuple()

        assert result == self.arrow._datetime.timetuple()

    def test_utctimetuple(self):

        result = self.arrow.utctimetuple()

        assert result == self.arrow._datetime.utctimetuple()

    def test_toordinal(self):

        result = self.arrow.toordinal()

        assert result == self.arrow._datetime.toordinal()

    def test_weekday(self):

        result = self.arrow.weekday()

        assert result == self.arrow._datetime.weekday()

    def test_isoweekday(self):

        result = self.arrow.isoweekday()

        assert result == self.arrow._datetime.isoweekday()

    def test_isocalendar(self):

        result = self.arrow.isocalendar()

        assert result == self.arrow._datetime.isocalendar()

    def test_isoformat(self):

        result = self.arrow.isoformat()

        assert result == self.arrow._datetime.isoformat()

    def test_isoformat_timespec(self):

        result = self.arrow.isoformat(timespec="hours")
        assert result == self.arrow._datetime.isoformat(timespec="hours")

        result = self.arrow.isoformat(timespec="microseconds")
        assert result == self.arrow._datetime.isoformat()

        result = self.arrow.isoformat(timespec="milliseconds")
        assert result == self.arrow._datetime.isoformat(timespec="milliseconds")

        result = self.arrow.isoformat(sep="x", timespec="seconds")
        assert result == self.arrow._datetime.isoformat(sep="x", timespec="seconds")

    def test_simplejson(self):

        result = json.dumps({"v": self.arrow.for_json()}, for_json=True)

        assert json.loads(result)["v"] == self.arrow._datetime.isoformat()

    def test_ctime(self):

        result = self.arrow.ctime()

        assert result == self.arrow._datetime.ctime()

    def test_strftime(self):

        result = self.arrow.strftime("%Y")

        assert result == self.arrow._datetime.strftime("%Y")


class TestArrowFalsePositiveDst:
    """These tests relate to issues #376 and #551.
    The key points in both issues are that arrow will assign a UTC timezone if none is provided and
    .to() will change other attributes to be correct whereas .replace() only changes the specified attribute.

    Issue 376
    >>> arrow.get('2016-11-06').to('America/New_York').ceil('day')
    < Arrow [2016-11-05T23:59:59.999999-04:00] >

    Issue 551
    >>> just_before = arrow.get('2018-11-04T01:59:59.999999')
    >>> just_before
    2018-11-04T01:59:59.999999+00:00
    >>> just_after = just_before.shift(microseconds=1)
    >>> just_after
    2018-11-04T02:00:00+00:00
    >>> just_before_eastern = just_before.replace(tzinfo='US/Eastern')
    >>> just_before_eastern
    2018-11-04T01:59:59.999999-04:00
    >>> just_after_eastern = just_after.replace(tzinfo='US/Eastern')
    >>> just_after_eastern
    2018-11-04T02:00:00-05:00
    """

    def test_dst(self):
        self.before_1 = arrow.Arrow(
            2016, 11, 6, 3, 59, tzinfo=tz.gettz("America/New_York")
        )
        self.before_2 = arrow.Arrow(2016, 11, 6, tzinfo=tz.gettz("America/New_York"))
        self.after_1 = arrow.Arrow(2016, 11, 6, 4, tzinfo=tz.gettz("America/New_York"))
        self.after_2 = arrow.Arrow(
            2016, 11, 6, 23, 59, tzinfo=tz.gettz("America/New_York")
        )
        self.before_3 = arrow.Arrow(
            2018, 11, 4, 3, 59, tzinfo=tz.gettz("America/New_York")
        )
        self.before_4 = arrow.Arrow(2018, 11, 4, tzinfo=tz.gettz("America/New_York"))
        self.after_3 = arrow.Arrow(2018, 11, 4, 4, tzinfo=tz.gettz("America/New_York"))
        self.after_4 = arrow.Arrow(
            2018, 11, 4, 23, 59, tzinfo=tz.gettz("America/New_York")
        )
        assert self.before_1.day == self.before_2.day
        assert self.after_1.day == self.after_2.day
        assert self.before_3.day == self.before_4.day
        assert self.after_3.day == self.after_4.day


class TestArrowConversion:
    def test_to(self):

        dt_from = datetime.now()
        arrow_from = arrow.Arrow.fromdatetime(dt_from, tz.gettz("US/Pacific"))

        self.expected = dt_from.replace(tzinfo=tz.gettz("US/Pacific")).astimezone(
            tz.tzutc()
        )

        assert arrow_from.to("UTC").datetime == self.expected
        assert arrow_from.to(tz.tzutc()).datetime == self.expected

    # issue #368
    def test_to_pacific_then_utc(self):
        result = arrow.Arrow(2018, 11, 4, 1, tzinfo="-08:00").to("US/Pacific").to("UTC")
        assert result == arrow.Arrow(2018, 11, 4, 9)

    # issue #368
    def test_to_amsterdam_then_utc(self):
        result = arrow.Arrow(2016, 10, 30).to("Europe/Amsterdam")
        assert result.utcoffset() == timedelta(seconds=7200)

    # regression test for #690
    def test_to_israel_same_offset(self):

        result = arrow.Arrow(2019, 10, 27, 2, 21, 1, tzinfo="+03:00").to("Israel")
        expected = arrow.Arrow(2019, 10, 27, 1, 21, 1, tzinfo="Israel")

        assert result == expected
        assert result.utcoffset() != expected.utcoffset()

    # issue 315
    def test_anchorage_dst(self):
        before = arrow.Arrow(2016, 3, 13, 1, 59, tzinfo="America/Anchorage")
        after = arrow.Arrow(2016, 3, 13, 2, 1, tzinfo="America/Anchorage")

        assert before.utcoffset() != after.utcoffset()

    # issue 476
    def test_chicago_fall(self):

        result = arrow.Arrow(2017, 11, 5, 2, 1, tzinfo="-05:00").to("America/Chicago")
        expected = arrow.Arrow(2017, 11, 5, 1, 1, tzinfo="America/Chicago")

        assert result == expected
        assert result.utcoffset() != expected.utcoffset()

    def test_toronto_gap(self):

        before = arrow.Arrow(2011, 3, 13, 6, 30, tzinfo="UTC").to("America/Toronto")
        after = arrow.Arrow(2011, 3, 13, 7, 30, tzinfo="UTC").to("America/Toronto")

        assert before.datetime.replace(tzinfo=None) == datetime(2011, 3, 13, 1, 30)
        assert after.datetime.replace(tzinfo=None) == datetime(2011, 3, 13, 3, 30)

        assert before.utcoffset() != after.utcoffset()

    def test_sydney_gap(self):

        before = arrow.Arrow(2012, 10, 6, 15, 30, tzinfo="UTC").to("Australia/Sydney")
        after = arrow.Arrow(2012, 10, 6, 16, 30, tzinfo="UTC").to("Australia/Sydney")

        assert before.datetime.replace(tzinfo=None) == datetime(2012, 10, 7, 1, 30)
        assert after.datetime.replace(tzinfo=None) == datetime(2012, 10, 7, 3, 30)

        assert before.utcoffset() != after.utcoffset()


class TestArrowPickling:
    def test_pickle_and_unpickle(self):

        dt = arrow.Arrow.utcnow()

        pickled = pickle.dumps(dt)

        unpickled = pickle.loads(pickled)

        assert unpickled == dt


class TestArrowReplace:
    def test_not_attr(self):

        with pytest.raises(ValueError):
            arrow.Arrow.utcnow().replace(abc=1)

    def test_replace(self):

        arw = arrow.Arrow(2013, 5, 5, 12, 30, 45)

        assert arw.replace(year=2012) == arrow.Arrow(2012, 5, 5, 12, 30, 45)
        assert arw.replace(month=1) == arrow.Arrow(2013, 1, 5, 12, 30, 45)
        assert arw.replace(day=1) == arrow.Arrow(2013, 5, 1, 12, 30, 45)
        assert arw.replace(hour=1) == arrow.Arrow(2013, 5, 5, 1, 30, 45)
        assert arw.replace(minute=1) == arrow.Arrow(2013, 5, 5, 12, 1, 45)
        assert arw.replace(second=1) == arrow.Arrow(2013, 5, 5, 12, 30, 1)

    def test_replace_tzinfo(self):

        arw = arrow.Arrow.utcnow().to("US/Eastern")

        result = arw.replace(tzinfo=tz.gettz("US/Pacific"))

        assert result == arw.datetime.replace(tzinfo=tz.gettz("US/Pacific"))

    def test_replace_fold(self):

        before = arrow.Arrow(2017, 11, 5, 1, tzinfo="America/New_York")
        after = before.replace(fold=1)

        assert before.fold == 0
        assert after.fold == 1
        assert before == after
        assert before.utcoffset() != after.utcoffset()

    def test_replace_fold_and_other(self):

        arw = arrow.Arrow(2013, 5, 5, 12, 30, 45)

        assert arw.replace(fold=1, minute=50) == arrow.Arrow(2013, 5, 5, 12, 50, 45)
        assert arw.replace(minute=50, fold=1) == arrow.Arrow(2013, 5, 5, 12, 50, 45)

    def test_replace_week(self):

        with pytest.raises(ValueError):
            arrow.Arrow.utcnow().replace(week=1)

    def test_replace_quarter(self):

        with pytest.raises(ValueError):
            arrow.Arrow.utcnow().replace(quarter=1)

    def test_replace_quarter_and_fold(self):
        with pytest.raises(AttributeError):
            arrow.utcnow().replace(fold=1, quarter=1)

        with pytest.raises(AttributeError):
            arrow.utcnow().replace(quarter=1, fold=1)

    def test_replace_other_kwargs(self):

        with pytest.raises(AttributeError):
            arrow.utcnow().replace(abc="def")


class TestArrowShift:
    def test_not_attr(self):

        now = arrow.Arrow.utcnow()

        with pytest.raises(ValueError):
            now.shift(abc=1)

        with pytest.raises(ValueError):
            now.shift(week=1)

    def test_shift(self):

        arw = arrow.Arrow(2013, 5, 5, 12, 30, 45)

        assert arw.shift(years=1) == arrow.Arrow(2014, 5, 5, 12, 30, 45)
        assert arw.shift(quarters=1) == arrow.Arrow(2013, 8, 5, 12, 30, 45)
        assert arw.shift(quarters=1, months=1) == arrow.Arrow(2013, 9, 5, 12, 30, 45)
        assert arw.shift(months=1) == arrow.Arrow(2013, 6, 5, 12, 30, 45)
        assert arw.shift(weeks=1) == arrow.Arrow(2013, 5, 12, 12, 30, 45)
        assert arw.shift(days=1) == arrow.Arrow(2013, 5, 6, 12, 30, 45)
        assert arw.shift(hours=1) == arrow.Arrow(2013, 5, 5, 13, 30, 45)
        assert arw.shift(minutes=1) == arrow.Arrow(2013, 5, 5, 12, 31, 45)
        assert arw.shift(seconds=1) == arrow.Arrow(2013, 5, 5, 12, 30, 46)
        assert arw.shift(microseconds=1) == arrow.Arrow(2013, 5, 5, 12, 30, 45, 1)

        # Remember: Python's weekday 0 is Monday
        assert arw.shift(weekday=0) == arrow.Arrow(2013, 5, 6, 12, 30, 45)
        assert arw.shift(weekday=1) == arrow.Arrow(2013, 5, 7, 12, 30, 45)
        assert arw.shift(weekday=2) == arrow.Arrow(2013, 5, 8, 12, 30, 45)
        assert arw.shift(weekday=3) == arrow.Arrow(2013, 5, 9, 12, 30, 45)
        assert arw.shift(weekday=4) == arrow.Arrow(2013, 5, 10, 12, 30, 45)
        assert arw.shift(weekday=5) == arrow.Arrow(2013, 5, 11, 12, 30, 45)
        assert arw.shift(weekday=6) == arw

        with pytest.raises(IndexError):
            arw.shift(weekday=7)

        # Use dateutil.relativedelta's convenient day instances
        assert arw.shift(weekday=MO) == arrow.Arrow(2013, 5, 6, 12, 30, 45)
        assert arw.shift(weekday=MO(0)) == arrow.Arrow(2013, 5, 6, 12, 30, 45)
        assert arw.shift(weekday=MO(1)) == arrow.Arrow(2013, 5, 6, 12, 30, 45)
        assert arw.shift(weekday=MO(2)) == arrow.Arrow(2013, 5, 13, 12, 30, 45)
        assert arw.shift(weekday=TU) == arrow.Arrow(2013, 5, 7, 12, 30, 45)
        assert arw.shift(weekday=TU(0)) == arrow.Arrow(2013, 5, 7, 12, 30, 45)
        assert arw.shift(weekday=TU(1)) == arrow.Arrow(2013, 5, 7, 12, 30, 45)
        assert arw.shift(weekday=TU(2)) == arrow.Arrow(2013, 5, 14, 12, 30, 45)
        assert arw.shift(weekday=WE) == arrow.Arrow(2013, 5, 8, 12, 30, 45)
        assert arw.shift(weekday=WE(0)) == arrow.Arrow(2013, 5, 8, 12, 30, 45)
        assert arw.shift(weekday=WE(1)) == arrow.Arrow(2013, 5, 8, 12, 30, 45)
        assert arw.shift(weekday=WE(2)) == arrow.Arrow(2013, 5, 15, 12, 30, 45)
        assert arw.shift(weekday=TH) == arrow.Arrow(2013, 5, 9, 12, 30, 45)
        assert arw.shift(weekday=TH(0)) == arrow.Arrow(2013, 5, 9, 12, 30, 45)
        assert arw.shift(weekday=TH(1)) == arrow.Arrow(2013, 5, 9, 12, 30, 45)
        assert arw.shift(weekday=TH(2)) == arrow.Arrow(2013, 5, 16, 12, 30, 45)
        assert arw.shift(weekday=FR) == arrow.Arrow(2013, 5, 10, 12, 30, 45)
        assert arw.shift(weekday=FR(0)) == arrow.Arrow(2013, 5, 10, 12, 30, 45)
        assert arw.shift(weekday=FR(1)) == arrow.Arrow(2013, 5, 10, 12, 30, 45)
        assert arw.shift(weekday=FR(2)) == arrow.Arrow(2013, 5, 17, 12, 30, 45)
        assert arw.shift(weekday=SA) == arrow.Arrow(2013, 5, 11, 12, 30, 45)
        assert arw.shift(weekday=SA(0)) == arrow.Arrow(2013, 5, 11, 12, 30, 45)
        assert arw.shift(weekday=SA(1)) == arrow.Arrow(2013, 5, 11, 12, 30, 45)
        assert arw.shift(weekday=SA(2)) == arrow.Arrow(2013, 5, 18, 12, 30, 45)
        assert arw.shift(weekday=SU) == arw
        assert arw.shift(weekday=SU(0)) == arw
        assert arw.shift(weekday=SU(1)) == arw
        assert arw.shift(weekday=SU(2)) == arrow.Arrow(2013, 5, 12, 12, 30, 45)

    def test_shift_negative(self):

        arw = arrow.Arrow(2013, 5, 5, 12, 30, 45)

        assert arw.shift(years=-1) == arrow.Arrow(2012, 5, 5, 12, 30, 45)
        assert arw.shift(quarters=-1) == arrow.Arrow(2013, 2, 5, 12, 30, 45)
        assert arw.shift(quarters=-1, months=-1) == arrow.Arrow(2013, 1, 5, 12, 30, 45)
        assert arw.shift(months=-1) == arrow.Arrow(2013, 4, 5, 12, 30, 45)
        assert arw.shift(weeks=-1) == arrow.Arrow(2013, 4, 28, 12, 30, 45)
        assert arw.shift(days=-1) == arrow.Arrow(2013, 5, 4, 12, 30, 45)
        assert arw.shift(hours=-1) == arrow.Arrow(2013, 5, 5, 11, 30, 45)
        assert arw.shift(minutes=-1) == arrow.Arrow(2013, 5, 5, 12, 29, 45)
        assert arw.shift(seconds=-1) == arrow.Arrow(2013, 5, 5, 12, 30, 44)
        assert arw.shift(microseconds=-1) == arrow.Arrow(2013, 5, 5, 12, 30, 44, 999999)

        # Not sure how practical these negative weekdays are
        assert arw.shift(weekday=-1) == arw.shift(weekday=SU)
        assert arw.shift(weekday=-2) == arw.shift(weekday=SA)
        assert arw.shift(weekday=-3) == arw.shift(weekday=FR)
        assert arw.shift(weekday=-4) == arw.shift(weekday=TH)
        assert arw.shift(weekday=-5) == arw.shift(weekday=WE)
        assert arw.shift(weekday=-6) == arw.shift(weekday=TU)
        assert arw.shift(weekday=-7) == arw.shift(weekday=MO)

        with pytest.raises(IndexError):
            arw.shift(weekday=-8)

        assert arw.shift(weekday=MO(-1)) == arrow.Arrow(2013, 4, 29, 12, 30, 45)
        assert arw.shift(weekday=TU(-1)) == arrow.Arrow(2013, 4, 30, 12, 30, 45)
        assert arw.shift(weekday=WE(-1)) == arrow.Arrow(2013, 5, 1, 12, 30, 45)
        assert arw.shift(weekday=TH(-1)) == arrow.Arrow(2013, 5, 2, 12, 30, 45)
        assert arw.shift(weekday=FR(-1)) == arrow.Arrow(2013, 5, 3, 12, 30, 45)
        assert arw.shift(weekday=SA(-1)) == arrow.Arrow(2013, 5, 4, 12, 30, 45)
        assert arw.shift(weekday=SU(-1)) == arw
        assert arw.shift(weekday=SU(-2)) == arrow.Arrow(2013, 4, 28, 12, 30, 45)

    def test_shift_quarters_bug(self):

        arw = arrow.Arrow(2013, 5, 5, 12, 30, 45)

        # The value of the last-read argument was used instead of the ``quarters`` argument.
        # Recall that the keyword argument dict, like all dicts, is unordered, so only certain
        # combinations of arguments would exhibit this.
        assert arw.shift(quarters=0, years=1) == arrow.Arrow(2014, 5, 5, 12, 30, 45)
        assert arw.shift(quarters=0, months=1) == arrow.Arrow(2013, 6, 5, 12, 30, 45)
        assert arw.shift(quarters=0, weeks=1) == arrow.Arrow(2013, 5, 12, 12, 30, 45)
        assert arw.shift(quarters=0, days=1) == arrow.Arrow(2013, 5, 6, 12, 30, 45)
        assert arw.shift(quarters=0, hours=1) == arrow.Arrow(2013, 5, 5, 13, 30, 45)
        assert arw.shift(quarters=0, minutes=1) == arrow.Arrow(2013, 5, 5, 12, 31, 45)
        assert arw.shift(quarters=0, seconds=1) == arrow.Arrow(2013, 5, 5, 12, 30, 46)
        assert arw.shift(quarters=0, microseconds=1) == arrow.Arrow(
            2013, 5, 5, 12, 30, 45, 1
        )

    def test_shift_positive_imaginary(self):

        # Avoid shifting into imaginary datetimes, take into account DST and other timezone changes.

        new_york = arrow.Arrow(2017, 3, 12, 1, 30, tzinfo="America/New_York")
        assert new_york.shift(hours=+1) == arrow.Arrow(
            2017, 3, 12, 3, 30, tzinfo="America/New_York"
        )

        # pendulum example
        paris = arrow.Arrow(2013, 3, 31, 1, 50, tzinfo="Europe/Paris")
        assert paris.shift(minutes=+20) == arrow.Arrow(
            2013, 3, 31, 3, 10, tzinfo="Europe/Paris"
        )

        canberra = arrow.Arrow(2018, 10, 7, 1, 30, tzinfo="Australia/Canberra")
        assert canberra.shift(hours=+1) == arrow.Arrow(
            2018, 10, 7, 3, 30, tzinfo="Australia/Canberra"
        )

        kiev = arrow.Arrow(2018, 3, 25, 2, 30, tzinfo="Europe/Kiev")
        assert kiev.shift(hours=+1) == arrow.Arrow(
            2018, 3, 25, 4, 30, tzinfo="Europe/Kiev"
        )

        # Edge case, the entire day of 2011-12-30 is imaginary in this zone!
        apia = arrow.Arrow(2011, 12, 29, 23, tzinfo="Pacific/Apia")
        assert apia.shift(hours=+2) == arrow.Arrow(
            2011, 12, 31, 1, tzinfo="Pacific/Apia"
        )

    def test_shift_negative_imaginary(self):

        new_york = arrow.Arrow(2011, 3, 13, 3, 30, tzinfo="America/New_York")
        assert new_york.shift(hours=-1) == arrow.Arrow(
            2011, 3, 13, 3, 30, tzinfo="America/New_York"
        )
        assert new_york.shift(hours=-2) == arrow.Arrow(
            2011, 3, 13, 1, 30, tzinfo="America/New_York"
        )

        london = arrow.Arrow(2019, 3, 31, 2, tzinfo="Europe/London")
        assert london.shift(hours=-1) == arrow.Arrow(
            2019, 3, 31, 2, tzinfo="Europe/London"
        )
        assert london.shift(hours=-2) == arrow.Arrow(
            2019, 3, 31, 0, tzinfo="Europe/London"
        )

        # edge case, crossing the international dateline
        apia = arrow.Arrow(2011, 12, 31, 1, tzinfo="Pacific/Apia")
        assert apia.shift(hours=-2) == arrow.Arrow(
            2011, 12, 31, 23, tzinfo="Pacific/Apia"
        )

    @pytest.mark.skipif(
        dateutil.__version__ < "2.7.1", reason="old tz database (2018d needed)"
    )
    def test_shift_kiritimati(self):
        # corrected 2018d tz database release, will fail in earlier versions

        kiritimati = arrow.Arrow(1994, 12, 30, 12, 30, tzinfo="Pacific/Kiritimati")
        assert kiritimati.shift(days=+1) == arrow.Arrow(
            1995, 1, 1, 12, 30, tzinfo="Pacific/Kiritimati"
        )

    def shift_imaginary_seconds(self):
        # offset has a seconds component
        monrovia = arrow.Arrow(1972, 1, 6, 23, tzinfo="Africa/Monrovia")
        assert monrovia.shift(hours=+1, minutes=+30) == arrow.Arrow(
            1972, 1, 7, 1, 14, 30, tzinfo="Africa/Monrovia"
        )


class TestArrowRange:
    def test_year(self):

        result = list(
            arrow.Arrow.range(
                "year", datetime(2013, 1, 2, 3, 4, 5), datetime(2016, 4, 5, 6, 7, 8)
            )
        )

        assert result == [
            arrow.Arrow(2013, 1, 2, 3, 4, 5),
            arrow.Arrow(2014, 1, 2, 3, 4, 5),
            arrow.Arrow(2015, 1, 2, 3, 4, 5),
            arrow.Arrow(2016, 1, 2, 3, 4, 5),
        ]

    def test_quarter(self):

        result = list(
            arrow.Arrow.range(
                "quarter", datetime(2013, 2, 3, 4, 5, 6), datetime(2013, 5, 6, 7, 8, 9)
            )
        )

        assert result == [
            arrow.Arrow(2013, 2, 3, 4, 5, 6),
            arrow.Arrow(2013, 5, 3, 4, 5, 6),
        ]

    def test_month(self):

        result = list(
            arrow.Arrow.range(
                "month", datetime(2013, 2, 3, 4, 5, 6), datetime(2013, 5, 6, 7, 8, 9)
            )
        )

        assert result == [
            arrow.Arrow(2013, 2, 3, 4, 5, 6),
            arrow.Arrow(2013, 3, 3, 4, 5, 6),
            arrow.Arrow(2013, 4, 3, 4, 5, 6),
            arrow.Arrow(2013, 5, 3, 4, 5, 6),
        ]

    def test_week(self):

        result = list(
            arrow.Arrow.range(
                "week", datetime(2013, 9, 1, 2, 3, 4), datetime(2013, 10, 1, 2, 3, 4)
            )
        )

        assert result == [
            arrow.Arrow(2013, 9, 1, 2, 3, 4),
            arrow.Arrow(2013, 9, 8, 2, 3, 4),
            arrow.Arrow(2013, 9, 15, 2, 3, 4),
            arrow.Arrow(2013, 9, 22, 2, 3, 4),
            arrow.Arrow(2013, 9, 29, 2, 3, 4),
        ]

    def test_day(self):

        result = list(
            arrow.Arrow.range(
                "day", datetime(2013, 1, 2, 3, 4, 5), datetime(2013, 1, 5, 6, 7, 8)
            )
        )

        assert result == [
            arrow.Arrow(2013, 1, 2, 3, 4, 5),
            arrow.Arrow(2013, 1, 3, 3, 4, 5),
            arrow.Arrow(2013, 1, 4, 3, 4, 5),
            arrow.Arrow(2013, 1, 5, 3, 4, 5),
        ]

    def test_hour(self):

        result = list(
            arrow.Arrow.range(
                "hour", datetime(2013, 1, 2, 3, 4, 5), datetime(2013, 1, 2, 6, 7, 8)
            )
        )

        assert result == [
            arrow.Arrow(2013, 1, 2, 3, 4, 5),
            arrow.Arrow(2013, 1, 2, 4, 4, 5),
            arrow.Arrow(2013, 1, 2, 5, 4, 5),
            arrow.Arrow(2013, 1, 2, 6, 4, 5),
        ]

        result = list(
            arrow.Arrow.range(
                "hour", datetime(2013, 1, 2, 3, 4, 5), datetime(2013, 1, 2, 3, 4, 5)
            )
        )

        assert result == [arrow.Arrow(2013, 1, 2, 3, 4, 5)]

    def test_minute(self):

        result = list(
            arrow.Arrow.range(
                "minute", datetime(2013, 1, 2, 3, 4, 5), datetime(2013, 1, 2, 3, 7, 8)
            )
        )

        assert result == [
            arrow.Arrow(2013, 1, 2, 3, 4, 5),
            arrow.Arrow(2013, 1, 2, 3, 5, 5),
            arrow.Arrow(2013, 1, 2, 3, 6, 5),
            arrow.Arrow(2013, 1, 2, 3, 7, 5),
        ]

    def test_second(self):

        result = list(
            arrow.Arrow.range(
                "second", datetime(2013, 1, 2, 3, 4, 5), datetime(2013, 1, 2, 3, 4, 8)
            )
        )

        assert result == [
            arrow.Arrow(2013, 1, 2, 3, 4, 5),
            arrow.Arrow(2013, 1, 2, 3, 4, 6),
            arrow.Arrow(2013, 1, 2, 3, 4, 7),
            arrow.Arrow(2013, 1, 2, 3, 4, 8),
        ]

    def test_arrow(self):

        result = list(
            arrow.Arrow.range(
                "day",
                arrow.Arrow(2013, 1, 2, 3, 4, 5),
                arrow.Arrow(2013, 1, 5, 6, 7, 8),
            )
        )

        assert result == [
            arrow.Arrow(2013, 1, 2, 3, 4, 5),
            arrow.Arrow(2013, 1, 3, 3, 4, 5),
            arrow.Arrow(2013, 1, 4, 3, 4, 5),
            arrow.Arrow(2013, 1, 5, 3, 4, 5),
        ]

    def test_naive_tz(self):

        result = arrow.Arrow.range(
            "year", datetime(2013, 1, 2, 3), datetime(2016, 4, 5, 6), "US/Pacific"
        )

        for r in result:
            assert r.tzinfo == tz.gettz("US/Pacific")

    def test_aware_same_tz(self):

        result = arrow.Arrow.range(
            "day",
            arrow.Arrow(2013, 1, 1, tzinfo=tz.gettz("US/Pacific")),
            arrow.Arrow(2013, 1, 3, tzinfo=tz.gettz("US/Pacific")),
        )

        for r in result:
            assert r.tzinfo == tz.gettz("US/Pacific")

    def test_aware_different_tz(self):

        result = arrow.Arrow.range(
            "day",
            datetime(2013, 1, 1, tzinfo=tz.gettz("US/Eastern")),
            datetime(2013, 1, 3, tzinfo=tz.gettz("US/Pacific")),
        )

        for r in result:
            assert r.tzinfo == tz.gettz("US/Eastern")

    def test_aware_tz(self):

        result = arrow.Arrow.range(
            "day",
            datetime(2013, 1, 1, tzinfo=tz.gettz("US/Eastern")),
            datetime(2013, 1, 3, tzinfo=tz.gettz("US/Pacific")),
            tz=tz.gettz("US/Central"),
        )

        for r in result:
            assert r.tzinfo == tz.gettz("US/Central")

    def test_imaginary(self):
        # issue #72, avoid duplication in utc column

        before = arrow.Arrow(2018, 3, 10, 23, tzinfo="US/Pacific")
        after = arrow.Arrow(2018, 3, 11, 4, tzinfo="US/Pacific")

        pacific_range = [t for t in arrow.Arrow.range("hour", before, after)]
        utc_range = [t.to("utc") for t in arrow.Arrow.range("hour", before, after)]

        assert len(pacific_range) == len(set(pacific_range))
        assert len(utc_range) == len(set(utc_range))

    def test_unsupported(self):

        with pytest.raises(ValueError):
            next(arrow.Arrow.range("abc", datetime.utcnow(), datetime.utcnow()))

    def test_range_over_months_ending_on_different_days(self):
        # regression test for issue #842
        result = list(arrow.Arrow.range("month", datetime(2015, 1, 31), limit=4))
        assert result == [
            arrow.Arrow(2015, 1, 31),
            arrow.Arrow(2015, 2, 28),
            arrow.Arrow(2015, 3, 31),
            arrow.Arrow(2015, 4, 30),
        ]

        result = list(arrow.Arrow.range("month", datetime(2015, 1, 30), limit=3))
        assert result == [
            arrow.Arrow(2015, 1, 30),
            arrow.Arrow(2015, 2, 28),
            arrow.Arrow(2015, 3, 30),
        ]

        result = list(arrow.Arrow.range("month", datetime(2015, 2, 28), limit=3))
        assert result == [
            arrow.Arrow(2015, 2, 28),
            arrow.Arrow(2015, 3, 28),
            arrow.Arrow(2015, 4, 28),
        ]

        result = list(arrow.Arrow.range("month", datetime(2015, 3, 31), limit=3))
        assert result == [
            arrow.Arrow(2015, 3, 31),
            arrow.Arrow(2015, 4, 30),
            arrow.Arrow(2015, 5, 31),
        ]

    def test_range_over_quarter_months_ending_on_different_days(self):
        result = list(arrow.Arrow.range("quarter", datetime(2014, 11, 30), limit=3))
        assert result == [
            arrow.Arrow(2014, 11, 30),
            arrow.Arrow(2015, 2, 28),
            arrow.Arrow(2015, 5, 30),
        ]

    def test_range_over_year_maintains_end_date_across_leap_year(self):
        result = list(arrow.Arrow.range("year", datetime(2012, 2, 29), limit=5))
        assert result == [
            arrow.Arrow(2012, 2, 29),
            arrow.Arrow(2013, 2, 28),
            arrow.Arrow(2014, 2, 28),
            arrow.Arrow(2015, 2, 28),
            arrow.Arrow(2016, 2, 29),
        ]


class TestArrowSpanRange:
    def test_year(self):

        result = list(
            arrow.Arrow.span_range("year", datetime(2013, 2, 1), datetime(2016, 3, 31))
        )

        assert result == [
            (
                arrow.Arrow(2013, 1, 1),
                arrow.Arrow(2013, 12, 31, 23, 59, 59, 999999),
            ),
            (
                arrow.Arrow(2014, 1, 1),
                arrow.Arrow(2014, 12, 31, 23, 59, 59, 999999),
            ),
            (
                arrow.Arrow(2015, 1, 1),
                arrow.Arrow(2015, 12, 31, 23, 59, 59, 999999),
            ),
            (
                arrow.Arrow(2016, 1, 1),
                arrow.Arrow(2016, 12, 31, 23, 59, 59, 999999),
            ),
        ]

    def test_quarter(self):

        result = list(
            arrow.Arrow.span_range(
                "quarter", datetime(2013, 2, 2), datetime(2013, 5, 15)
            )
        )

        assert result == [
            (arrow.Arrow(2013, 1, 1), arrow.Arrow(2013, 3, 31, 23, 59, 59, 999999)),
            (arrow.Arrow(2013, 4, 1), arrow.Arrow(2013, 6, 30, 23, 59, 59, 999999)),
        ]

    def test_month(self):

        result = list(
            arrow.Arrow.span_range("month", datetime(2013, 1, 2), datetime(2013, 4, 15))
        )

        assert result == [
            (arrow.Arrow(2013, 1, 1), arrow.Arrow(2013, 1, 31, 23, 59, 59, 999999)),
            (arrow.Arrow(2013, 2, 1), arrow.Arrow(2013, 2, 28, 23, 59, 59, 999999)),
            (arrow.Arrow(2013, 3, 1), arrow.Arrow(2013, 3, 31, 23, 59, 59, 999999)),
            (arrow.Arrow(2013, 4, 1), arrow.Arrow(2013, 4, 30, 23, 59, 59, 999999)),
        ]

    def test_week(self):

        result = list(
            arrow.Arrow.span_range("week", datetime(2013, 2, 2), datetime(2013, 2, 28))
        )

        assert result == [
            (arrow.Arrow(2013, 1, 28), arrow.Arrow(2013, 2, 3, 23, 59, 59, 999999)),
            (arrow.Arrow(2013, 2, 4), arrow.Arrow(2013, 2, 10, 23, 59, 59, 999999)),
            (
                arrow.Arrow(2013, 2, 11),
                arrow.Arrow(2013, 2, 17, 23, 59, 59, 999999),
            ),
            (
                arrow.Arrow(2013, 2, 18),
                arrow.Arrow(2013, 2, 24, 23, 59, 59, 999999),
            ),
            (arrow.Arrow(2013, 2, 25), arrow.Arrow(2013, 3, 3, 23, 59, 59, 999999)),
        ]

    def test_day(self):

        result = list(
            arrow.Arrow.span_range(
                "day", datetime(2013, 1, 1, 12), datetime(2013, 1, 4, 12)
            )
        )

        assert result == [
            (
                arrow.Arrow(2013, 1, 1, 0),
                arrow.Arrow(2013, 1, 1, 23, 59, 59, 999999),
            ),
            (
                arrow.Arrow(2013, 1, 2, 0),
                arrow.Arrow(2013, 1, 2, 23, 59, 59, 999999),
            ),
            (
                arrow.Arrow(2013, 1, 3, 0),
                arrow.Arrow(2013, 1, 3, 23, 59, 59, 999999),
            ),
            (
                arrow.Arrow(2013, 1, 4, 0),
                arrow.Arrow(2013, 1, 4, 23, 59, 59, 999999),
            ),
        ]

    def test_days(self):

        result = list(
            arrow.Arrow.span_range(
                "days", datetime(2013, 1, 1, 12), datetime(2013, 1, 4, 12)
            )
        )

        assert result == [
            (
                arrow.Arrow(2013, 1, 1, 0),
                arrow.Arrow(2013, 1, 1, 23, 59, 59, 999999),
            ),
            (
                arrow.Arrow(2013, 1, 2, 0),
                arrow.Arrow(2013, 1, 2, 23, 59, 59, 999999),
            ),
            (
                arrow.Arrow(2013, 1, 3, 0),
                arrow.Arrow(2013, 1, 3, 23, 59, 59, 999999),
            ),
            (
                arrow.Arrow(2013, 1, 4, 0),
                arrow.Arrow(2013, 1, 4, 23, 59, 59, 999999),
            ),
        ]

    def test_hour(self):

        result = list(
            arrow.Arrow.span_range(
                "hour", datetime(2013, 1, 1, 0, 30), datetime(2013, 1, 1, 3, 30)
            )
        )

        assert result == [
            (
                arrow.Arrow(2013, 1, 1, 0),
                arrow.Arrow(2013, 1, 1, 0, 59, 59, 999999),
            ),
            (
                arrow.Arrow(2013, 1, 1, 1),
                arrow.Arrow(2013, 1, 1, 1, 59, 59, 999999),
            ),
            (
                arrow.Arrow(2013, 1, 1, 2),
                arrow.Arrow(2013, 1, 1, 2, 59, 59, 999999),
            ),
            (
                arrow.Arrow(2013, 1, 1, 3),
                arrow.Arrow(2013, 1, 1, 3, 59, 59, 999999),
            ),
        ]

        result = list(
            arrow.Arrow.span_range(
                "hour", datetime(2013, 1, 1, 3, 30), datetime(2013, 1, 1, 3, 30)
            )
        )

        assert result == [
            (arrow.Arrow(2013, 1, 1, 3), arrow.Arrow(2013, 1, 1, 3, 59, 59, 999999))
        ]

    def test_minute(self):

        result = list(
            arrow.Arrow.span_range(
                "minute", datetime(2013, 1, 1, 0, 0, 30), datetime(2013, 1, 1, 0, 3, 30)
            )
        )

        assert result == [
            (
                arrow.Arrow(2013, 1, 1, 0, 0),
                arrow.Arrow(2013, 1, 1, 0, 0, 59, 999999),
            ),
            (
                arrow.Arrow(2013, 1, 1, 0, 1),
                arrow.Arrow(2013, 1, 1, 0, 1, 59, 999999),
            ),
            (
                arrow.Arrow(2013, 1, 1, 0, 2),
                arrow.Arrow(2013, 1, 1, 0, 2, 59, 999999),
            ),
            (
                arrow.Arrow(2013, 1, 1, 0, 3),
                arrow.Arrow(2013, 1, 1, 0, 3, 59, 999999),
            ),
        ]

    def test_second(self):

        result = list(
            arrow.Arrow.span_range(
                "second", datetime(2013, 1, 1), datetime(2013, 1, 1, 0, 0, 3)
            )
        )

        assert result == [
            (
                arrow.Arrow(2013, 1, 1, 0, 0, 0),
                arrow.Arrow(2013, 1, 1, 0, 0, 0, 999999),
            ),
            (
                arrow.Arrow(2013, 1, 1, 0, 0, 1),
                arrow.Arrow(2013, 1, 1, 0, 0, 1, 999999),
            ),
            (
                arrow.Arrow(2013, 1, 1, 0, 0, 2),
                arrow.Arrow(2013, 1, 1, 0, 0, 2, 999999),
            ),
            (
                arrow.Arrow(2013, 1, 1, 0, 0, 3),
                arrow.Arrow(2013, 1, 1, 0, 0, 3, 999999),
            ),
        ]

    def test_naive_tz(self):

        tzinfo = tz.gettz("US/Pacific")

        result = arrow.Arrow.span_range(
            "hour", datetime(2013, 1, 1, 0), datetime(2013, 1, 1, 3, 59), "US/Pacific"
        )

        for f, c in result:
            assert f.tzinfo == tzinfo
            assert c.tzinfo == tzinfo

    def test_aware_same_tz(self):

        tzinfo = tz.gettz("US/Pacific")

        result = arrow.Arrow.span_range(
            "hour",
            datetime(2013, 1, 1, 0, tzinfo=tzinfo),
            datetime(2013, 1, 1, 2, 59, tzinfo=tzinfo),
        )

        for f, c in result:
            assert f.tzinfo == tzinfo
            assert c.tzinfo == tzinfo

    def test_aware_different_tz(self):

        tzinfo1 = tz.gettz("US/Pacific")
        tzinfo2 = tz.gettz("US/Eastern")

        result = arrow.Arrow.span_range(
            "hour",
            datetime(2013, 1, 1, 0, tzinfo=tzinfo1),
            datetime(2013, 1, 1, 2, 59, tzinfo=tzinfo2),
        )

        for f, c in result:
            assert f.tzinfo == tzinfo1
            assert c.tzinfo == tzinfo1

    def test_aware_tz(self):

        result = arrow.Arrow.span_range(
            "hour",
            datetime(2013, 1, 1, 0, tzinfo=tz.gettz("US/Eastern")),
            datetime(2013, 1, 1, 2, 59, tzinfo=tz.gettz("US/Eastern")),
            tz="US/Central",
        )

        for f, c in result:
            assert f.tzinfo == tz.gettz("US/Central")
            assert c.tzinfo == tz.gettz("US/Central")

    def test_bounds_param_is_passed(self):

        result = list(
            arrow.Arrow.span_range(
                "quarter", datetime(2013, 2, 2), datetime(2013, 5, 15), bounds="[]"
            )
        )

        assert result == [
            (arrow.Arrow(2013, 1, 1), arrow.Arrow(2013, 4, 1)),
            (arrow.Arrow(2013, 4, 1), arrow.Arrow(2013, 7, 1)),
        ]

    def test_exact_bound_exclude(self):

        result = list(
            arrow.Arrow.span_range(
                "hour",
                datetime(2013, 5, 5, 12, 30),
                datetime(2013, 5, 5, 17, 15),
                bounds="[)",
                exact=True,
            )
        )

        expected = [
            (
                arrow.Arrow(2013, 5, 5, 12, 30),
                arrow.Arrow(2013, 5, 5, 13, 29, 59, 999999),
            ),
            (
                arrow.Arrow(2013, 5, 5, 13, 30),
                arrow.Arrow(2013, 5, 5, 14, 29, 59, 999999),
            ),
            (
                arrow.Arrow(2013, 5, 5, 14, 30),
                arrow.Arrow(2013, 5, 5, 15, 29, 59, 999999),
            ),
            (
                arrow.Arrow(2013, 5, 5, 15, 30),
                arrow.Arrow(2013, 5, 5, 16, 29, 59, 999999),
            ),
            (
                arrow.Arrow(2013, 5, 5, 16, 30),
                arrow.Arrow(2013, 5, 5, 17, 14, 59, 999999),
            ),
        ]

        assert result == expected

    def test_exact_floor_equals_end(self):
        result = list(
            arrow.Arrow.span_range(
                "minute",
                datetime(2013, 5, 5, 12, 30),
                datetime(2013, 5, 5, 12, 40),
                exact=True,
            )
        )

        expected = [
            (
                arrow.Arrow(2013, 5, 5, 12, 30),
                arrow.Arrow(2013, 5, 5, 12, 30, 59, 999999),
            ),
            (
                arrow.Arrow(2013, 5, 5, 12, 31),
                arrow.Arrow(2013, 5, 5, 12, 31, 59, 999999),
            ),
            (
                arrow.Arrow(2013, 5, 5, 12, 32),
                arrow.Arrow(2013, 5, 5, 12, 32, 59, 999999),
            ),
            (
                arrow.Arrow(2013, 5, 5, 12, 33),
                arrow.Arrow(2013, 5, 5, 12, 33, 59, 999999),
            ),
            (
                arrow.Arrow(2013, 5, 5, 12, 34),
                arrow.Arrow(2013, 5, 5, 12, 34, 59, 999999),
            ),
            (
                arrow.Arrow(2013, 5, 5, 12, 35),
                arrow.Arrow(2013, 5, 5, 12, 35, 59, 999999),
            ),
            (
                arrow.Arrow(2013, 5, 5, 12, 36),
                arrow.Arrow(2013, 5, 5, 12, 36, 59, 999999),
            ),
            (
                arrow.Arrow(2013, 5, 5, 12, 37),
                arrow.Arrow(2013, 5, 5, 12, 37, 59, 999999),
            ),
            (
                arrow.Arrow(2013, 5, 5, 12, 38),
                arrow.Arrow(2013, 5, 5, 12, 38, 59, 999999),
            ),
            (
                arrow.Arrow(2013, 5, 5, 12, 39),
                arrow.Arrow(2013, 5, 5, 12, 39, 59, 999999),
            ),
        ]

        assert result == expected

    def test_exact_bound_include(self):
        result = list(
            arrow.Arrow.span_range(
                "hour",
                datetime(2013, 5, 5, 2, 30),
                datetime(2013, 5, 5, 6, 00),
                bounds="(]",
                exact=True,
            )
        )

        expected = [
            (
                arrow.Arrow(2013, 5, 5, 2, 30, 00, 1),
                arrow.Arrow(2013, 5, 5, 3, 30, 00, 0),
            ),
            (
                arrow.Arrow(2013, 5, 5, 3, 30, 00, 1),
                arrow.Arrow(2013, 5, 5, 4, 30, 00, 0),
            ),
            (
                arrow.Arrow(2013, 5, 5, 4, 30, 00, 1),
                arrow.Arrow(2013, 5, 5, 5, 30, 00, 0),
            ),
            (
                arrow.Arrow(2013, 5, 5, 5, 30, 00, 1),
                arrow.Arrow(2013, 5, 5, 6, 00),
            ),
        ]

        assert result == expected

    def test_small_interval_exact_open_bounds(self):
        result = list(
            arrow.Arrow.span_range(
                "minute",
                datetime(2013, 5, 5, 2, 30),
                datetime(2013, 5, 5, 2, 31),
                bounds="()",
                exact=True,
            )
        )

        expected = [
            (
                arrow.Arrow(2013, 5, 5, 2, 30, 00, 1),
                arrow.Arrow(2013, 5, 5, 2, 30, 59, 999999),
            ),
        ]

        assert result == expected


class TestArrowInterval:
    def test_incorrect_input(self):
        with pytest.raises(ValueError):
            list(
                arrow.Arrow.interval(
                    "month", datetime(2013, 1, 2), datetime(2013, 4, 15), 0
                )
            )

    def test_correct(self):
        result = list(
            arrow.Arrow.interval(
                "hour", datetime(2013, 5, 5, 12, 30), datetime(2013, 5, 5, 17, 15), 2
            )
        )

        assert result == [
            (
                arrow.Arrow(2013, 5, 5, 12),
                arrow.Arrow(2013, 5, 5, 13, 59, 59, 999999),
            ),
            (
                arrow.Arrow(2013, 5, 5, 14),
                arrow.Arrow(2013, 5, 5, 15, 59, 59, 999999),
            ),
            (
                arrow.Arrow(2013, 5, 5, 16),
                arrow.Arrow(2013, 5, 5, 17, 59, 59, 999999),
            ),
        ]

    def test_bounds_param_is_passed(self):
        result = list(
            arrow.Arrow.interval(
                "hour",
                datetime(2013, 5, 5, 12, 30),
                datetime(2013, 5, 5, 17, 15),
                2,
                bounds="[]",
            )
        )

        assert result == [
            (arrow.Arrow(2013, 5, 5, 12), arrow.Arrow(2013, 5, 5, 14)),
            (arrow.Arrow(2013, 5, 5, 14), arrow.Arrow(2013, 5, 5, 16)),
            (arrow.Arrow(2013, 5, 5, 16), arrow.Arrow(2013, 5, 5, 18)),
        ]

    def test_exact(self):
        result = list(
            arrow.Arrow.interval(
                "hour",
                datetime(2013, 5, 5, 12, 30),
                datetime(2013, 5, 5, 17, 15),
                4,
                exact=True,
            )
        )

        expected = [
            (
                arrow.Arrow(2013, 5, 5, 12, 30),
                arrow.Arrow(2013, 5, 5, 16, 29, 59, 999999),
            ),
            (
                arrow.Arrow(2013, 5, 5, 16, 30),
                arrow.Arrow(2013, 5, 5, 17, 14, 59, 999999),
            ),
        ]

        assert result == expected


@pytest.mark.usefixtures("time_2013_02_15")
class TestArrowSpan:
    def test_span_attribute(self):

        with pytest.raises(ValueError):
            self.arrow.span("span")

    def test_span_year(self):

        floor, ceil = self.arrow.span("year")

        assert floor == datetime(2013, 1, 1, tzinfo=tz.tzutc())
        assert ceil == datetime(2013, 12, 31, 23, 59, 59, 999999, tzinfo=tz.tzutc())

    def test_span_quarter(self):

        floor, ceil = self.arrow.span("quarter")

        assert floor == datetime(2013, 1, 1, tzinfo=tz.tzutc())
        assert ceil == datetime(2013, 3, 31, 23, 59, 59, 999999, tzinfo=tz.tzutc())

    def test_span_quarter_count(self):

        floor, ceil = self.arrow.span("quarter", 2)

        assert floor == datetime(2013, 1, 1, tzinfo=tz.tzutc())
        assert ceil == datetime(2013, 6, 30, 23, 59, 59, 999999, tzinfo=tz.tzutc())

    def test_span_year_count(self):

        floor, ceil = self.arrow.span("year", 2)

        assert floor == datetime(2013, 1, 1, tzinfo=tz.tzutc())
        assert ceil == datetime(2014, 12, 31, 23, 59, 59, 999999, tzinfo=tz.tzutc())

    def test_span_month(self):

        floor, ceil = self.arrow.span("month")

        assert floor == datetime(2013, 2, 1, tzinfo=tz.tzutc())
        assert ceil == datetime(2013, 2, 28, 23, 59, 59, 999999, tzinfo=tz.tzutc())

    def test_span_week(self):
        """
        >>> self.arrow.format("YYYY-MM-DD") == "2013-02-15"
        >>> self.arrow.isoweekday() == 5  # a Friday
        """
        # span week from Monday to Sunday
        floor, ceil = self.arrow.span("week")

        assert floor == datetime(2013, 2, 11, tzinfo=tz.tzutc())
        assert ceil == datetime(2013, 2, 17, 23, 59, 59, 999999, tzinfo=tz.tzutc())
        # span week from Tuesday to Monday
        floor, ceil = self.arrow.span("week", week_start=2)

        assert floor == datetime(2013, 2, 12, tzinfo=tz.tzutc())
        assert ceil == datetime(2013, 2, 18, 23, 59, 59, 999999, tzinfo=tz.tzutc())
        # span week from Saturday to Friday
        floor, ceil = self.arrow.span("week", week_start=6)

        assert floor == datetime(2013, 2, 9, tzinfo=tz.tzutc())
        assert ceil == datetime(2013, 2, 15, 23, 59, 59, 999999, tzinfo=tz.tzutc())
        # span week from Sunday to Saturday
        floor, ceil = self.arrow.span("week", week_start=7)

        assert floor == datetime(2013, 2, 10, tzinfo=tz.tzutc())
        assert ceil == datetime(2013, 2, 16, 23, 59, 59, 999999, tzinfo=tz.tzutc())

    def test_span_day(self):

        floor, ceil = self.arrow.span("day")

        assert floor == datetime(2013, 2, 15, tzinfo=tz.tzutc())
        assert ceil == datetime(2013, 2, 15, 23, 59, 59, 999999, tzinfo=tz.tzutc())

    def test_span_hour(self):

        floor, ceil = self.arrow.span("hour")

        assert floor == datetime(2013, 2, 15, 3, tzinfo=tz.tzutc())
        assert ceil == datetime(2013, 2, 15, 3, 59, 59, 999999, tzinfo=tz.tzutc())

    def test_span_minute(self):

        floor, ceil = self.arrow.span("minute")

        assert floor == datetime(2013, 2, 15, 3, 41, tzinfo=tz.tzutc())
        assert ceil == datetime(2013, 2, 15, 3, 41, 59, 999999, tzinfo=tz.tzutc())

    def test_span_second(self):

        floor, ceil = self.arrow.span("second")

        assert floor == datetime(2013, 2, 15, 3, 41, 22, tzinfo=tz.tzutc())
        assert ceil == datetime(2013, 2, 15, 3, 41, 22, 999999, tzinfo=tz.tzutc())

    def test_span_microsecond(self):

        floor, ceil = self.arrow.span("microsecond")

        assert floor == datetime(2013, 2, 15, 3, 41, 22, 8923, tzinfo=tz.tzutc())
        assert ceil == datetime(2013, 2, 15, 3, 41, 22, 8923, tzinfo=tz.tzutc())

    def test_floor(self):

        floor, ceil = self.arrow.span("month")

        assert floor == self.arrow.floor("month")
        assert ceil == self.arrow.ceil("month")

    def test_span_inclusive_inclusive(self):

        floor, ceil = self.arrow.span("hour", bounds="[]")

        assert floor == datetime(2013, 2, 15, 3, tzinfo=tz.tzutc())
        assert ceil == datetime(2013, 2, 15, 4, tzinfo=tz.tzutc())

    def test_span_exclusive_inclusive(self):

        floor, ceil = self.arrow.span("hour", bounds="(]")

        assert floor == datetime(2013, 2, 15, 3, 0, 0, 1, tzinfo=tz.tzutc())
        assert ceil == datetime(2013, 2, 15, 4, tzinfo=tz.tzutc())

    def test_span_exclusive_exclusive(self):

        floor, ceil = self.arrow.span("hour", bounds="()")

        assert floor == datetime(2013, 2, 15, 3, 0, 0, 1, tzinfo=tz.tzutc())
        assert ceil == datetime(2013, 2, 15, 3, 59, 59, 999999, tzinfo=tz.tzutc())

    def test_bounds_are_validated(self):

        with pytest.raises(ValueError):
            floor, ceil = self.arrow.span("hour", bounds="][")

    def test_exact(self):

        result_floor, result_ceil = self.arrow.span("hour", exact=True)

        expected_floor = datetime(2013, 2, 15, 3, 41, 22, 8923, tzinfo=tz.tzutc())
        expected_ceil = datetime(2013, 2, 15, 4, 41, 22, 8922, tzinfo=tz.tzutc())

        assert result_floor == expected_floor
        assert result_ceil == expected_ceil

    def test_exact_inclusive_inclusive(self):

        floor, ceil = self.arrow.span("minute", bounds="[]", exact=True)

        assert floor == datetime(2013, 2, 15, 3, 41, 22, 8923, tzinfo=tz.tzutc())
        assert ceil == datetime(2013, 2, 15, 3, 42, 22, 8923, tzinfo=tz.tzutc())

    def test_exact_exclusive_inclusive(self):

        floor, ceil = self.arrow.span("day", bounds="(]", exact=True)

        assert floor == datetime(2013, 2, 15, 3, 41, 22, 8924, tzinfo=tz.tzutc())
        assert ceil == datetime(2013, 2, 16, 3, 41, 22, 8923, tzinfo=tz.tzutc())

    def test_exact_exclusive_exclusive(self):

        floor, ceil = self.arrow.span("second", bounds="()", exact=True)

        assert floor == datetime(2013, 2, 15, 3, 41, 22, 8924, tzinfo=tz.tzutc())
        assert ceil == datetime(2013, 2, 15, 3, 41, 23, 8922, tzinfo=tz.tzutc())

    def test_all_parameters_specified(self):

        floor, ceil = self.arrow.span("week", bounds="()", exact=True, count=2)

        assert floor == datetime(2013, 2, 15, 3, 41, 22, 8924, tzinfo=tz.tzutc())
        assert ceil == datetime(2013, 3, 1, 3, 41, 22, 8922, tzinfo=tz.tzutc())


@pytest.mark.usefixtures("time_2013_01_01")
class TestArrowHumanize:
    def test_granularity(self):

        assert self.now.humanize(granularity="second") == "just now"

        later1 = self.now.shift(seconds=1)
        assert self.now.humanize(later1, granularity="second") == "just now"
        assert later1.humanize(self.now, granularity="second") == "just now"
        assert self.now.humanize(later1, granularity="minute") == "0 minutes ago"
        assert later1.humanize(self.now, granularity="minute") == "in 0 minutes"

        later100 = self.now.shift(seconds=100)
        assert self.now.humanize(later100, granularity="second") == "100 seconds ago"
        assert later100.humanize(self.now, granularity="second") == "in 100 seconds"
        assert self.now.humanize(later100, granularity="minute") == "a minute ago"
        assert later100.humanize(self.now, granularity="minute") == "in a minute"
        assert self.now.humanize(later100, granularity="hour") == "0 hours ago"
        assert later100.humanize(self.now, granularity="hour") == "in 0 hours"

        later4000 = self.now.shift(seconds=4000)
        assert self.now.humanize(later4000, granularity="minute") == "66 minutes ago"
        assert later4000.humanize(self.now, granularity="minute") == "in 66 minutes"
        assert self.now.humanize(later4000, granularity="hour") == "an hour ago"
        assert later4000.humanize(self.now, granularity="hour") == "in an hour"
        assert self.now.humanize(later4000, granularity="day") == "0 days ago"
        assert later4000.humanize(self.now, granularity="day") == "in 0 days"

        later105 = self.now.shift(seconds=10**5)
        assert self.now.humanize(later105, granularity="hour") == "27 hours ago"
        assert later105.humanize(self.now, granularity="hour") == "in 27 hours"
        assert self.now.humanize(later105, granularity="day") == "a day ago"
        assert later105.humanize(self.now, granularity="day") == "in a day"
        assert self.now.humanize(later105, granularity="week") == "0 weeks ago"
        assert later105.humanize(self.now, granularity="week") == "in 0 weeks"
        assert self.now.humanize(later105, granularity="month") == "0 months ago"
        assert later105.humanize(self.now, granularity="month") == "in 0 months"
        assert self.now.humanize(later105, granularity=["month"]) == "0 months ago"
        assert later105.humanize(self.now, granularity=["month"]) == "in 0 months"

        later106 = self.now.shift(seconds=3 * 10**6)
        assert self.now.humanize(later106, granularity="day") == "34 days ago"
        assert later106.humanize(self.now, granularity="day") == "in 34 days"
        assert self.now.humanize(later106, granularity="week") == "4 weeks ago"
        assert later106.humanize(self.now, granularity="week") == "in 4 weeks"
        assert self.now.humanize(later106, granularity="month") == "a month ago"
        assert later106.humanize(self.now, granularity="month") == "in a month"
        assert self.now.humanize(later106, granularity="year") == "0 years ago"
        assert later106.humanize(self.now, granularity="year") == "in 0 years"

        later506 = self.now.shift(seconds=50 * 10**6)
        assert self.now.humanize(later506, granularity="week") == "82 weeks ago"
        assert later506.humanize(self.now, granularity="week") == "in 82 weeks"
        assert self.now.humanize(later506, granularity="month") == "18 months ago"
        assert later506.humanize(self.now, granularity="month") == "in 18 months"
        assert self.now.humanize(later506, granularity="quarter") == "6 quarters ago"
        assert later506.humanize(self.now, granularity="quarter") == "in 6 quarters"
        assert self.now.humanize(later506, granularity="year") == "a year ago"
        assert later506.humanize(self.now, granularity="year") == "in a year"

        assert self.now.humanize(later1, granularity="quarter") == "0 quarters ago"
        assert later1.humanize(self.now, granularity="quarter") == "in 0 quarters"
        later107 = self.now.shift(seconds=10**7)
        assert self.now.humanize(later107, granularity="quarter") == "a quarter ago"
        assert later107.humanize(self.now, granularity="quarter") == "in a quarter"
        later207 = self.now.shift(seconds=2 * 10**7)
        assert self.now.humanize(later207, granularity="quarter") == "2 quarters ago"
        assert later207.humanize(self.now, granularity="quarter") == "in 2 quarters"
        later307 = self.now.shift(seconds=3 * 10**7)
        assert self.now.humanize(later307, granularity="quarter") == "3 quarters ago"
        assert later307.humanize(self.now, granularity="quarter") == "in 3 quarters"
        later377 = self.now.shift(seconds=3.7 * 10**7)
        assert self.now.humanize(later377, granularity="quarter") == "4 quarters ago"
        assert later377.humanize(self.now, granularity="quarter") == "in 4 quarters"
        later407 = self.now.shift(seconds=4 * 10**7)
        assert self.now.humanize(later407, granularity="quarter") == "5 quarters ago"
        assert later407.humanize(self.now, granularity="quarter") == "in 5 quarters"

        later108 = self.now.shift(seconds=10**8)
        assert self.now.humanize(later108, granularity="year") == "3 years ago"
        assert later108.humanize(self.now, granularity="year") == "in 3 years"

        later108onlydistance = self.now.shift(seconds=10**8)
        assert (
            self.now.humanize(
                later108onlydistance, only_distance=True, granularity="year"
            )
            == "3 years"
        )
        assert (
            later108onlydistance.humanize(
                self.now, only_distance=True, granularity="year"
            )
            == "3 years"
        )

        with pytest.raises(ValueError):
            self.now.humanize(later108, granularity="years")

    def test_multiple_granularity(self):
        assert self.now.humanize(granularity="second") == "just now"
        assert self.now.humanize(granularity=["second"]) == "just now"
        assert (
            self.now.humanize(granularity=["year", "month", "day", "hour", "second"])
            == "in 0 years 0 months 0 days 0 hours and 0 seconds"
        )

        later4000 = self.now.shift(seconds=4000)
        assert (
            later4000.humanize(self.now, granularity=["hour", "minute"])
            == "in an hour and 6 minutes"
        )
        assert (
            self.now.humanize(later4000, granularity=["hour", "minute"])
            == "an hour and 6 minutes ago"
        )
        assert (
            later4000.humanize(
                self.now, granularity=["hour", "minute"], only_distance=True
            )
            == "an hour and 6 minutes"
        )
        assert (
            later4000.humanize(self.now, granularity=["day", "hour", "minute"])
            == "in 0 days an hour and 6 minutes"
        )
        assert (
            self.now.humanize(later4000, granularity=["day", "hour", "minute"])
            == "0 days an hour and 6 minutes ago"
        )

        later105 = self.now.shift(seconds=10**5)
        assert (
            self.now.humanize(later105, granularity=["hour", "day", "minute"])
            == "a day 3 hours and 46 minutes ago"
        )
        with pytest.raises(ValueError):
            self.now.humanize(later105, granularity=["error", "second"])

        later108onlydistance = self.now.shift(seconds=10**8)
        assert (
            self.now.humanize(
                later108onlydistance, only_distance=True, granularity=["year"]
            )
            == "3 years"
        )
        assert (
            self.now.humanize(
                later108onlydistance, only_distance=True, granularity=["month", "week"]
            )
            == "37 months and 4 weeks"
        )
        # this will change when leap years are implemented
        assert (
            self.now.humanize(
                later108onlydistance, only_distance=True, granularity=["year", "second"]
            )
            == "3 years and 5392000 seconds"
        )

        one_min_one_sec_ago = self.now.shift(minutes=-1, seconds=-1)
        assert (
            one_min_one_sec_ago.humanize(self.now, granularity=["minute", "second"])
            == "a minute and a second ago"
        )

        one_min_two_secs_ago = self.now.shift(minutes=-1, seconds=-2)
        assert (
            one_min_two_secs_ago.humanize(self.now, granularity=["minute", "second"])
            == "a minute and 2 seconds ago"
        )

    def test_seconds(self):

        later = self.now.shift(seconds=10)

        # regression test for issue #727
        assert self.now.humanize(later) == "10 seconds ago"
        assert later.humanize(self.now) == "in 10 seconds"

        assert self.now.humanize(later, only_distance=True) == "10 seconds"
        assert later.humanize(self.now, only_distance=True) == "10 seconds"

    def test_minute(self):

        later = self.now.shift(minutes=1)

        assert self.now.humanize(later) == "a minute ago"
        assert later.humanize(self.now) == "in a minute"

        assert self.now.humanize(later, only_distance=True) == "a minute"
        assert later.humanize(self.now, only_distance=True) == "a minute"

    def test_minutes(self):

        later = self.now.shift(minutes=2)

        assert self.now.humanize(later) == "2 minutes ago"
        assert later.humanize(self.now) == "in 2 minutes"

        assert self.now.humanize(later, only_distance=True) == "2 minutes"
        assert later.humanize(self.now, only_distance=True) == "2 minutes"

    def test_hour(self):

        later = self.now.shift(hours=1)

        assert self.now.humanize(later) == "an hour ago"
        assert later.humanize(self.now) == "in an hour"

        assert self.now.humanize(later, only_distance=True) == "an hour"
        assert later.humanize(self.now, only_distance=True) == "an hour"

    def test_hours(self):

        later = self.now.shift(hours=2)

        assert self.now.humanize(later) == "2 hours ago"
        assert later.humanize(self.now) == "in 2 hours"

        assert self.now.humanize(later, only_distance=True) == "2 hours"
        assert later.humanize(self.now, only_distance=True) == "2 hours"

    def test_day(self):

        later = self.now.shift(days=1)

        assert self.now.humanize(later) == "a day ago"
        assert later.humanize(self.now) == "in a day"

        # regression test for issue #697
        less_than_48_hours = self.now.shift(
            days=1, hours=23, seconds=59, microseconds=999999
        )
        assert self.now.humanize(less_than_48_hours) == "a day ago"
        assert less_than_48_hours.humanize(self.now) == "in a day"

        less_than_48_hours_date = less_than_48_hours._datetime.date()
        with pytest.raises(TypeError):
            # humanize other argument does not take raw datetime.date objects
            self.now.humanize(less_than_48_hours_date)

        assert self.now.humanize(later, only_distance=True) == "a day"
        assert later.humanize(self.now, only_distance=True) == "a day"

    def test_days(self):

        later = self.now.shift(days=2)

        assert self.now.humanize(later) == "2 days ago"
        assert later.humanize(self.now) == "in 2 days"

        assert self.now.humanize(later, only_distance=True) == "2 days"
        assert later.humanize(self.now, only_distance=True) == "2 days"

        # Regression tests for humanize bug referenced in issue 541
        later = self.now.shift(days=3)
        assert later.humanize(self.now) == "in 3 days"

        later = self.now.shift(days=3, seconds=1)
        assert later.humanize(self.now) == "in 3 days"

        later = self.now.shift(days=4)
        assert later.humanize(self.now) == "in 4 days"

    def test_week(self):

        later = self.now.shift(weeks=1)

        assert self.now.humanize(later) == "a week ago"
        assert later.humanize(self.now) == "in a week"

        assert self.now.humanize(later, only_distance=True) == "a week"
        assert later.humanize(self.now, only_distance=True) == "a week"

    def test_weeks(self):

        later = self.now.shift(weeks=2)

        assert self.now.humanize(later) == "2 weeks ago"
        assert later.humanize(self.now) == "in 2 weeks"

        assert self.now.humanize(later, only_distance=True) == "2 weeks"
        assert later.humanize(self.now, only_distance=True) == "2 weeks"

    @pytest.mark.xfail(reason="known issue with humanize month limits")
    def test_month(self):

        later = self.now.shift(months=1)

        # TODO this test now returns "4 weeks ago", we need to fix this to be correct on a per month basis
        assert self.now.humanize(later) == "a month ago"
        assert later.humanize(self.now) == "in a month"

        assert self.now.humanize(later, only_distance=True) == "a month"
        assert later.humanize(self.now, only_distance=True) == "a month"

    def test_month_plus_4_days(self):

        # TODO needed for coverage, remove when month limits are fixed
        later = self.now.shift(months=1, days=4)

        assert self.now.humanize(later) == "a month ago"
        assert later.humanize(self.now) == "in a month"

    @pytest.mark.xfail(reason="known issue with humanize month limits")
    def test_months(self):

        later = self.now.shift(months=2)
        earlier = self.now.shift(months=-2)

        assert earlier.humanize(self.now) == "2 months ago"
        assert later.humanize(self.now) == "in 2 months"

        assert self.now.humanize(later, only_distance=True) == "2 months"
        assert later.humanize(self.now, only_distance=True) == "2 months"

    def test_year(self):

        later = self.now.shift(years=1)

        assert self.now.humanize(later) == "a year ago"
        assert later.humanize(self.now) == "in a year"

        assert self.now.humanize(later, only_distance=True) == "a year"
        assert later.humanize(self.now, only_distance=True) == "a year"

    def test_years(self):

        later = self.now.shift(years=2)

        assert self.now.humanize(later) == "2 years ago"
        assert later.humanize(self.now) == "in 2 years"

        assert self.now.humanize(later, only_distance=True) == "2 years"
        assert later.humanize(self.now, only_distance=True) == "2 years"

        arw = arrow.Arrow(2014, 7, 2)

        result = arw.humanize(self.datetime)

        assert result == "in a year"

    def test_arrow(self):

        arw = arrow.Arrow.fromdatetime(self.datetime)

        result = arw.humanize(arrow.Arrow.fromdatetime(self.datetime))

        assert result == "just now"

    def test_datetime_tzinfo(self):

        arw = arrow.Arrow.fromdatetime(self.datetime)

        result = arw.humanize(self.datetime.replace(tzinfo=tz.tzutc()))

        assert result == "just now"

    def test_other(self):

        arw = arrow.Arrow.fromdatetime(self.datetime)

        with pytest.raises(TypeError):
            arw.humanize(object())

    def test_invalid_locale(self):

        arw = arrow.Arrow.fromdatetime(self.datetime)

        with pytest.raises(ValueError):
            arw.humanize(locale="klingon")

    def test_none(self):

        arw = arrow.Arrow.utcnow()

        result = arw.humanize()

        assert result == "just now"

        result = arw.humanize(None)

        assert result == "just now"

    def test_week_limit(self):
        # regression test for issue #848
        arw = arrow.Arrow.utcnow()

        later = arw.shift(weeks=+1)

        result = arw.humanize(later)

        assert result == "a week ago"

    def test_untranslated_granularity(self, mocker):

        arw = arrow.Arrow.utcnow()
        later = arw.shift(weeks=1)

        # simulate an untranslated timeframe key
        mocker.patch.dict("arrow.locales.EnglishLocale.timeframes")
        del arrow.locales.EnglishLocale.timeframes["week"]
        with pytest.raises(ValueError):
            arw.humanize(later, granularity="week")

    def test_empty_granularity_list(self):
        arw = arrow.Arrow(2013, 1, 1, 0, 0, 0)
        later = arw.shift(seconds=55000)

        with pytest.raises(ValueError):
            arw.humanize(later, granularity=[])

    # Bulgarian is an example of a language that overrides _format_timeframe
    # Applicabale to all locales. Note: Contributors need to make sure
    # that if they override describe or describe_mutli, that delta
    # is truncated on call

    def test_no_floats(self):
        arw = arrow.Arrow(2013, 1, 1, 0, 0, 0)
        later = arw.shift(seconds=55000)
        humanize_string = arw.humanize(later, locale="bg", granularity="minute")
        assert humanize_string == "916 минути назад"

    def test_no_floats_multi_gran(self):
        arw = arrow.Arrow(2013, 1, 1, 0, 0, 0)
        later = arw.shift(seconds=55000)
        humanize_string = arw.humanize(
            later, locale="bg", granularity=["second", "minute"]
        )
        assert humanize_string == "916 минути 40 няколко секунди назад"


@pytest.mark.usefixtures("time_2013_01_01")
class TestArrowHumanizeTestsWithLocale:
    def test_now(self):

        arw = arrow.Arrow(2013, 1, 1, 0, 0, 0)

        result = arw.humanize(self.datetime, locale="ru")

        assert result == "сейчас"

    def test_seconds(self):
        arw = arrow.Arrow(2013, 1, 1, 0, 0, 44)

        result = arw.humanize(self.datetime, locale="ru")
        assert result == "через 44 секунды"

    def test_years(self):

        arw = arrow.Arrow(2011, 7, 2)

        result = arw.humanize(self.datetime, locale="ru")

        assert result == "год назад"


# Fixtures for Dehumanize
@pytest.fixture(scope="class")
def locale_list_no_weeks() -> List[str]:
    tested_langs = [
        "en",
        "en-us",
        "en-gb",
        "en-au",
        "en-be",
        "en-jp",
        "en-za",
        "en-ca",
        "en-ph",
        "fr",
        "fr-fr",
        "fr-ca",
        "it",
        "it-it",
        "es",
        "es-es",
        "el",
        "el-gr",
        "ja",
        "ja-jp",
        "sv",
        "sv-se",
        "fi",
        "fi-fi",
        "zh",
        "zh-cn",
        "zh-tw",
        "zh-hk",
        "nl",
        "nl-nl",
        "be",
        "be-by",
        "pl",
        "pl-pl",
        "ru",
        "ru-ru",
        "af",
        "bg",
        "bg-bg",
        "ua",
        "uk",
        "uk-ua",
        "mk",
        "mk-mk",
        "de",
        "de-de",
        "de-ch",
        "de-at",
        "nb",
        "nb-no",
        "nn",
        "nn-no",
        "pt",
        "pt-pt",
        "pt_br",
        "tl",
        "tl-ph",
        "vi",
        "vi-vn",
        "tr",
        "tr-tr",
        "az",
        "az-az",
        "da",
        "da-dk",
        "ml",
        "hi",
        "cs",
        "cs-cz",
        "sk",
        "sk-sk",
        "fa",
        "fa-ir",
        "mr",
        "ca",
        "ca-es",
        "ca-ad",
        "ca-fr",
        "ca-it",
        "eo",
        "eo-xx",
        "bn",
        "bn-bd",
        "bn-in",
        "rm",
        "rm-ch",
        "ro",
        "ro-ro",
        "sl",
        "sl-si",
        "id",
        "id-id",
        "ne",
        "ne-np",
        "ee",
        "et",
        "sw",
        "sw-ke",
        "sw-tz",
        "la",
        "la-va",
        "lt",
        "lt-lt",
        "ms",
        "ms-my",
        "ms-bn",
        "or",
        "or-in",
        "se",
        "se-fi",
        "se-no",
        "se-se",
        "lb",
        "lb-lu",
        "zu",
        "zu-za",
        "sq",
        "sq-al",
        "ta",
        "ta-in",
        "ta-lk",
        "ur",
        "ur-pk",
        "ka",
        "ka-ge",
        "kk",
        "kk-kz",
<<<<<<< HEAD
        "hy",
        "hy-am",
=======
        "uz",
        "uz-uz",
        # "lo",
        # "lo-la",
>>>>>>> 4357f8c8
    ]

    return tested_langs


@pytest.fixture(scope="class")
def locale_list_with_weeks() -> List[str]:
    tested_langs = [
        "en",
        "en-us",
        "en-gb",
        "en-au",
        "en-be",
        "en-jp",
        "en-za",
        "en-ca",
        "en-ph",
        "fr",
        "fr-fr",
        "fr-ca",
        "it",
        "it-it",
        "es",
        "es-es",
        "ja",
        "ja-jp",
        "sv",
        "sv-se",
        "zh",
        "zh-cn",
        "zh-tw",
        "zh-hk",
        "nl",
        "nl-nl",
        "pl",
        "pl-pl",
        "ru",
        "ru-ru",
        "mk",
        "mk-mk",
        "de",
        "de-de",
        "de-ch",
        "de-at",
        "pt",
        "pt-pt",
        "pt-br",
        "cs",
        "cs-cz",
        "sk",
        "sk-sk",
        "tl",
        "tl-ph",
        "vi",
        "vi-vn",
        "sw",
        "sw-ke",
        "sw-tz",
        "la",
        "la-va",
        "lt",
        "lt-lt",
        "ms",
        "ms-my",
        "ms-bn",
        "lb",
        "lb-lu",
        "zu",
        "zu-za",
        "ta",
        "ta-in",
        "ta-lk",
        "kk",
        "kk-kz",
<<<<<<< HEAD
        "hy",
        "hy-am",
=======
        "uz",
        "uz-uz",
>>>>>>> 4357f8c8
    ]

    return tested_langs


@pytest.fixture(scope="class")
def slavic_locales() -> List[str]:
    tested_langs = [
        "be",
        "be-by",
        "pl",
        "pl-pl",
        "ru",
        "ru-ru",
        "bg",
        "bg-bg",
        "ua",
        "uk",
        "uk-ua",
        "mk",
        "mk-mk",
    ]

    return tested_langs


class TestArrowDehumanize:
    def test_now(self, locale_list_no_weeks: List[str]):

        for lang in locale_list_no_weeks:

            arw = arrow.Arrow(2000, 6, 18, 5, 55, 0)
            second_ago = arw.shift(seconds=-1)
            second_future = arw.shift(seconds=1)

            second_ago_string = second_ago.humanize(
                arw, locale=lang, granularity=["second"]
            )
            second_future_string = second_future.humanize(
                arw, locale=lang, granularity=["second"]
            )

            assert arw.dehumanize(second_ago_string, locale=lang) == arw
            assert arw.dehumanize(second_future_string, locale=lang) == arw

    def test_seconds(self, locale_list_no_weeks: List[str]):

        for lang in locale_list_no_weeks:

            arw = arrow.Arrow(2000, 6, 18, 5, 55, 0)
            second_ago = arw.shift(seconds=-5)
            second_future = arw.shift(seconds=5)

            second_ago_string = second_ago.humanize(
                arw, locale=lang, granularity=["second"]
            )
            second_future_string = second_future.humanize(
                arw, locale=lang, granularity=["second"]
            )

            assert arw.dehumanize(second_ago_string, locale=lang) == second_ago
            assert arw.dehumanize(second_future_string, locale=lang) == second_future

    def test_minute(self, locale_list_no_weeks: List[str]):

        for lang in locale_list_no_weeks:

            arw = arrow.Arrow(2001, 6, 18, 5, 55, 0)
            minute_ago = arw.shift(minutes=-1)
            minute_future = arw.shift(minutes=1)

            minute_ago_string = minute_ago.humanize(
                arw, locale=lang, granularity=["minute"]
            )
            minute_future_string = minute_future.humanize(
                arw, locale=lang, granularity=["minute"]
            )

            assert arw.dehumanize(minute_ago_string, locale=lang) == minute_ago
            assert arw.dehumanize(minute_future_string, locale=lang) == minute_future

    def test_minutes(self, locale_list_no_weeks: List[str]):

        for lang in locale_list_no_weeks:

            arw = arrow.Arrow(2007, 1, 10, 5, 55, 0)
            minute_ago = arw.shift(minutes=-5)
            minute_future = arw.shift(minutes=5)

            minute_ago_string = minute_ago.humanize(
                arw, locale=lang, granularity=["minute"]
            )
            minute_future_string = minute_future.humanize(
                arw, locale=lang, granularity=["minute"]
            )

            assert arw.dehumanize(minute_ago_string, locale=lang) == minute_ago
            assert arw.dehumanize(minute_future_string, locale=lang) == minute_future

    def test_hour(self, locale_list_no_weeks: List[str]):

        for lang in locale_list_no_weeks:

            arw = arrow.Arrow(2009, 4, 20, 5, 55, 0)
            hour_ago = arw.shift(hours=-1)
            hour_future = arw.shift(hours=1)

            hour_ago_string = hour_ago.humanize(arw, locale=lang, granularity=["hour"])
            hour_future_string = hour_future.humanize(
                arw, locale=lang, granularity=["hour"]
            )

            assert arw.dehumanize(hour_ago_string, locale=lang) == hour_ago
            assert arw.dehumanize(hour_future_string, locale=lang) == hour_future

    def test_hours(self, locale_list_no_weeks: List[str]):

        for lang in locale_list_no_weeks:

            arw = arrow.Arrow(2010, 2, 16, 7, 55, 0)
            hour_ago = arw.shift(hours=-3)
            hour_future = arw.shift(hours=3)

            hour_ago_string = hour_ago.humanize(arw, locale=lang, granularity=["hour"])
            hour_future_string = hour_future.humanize(
                arw, locale=lang, granularity=["hour"]
            )

            assert arw.dehumanize(hour_ago_string, locale=lang) == hour_ago
            assert arw.dehumanize(hour_future_string, locale=lang) == hour_future

    def test_week(self, locale_list_with_weeks: List[str]):

        for lang in locale_list_with_weeks:

            arw = arrow.Arrow(2012, 2, 18, 1, 52, 0)
            week_ago = arw.shift(weeks=-1)
            week_future = arw.shift(weeks=1)

            week_ago_string = week_ago.humanize(arw, locale=lang, granularity=["week"])
            week_future_string = week_future.humanize(
                arw, locale=lang, granularity=["week"]
            )

            assert arw.dehumanize(week_ago_string, locale=lang) == week_ago
            assert arw.dehumanize(week_future_string, locale=lang) == week_future

    def test_weeks(self, locale_list_with_weeks: List[str]):

        for lang in locale_list_with_weeks:

            arw = arrow.Arrow(2020, 3, 18, 5, 3, 0)
            week_ago = arw.shift(weeks=-7)
            week_future = arw.shift(weeks=7)

            week_ago_string = week_ago.humanize(arw, locale=lang, granularity=["week"])
            week_future_string = week_future.humanize(
                arw, locale=lang, granularity=["week"]
            )

            assert arw.dehumanize(week_ago_string, locale=lang) == week_ago
            assert arw.dehumanize(week_future_string, locale=lang) == week_future

    def test_year(self, locale_list_no_weeks: List[str]):

        for lang in locale_list_no_weeks:

            arw = arrow.Arrow(2000, 1, 10, 5, 55, 0)
            year_ago = arw.shift(years=-1)
            year_future = arw.shift(years=1)

            year_ago_string = year_ago.humanize(arw, locale=lang, granularity=["year"])
            year_future_string = year_future.humanize(
                arw, locale=lang, granularity=["year"]
            )

            assert arw.dehumanize(year_ago_string, locale=lang) == year_ago
            assert arw.dehumanize(year_future_string, locale=lang) == year_future

    def test_years(self, locale_list_no_weeks: List[str]):

        for lang in locale_list_no_weeks:

            arw = arrow.Arrow(2000, 1, 10, 5, 55, 0)
            year_ago = arw.shift(years=-10)
            year_future = arw.shift(years=10)

            year_ago_string = year_ago.humanize(arw, locale=lang, granularity=["year"])
            year_future_string = year_future.humanize(
                arw, locale=lang, granularity=["year"]
            )

            assert arw.dehumanize(year_ago_string, locale=lang) == year_ago
            assert arw.dehumanize(year_future_string, locale=lang) == year_future

    def test_gt_than_10_years(self, locale_list_no_weeks: List[str]):

        for lang in locale_list_no_weeks:

            arw = arrow.Arrow(2000, 1, 10, 5, 55, 0)
            year_ago = arw.shift(years=-25)
            year_future = arw.shift(years=25)

            year_ago_string = year_ago.humanize(arw, locale=lang, granularity=["year"])
            year_future_string = year_future.humanize(
                arw, locale=lang, granularity=["year"]
            )

            assert arw.dehumanize(year_ago_string, locale=lang) == year_ago
            assert arw.dehumanize(year_future_string, locale=lang) == year_future

    def test_mixed_granularity(self, locale_list_no_weeks: List[str]):

        for lang in locale_list_no_weeks:

            arw = arrow.Arrow(2000, 1, 10, 5, 55, 0)
            past = arw.shift(hours=-1, minutes=-1, seconds=-1)
            future = arw.shift(hours=1, minutes=1, seconds=1)

            past_string = past.humanize(
                arw, locale=lang, granularity=["hour", "minute", "second"]
            )
            future_string = future.humanize(
                arw, locale=lang, granularity=["hour", "minute", "second"]
            )

            assert arw.dehumanize(past_string, locale=lang) == past
            assert arw.dehumanize(future_string, locale=lang) == future

    def test_mixed_granularity_hours(self, locale_list_no_weeks: List[str]):

        for lang in locale_list_no_weeks:

            arw = arrow.Arrow(2000, 1, 10, 5, 55, 0)
            past = arw.shift(hours=-3, minutes=-1, seconds=-15)
            future = arw.shift(hours=3, minutes=1, seconds=15)

            past_string = past.humanize(
                arw, locale=lang, granularity=["hour", "minute", "second"]
            )
            future_string = future.humanize(
                arw, locale=lang, granularity=["hour", "minute", "second"]
            )

            assert arw.dehumanize(past_string, locale=lang) == past
            assert arw.dehumanize(future_string, locale=lang) == future

    def test_mixed_granularity_day(self, locale_list_no_weeks: List[str]):

        for lang in locale_list_no_weeks:

            arw = arrow.Arrow(2000, 1, 10, 5, 55, 0)
            past = arw.shift(days=-3, minutes=-1, seconds=-15)
            future = arw.shift(days=3, minutes=1, seconds=15)

            past_string = past.humanize(
                arw, locale=lang, granularity=["day", "minute", "second"]
            )
            future_string = future.humanize(
                arw, locale=lang, granularity=["day", "minute", "second"]
            )

            assert arw.dehumanize(past_string, locale=lang) == past
            assert arw.dehumanize(future_string, locale=lang) == future

    def test_mixed_granularity_day_hour(self, locale_list_no_weeks: List[str]):

        for lang in locale_list_no_weeks:

            arw = arrow.Arrow(2000, 1, 10, 5, 55, 0)
            past = arw.shift(days=-3, hours=-23, seconds=-15)
            future = arw.shift(days=3, hours=23, seconds=15)

            past_string = past.humanize(
                arw, locale=lang, granularity=["day", "hour", "second"]
            )
            future_string = future.humanize(
                arw, locale=lang, granularity=["day", "hour", "second"]
            )

            assert arw.dehumanize(past_string, locale=lang) == past
            assert arw.dehumanize(future_string, locale=lang) == future

    # Test to make sure unsupported locales error out
    def test_unsupported_locale(self):

        arw = arrow.Arrow(2000, 6, 18, 5, 55, 0)
        second_ago = arw.shift(seconds=-5)
        second_future = arw.shift(seconds=5)

        second_ago_string = second_ago.humanize(
            arw, locale="ko", granularity=["second"]
        )
        second_future_string = second_future.humanize(
            arw, locale="ko", granularity=["second"]
        )

        # ko is an example of many unsupported locales currently
        with pytest.raises(ValueError):
            arw.dehumanize(second_ago_string, locale="ko")

        with pytest.raises(ValueError):
            arw.dehumanize(second_future_string, locale="ko")

    # Test to ensure old style locale strings are supported
    def test_normalized_locale(self):

        arw = arrow.Arrow(2000, 6, 18, 5, 55, 0)
        second_ago = arw.shift(seconds=-5)
        second_future = arw.shift(seconds=5)

        second_ago_string = second_ago.humanize(
            arw, locale="zh_hk", granularity=["second"]
        )
        second_future_string = second_future.humanize(
            arw, locale="zh_hk", granularity=["second"]
        )

        assert arw.dehumanize(second_ago_string, locale="zh_hk") == second_ago
        assert arw.dehumanize(second_future_string, locale="zh_hk") == second_future

    # Ensures relative units are required in string
    def test_require_relative_unit(self, locale_list_no_weeks: List[str]):

        for lang in locale_list_no_weeks:

            arw = arrow.Arrow(2000, 6, 18, 5, 55, 0)
            second_ago = arw.shift(seconds=-5)
            second_future = arw.shift(seconds=5)

            second_ago_string = second_ago.humanize(
                arw, locale=lang, granularity=["second"], only_distance=True
            )
            second_future_string = second_future.humanize(
                arw, locale=lang, granularity=["second"], only_distance=True
            )

            with pytest.raises(ValueError):
                arw.dehumanize(second_ago_string, locale=lang)

            with pytest.raises(ValueError):
                arw.dehumanize(second_future_string, locale=lang)

    # Test for scrambled input
    def test_scrambled_input(self, locale_list_no_weeks: List[str]):

        for lang in locale_list_no_weeks:

            arw = arrow.Arrow(2000, 6, 18, 5, 55, 0)
            second_ago = arw.shift(seconds=-5)
            second_future = arw.shift(seconds=5)

            second_ago_string = second_ago.humanize(
                arw, locale=lang, granularity=["second"], only_distance=True
            )
            second_future_string = second_future.humanize(
                arw, locale=lang, granularity=["second"], only_distance=True
            )

            # Scrambles input by sorting strings
            second_ago_presort = sorted(second_ago_string)
            second_ago_string = "".join(second_ago_presort)

            second_future_presort = sorted(second_future_string)
            second_future_string = "".join(second_future_presort)

            with pytest.raises(ValueError):
                arw.dehumanize(second_ago_string, locale=lang)

            with pytest.raises(ValueError):
                arw.dehumanize(second_future_string, locale=lang)

    def test_no_units_modified(self, locale_list_no_weeks: List[str]):

        for lang in locale_list_no_weeks:

            arw = arrow.Arrow(2000, 6, 18, 5, 55, 0)

            # Ensures we pass the first stage of checking whether relative units exist
            locale_obj = locales.get_locale(lang)
            empty_past_string = locale_obj.past
            empty_future_string = locale_obj.future

            with pytest.raises(ValueError):
                arw.dehumanize(empty_past_string, locale=lang)

            with pytest.raises(ValueError):
                arw.dehumanize(empty_future_string, locale=lang)

    def test_slavic_locales(self, slavic_locales: List[str]):

        # Relevant units for Slavic locale plural logic
        units = [
            0,
            1,
            2,
            5,
            21,
            22,
            25,
        ]

        # Only need to test on seconds as logic holds for all slavic plural units
        for lang in slavic_locales:
            for unit in units:
                arw = arrow.Arrow(2000, 2, 18, 1, 50, 30)

                past = arw.shift(minutes=-1 * unit, days=-1)
                future = arw.shift(minutes=unit, days=1)

                past_string = past.humanize(
                    arw, locale=lang, granularity=["minute", "day"]
                )
                future_string = future.humanize(
                    arw, locale=lang, granularity=["minute", "day"]
                )

                assert arw.dehumanize(past_string, locale=lang) == past
                assert arw.dehumanize(future_string, locale=lang) == future

    def test_czech_slovak(self):

        # Relevant units for Slavic locale plural logic
        units = [
            0,
            1,
            2,
            5,
        ]

        # Only need to test on seconds as logic holds for all slavic plural units
        for lang in ["cs"]:
            for unit in units:
                arw = arrow.Arrow(2000, 2, 18, 1, 50, 30)

                past = arw.shift(minutes=-1 * unit, days=-1)
                future = arw.shift(minutes=unit, days=1)

                past_string = past.humanize(
                    arw, locale=lang, granularity=["minute", "day"]
                )
                future_string = future.humanize(
                    arw, locale=lang, granularity=["minute", "day"]
                )

                assert arw.dehumanize(past_string, locale=lang) == past
                assert arw.dehumanize(future_string, locale=lang) == future


class TestArrowIsBetween:
    def test_start_before_end(self):
        target = arrow.Arrow.fromdatetime(datetime(2013, 5, 7))
        start = arrow.Arrow.fromdatetime(datetime(2013, 5, 8))
        end = arrow.Arrow.fromdatetime(datetime(2013, 5, 5))
        assert not target.is_between(start, end)

    def test_exclusive_exclusive_bounds(self):
        target = arrow.Arrow.fromdatetime(datetime(2013, 5, 5, 12, 30, 27))
        start = arrow.Arrow.fromdatetime(datetime(2013, 5, 5, 12, 30, 10))
        end = arrow.Arrow.fromdatetime(datetime(2013, 5, 5, 12, 30, 36))
        assert target.is_between(start, end, "()")

    def test_exclusive_exclusive_bounds_same_date(self):
        target = arrow.Arrow.fromdatetime(datetime(2013, 5, 7))
        start = arrow.Arrow.fromdatetime(datetime(2013, 5, 7))
        end = arrow.Arrow.fromdatetime(datetime(2013, 5, 7))
        assert not target.is_between(start, end, "()")

    def test_inclusive_exclusive_bounds(self):
        target = arrow.Arrow.fromdatetime(datetime(2013, 5, 6))
        start = arrow.Arrow.fromdatetime(datetime(2013, 5, 4))
        end = arrow.Arrow.fromdatetime(datetime(2013, 5, 6))
        assert not target.is_between(start, end, "[)")

    def test_exclusive_inclusive_bounds(self):
        target = arrow.Arrow.fromdatetime(datetime(2013, 5, 7))
        start = arrow.Arrow.fromdatetime(datetime(2013, 5, 5))
        end = arrow.Arrow.fromdatetime(datetime(2013, 5, 7))
        assert target.is_between(start, end, "(]")

    def test_inclusive_inclusive_bounds_same_date(self):
        target = arrow.Arrow.fromdatetime(datetime(2013, 5, 7))
        start = arrow.Arrow.fromdatetime(datetime(2013, 5, 7))
        end = arrow.Arrow.fromdatetime(datetime(2013, 5, 7))
        assert target.is_between(start, end, "[]")

    def test_inclusive_inclusive_bounds_target_before_start(self):
        target = arrow.Arrow.fromdatetime(datetime(2020, 12, 24))
        start = arrow.Arrow.fromdatetime(datetime(2020, 12, 25))
        end = arrow.Arrow.fromdatetime(datetime(2020, 12, 26))
        assert not target.is_between(start, end, "[]")

    def test_type_error_exception(self):
        with pytest.raises(TypeError):
            target = arrow.Arrow.fromdatetime(datetime(2013, 5, 7))
            start = datetime(2013, 5, 5)
            end = arrow.Arrow.fromdatetime(datetime(2013, 5, 8))
            target.is_between(start, end)

        with pytest.raises(TypeError):
            target = arrow.Arrow.fromdatetime(datetime(2013, 5, 7))
            start = arrow.Arrow.fromdatetime(datetime(2013, 5, 5))
            end = datetime(2013, 5, 8)
            target.is_between(start, end)

        with pytest.raises(TypeError):
            target.is_between(None, None)

    def test_value_error_exception(self):
        target = arrow.Arrow.fromdatetime(datetime(2013, 5, 7))
        start = arrow.Arrow.fromdatetime(datetime(2013, 5, 5))
        end = arrow.Arrow.fromdatetime(datetime(2013, 5, 8))
        with pytest.raises(ValueError):
            target.is_between(start, end, "][")
        with pytest.raises(ValueError):
            target.is_between(start, end, "")
        with pytest.raises(ValueError):
            target.is_between(start, end, "]")
        with pytest.raises(ValueError):
            target.is_between(start, end, "[")
        with pytest.raises(ValueError):
            target.is_between(start, end, "hello")
        with pytest.raises(ValueError):
            target.span("week", week_start=55)


class TestArrowUtil:
    def test_get_datetime(self):

        get_datetime = arrow.Arrow._get_datetime

        arw = arrow.Arrow.utcnow()
        dt = datetime.utcnow()
        timestamp = time.time()

        assert get_datetime(arw) == arw.datetime
        assert get_datetime(dt) == dt
        assert (
            get_datetime(timestamp) == arrow.Arrow.utcfromtimestamp(timestamp).datetime
        )

        with pytest.raises(ValueError) as raise_ctx:
            get_datetime("abc")
        assert "not recognized as a datetime or timestamp" in str(raise_ctx.value)

    def test_get_tzinfo(self):

        get_tzinfo = arrow.Arrow._get_tzinfo

        with pytest.raises(ValueError) as raise_ctx:
            get_tzinfo("abc")
        assert "not recognized as a timezone" in str(raise_ctx.value)

    def test_get_iteration_params(self):

        assert arrow.Arrow._get_iteration_params("end", None) == ("end", sys.maxsize)
        assert arrow.Arrow._get_iteration_params(None, 100) == (arrow.Arrow.max, 100)
        assert arrow.Arrow._get_iteration_params(100, 120) == (100, 120)

        with pytest.raises(ValueError):
            arrow.Arrow._get_iteration_params(None, None)<|MERGE_RESOLUTION|>--- conflicted
+++ resolved
@@ -2470,15 +2470,12 @@
         "ka-ge",
         "kk",
         "kk-kz",
-<<<<<<< HEAD
         "hy",
         "hy-am",
-=======
         "uz",
         "uz-uz",
         # "lo",
         # "lo-la",
->>>>>>> 4357f8c8
     ]
 
     return tested_langs
@@ -2553,13 +2550,10 @@
         "ta-lk",
         "kk",
         "kk-kz",
-<<<<<<< HEAD
         "hy",
         "hy-am",
-=======
         "uz",
         "uz-uz",
->>>>>>> 4357f8c8
     ]
 
     return tested_langs
