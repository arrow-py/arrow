--- conflicted
+++ resolved
@@ -554,7 +554,6 @@
         self.assertEqual(self.locale._format_relative("o zi", "day", -1), "o zi în urmă")
         self.assertEqual(self.locale._format_relative("o zi", "day", 1), "peste o zi")
 
-<<<<<<< HEAD
 
 class NepaliLocaleTests(Chai):
 
@@ -578,7 +577,8 @@
     def test_format_relative_past(self):
         result = self.locale._format_relative('एक घण्टा', 'hour', -1)
         assertEqual(result, 'एक घण्टा पहिले')
-=======
+
+
 class IndonesianLocaleTests(Chai):
 
     def setUp(self):
@@ -606,5 +606,4 @@
         self.assertEqual(self.locale._format_relative('1 detik', 'seconds', 1), 'dalam 1 detik')
 
     def test_format_relative_future(self):
-        self.assertEqual(self.locale._format_relative('1 jam', 'hour', -1), '1 jam yang lalu')
->>>>>>> b7e0f5a6
+        self.assertEqual(self.locale._format_relative('1 jam', 'hour', -1), '1 jam yang lalu')