# -*- coding: utf-8 -*-
from __future__ import unicode_literals

from datetime import datetime

from chai import Chai

from arrow import locales
from arrow.api import now
from arrow import arrow

class ModuleTests(Chai):

    def test_get_locale(self):

        mock_locales = mock(locales, '_locales')
        mock_locale_cls = mock()
        mock_locale = mock()

        expect(mock_locales.get).args('name').returns(mock_locale_cls)
        expect(mock_locale_cls).returns(mock_locale)

        result = locales.get_locale('name')

        assertEqual(result, mock_locale)

    def test_locales(self):

        assertTrue(len(locales._locales) > 0)


class LocaleTests(Chai):

    def setUp(self):
        super(LocaleTests, self).setUp()

        self.locale = locales.EnglishLocale()

    def test_format_timeframe(self):

        assertEqual(self.locale._format_timeframe('hours', 2), '2 hours')
        assertEqual(self.locale._format_timeframe('hour', 0), 'an hour')

    def test_format_relative_now(self):

        result = self.locale._format_relative('just now', 'now', 0)

        assertEqual(result, 'just now')

    def test_format_relative_past(self):

        result = self.locale._format_relative('an hour', 'hour', 1)

        assertEqual(result, 'in an hour')

    def test_format_relative_future(self):

        result = self.locale._format_relative('an hour', 'hour', -1)

        assertEqual(result, 'an hour ago')

    def test_ordinal_number(self):
        assertEqual(self.locale.ordinal_number(0), '0th')
        assertEqual(self.locale.ordinal_number(1), '1st')
        assertEqual(self.locale.ordinal_number(2), '2nd')
        assertEqual(self.locale.ordinal_number(3), '3rd')
        assertEqual(self.locale.ordinal_number(4), '4th')
        assertEqual(self.locale.ordinal_number(10), '10th')
        assertEqual(self.locale.ordinal_number(11), '11th')
        assertEqual(self.locale.ordinal_number(12), '12th')
        assertEqual(self.locale.ordinal_number(13), '13th')
        assertEqual(self.locale.ordinal_number(14), '14th')
        assertEqual(self.locale.ordinal_number(21), '21st')
        assertEqual(self.locale.ordinal_number(22), '22nd')
        assertEqual(self.locale.ordinal_number(23), '23rd')
        assertEqual(self.locale.ordinal_number(24), '24th')

        assertEqual(self.locale.ordinal_number(100), '100th')
        assertEqual(self.locale.ordinal_number(101), '101st')
        assertEqual(self.locale.ordinal_number(102), '102nd')
        assertEqual(self.locale.ordinal_number(103), '103rd')
        assertEqual(self.locale.ordinal_number(104), '104th')
        assertEqual(self.locale.ordinal_number(110), '110th')
        assertEqual(self.locale.ordinal_number(111), '111th')
        assertEqual(self.locale.ordinal_number(112), '112th')
        assertEqual(self.locale.ordinal_number(113), '113th')
        assertEqual(self.locale.ordinal_number(114), '114th')
        assertEqual(self.locale.ordinal_number(121), '121st')
        assertEqual(self.locale.ordinal_number(122), '122nd')
        assertEqual(self.locale.ordinal_number(123), '123rd')
        assertEqual(self.locale.ordinal_number(124), '124th')

    def test_meridian_invalid_token(self):
        assertEqual(self.locale.meridian(7, None), None)
        assertEqual(self.locale.meridian(7, 'B'), None)
        assertEqual(self.locale.meridian(7, 'NONSENSE'), None)


class ItalianLocalesTests(Chai):

    def test_ordinal_number(self):
        locale = locales.ItalianLocale()

        assertEqual(locale.ordinal_number(1), '1º')


class SpanishLocalesTests(Chai):

    def test_ordinal_number(self):
        locale = locales.SpanishLocale()

        assertEqual(locale.ordinal_number(1), '1º')


class FrenchLocalesTests(Chai):

    def test_ordinal_number(self):
        locale = locales.FrenchLocale()

        assertEqual(locale.ordinal_number(1), '1er')
        assertEqual(locale.ordinal_number(2), '2e')


class RussianLocalesTests(Chai):

    def test_plurals2(self):

        locale = locales.RussianLocale()

        assertEqual(locale._format_timeframe('hours', 0), '0 часов')
        assertEqual(locale._format_timeframe('hours', 1), '1 час')
        assertEqual(locale._format_timeframe('hours', 2), '2 часа')
        assertEqual(locale._format_timeframe('hours', 4), '4 часа')
        assertEqual(locale._format_timeframe('hours', 5), '5 часов')
        assertEqual(locale._format_timeframe('hours', 21), '21 час')
        assertEqual(locale._format_timeframe('hours', 22), '22 часа')
        assertEqual(locale._format_timeframe('hours', 25), '25 часов')

        # feminine grammatical gender should be tested separately
        assertEqual(locale._format_timeframe('minutes', 0), '0 минут')
        assertEqual(locale._format_timeframe('minutes', 1), '1 минуту')
        assertEqual(locale._format_timeframe('minutes', 2), '2 минуты')
        assertEqual(locale._format_timeframe('minutes', 4), '4 минуты')
        assertEqual(locale._format_timeframe('minutes', 5), '5 минут')
        assertEqual(locale._format_timeframe('minutes', 21), '21 минуту')
        assertEqual(locale._format_timeframe('minutes', 22), '22 минуты')
        assertEqual(locale._format_timeframe('minutes', 25), '25 минут')


class PolishLocalesTests(Chai):

    def test_plurals(self):

        locale = locales.PolishLocale()

        assertEqual(locale._format_timeframe('hours', 0), '0 godzin')
        assertEqual(locale._format_timeframe('hours', 1), '1 godzin')
        assertEqual(locale._format_timeframe('hours', 2), '2 godziny')
        assertEqual(locale._format_timeframe('hours', 4), '4 godziny')
        assertEqual(locale._format_timeframe('hours', 5), '5 godzin')
        assertEqual(locale._format_timeframe('hours', 21), '21 godzin')
        assertEqual(locale._format_timeframe('hours', 22), '22 godziny')
        assertEqual(locale._format_timeframe('hours', 25), '25 godzin')


class IcelandicLocalesTests(Chai):

    def setUp(self):
        super(IcelandicLocalesTests, self).setUp()

        self.locale = locales.IcelandicLocale()

    def test_format_timeframe(self):

        assertEqual(self.locale._format_timeframe('minute', -1), 'einni mínútu')
        assertEqual(self.locale._format_timeframe('minute', 1), 'eina mínútu')

        assertEqual(self.locale._format_timeframe('hours', -2), '2 tímum')
        assertEqual(self.locale._format_timeframe('hours', 2), '2 tíma')
        assertEqual(self.locale._format_timeframe('now', 0), 'rétt í þessu')


class MalayalamLocaleTests(Chai):

    def setUp(self):
        super(MalayalamLocaleTests, self).setUp()

        self.locale = locales.MalayalamLocale()

    def test_format_timeframe(self):

        assertEqual(self.locale._format_timeframe('hours', 2), '2 മണിക്കൂർ')
        assertEqual(self.locale._format_timeframe('hour', 0), 'ഒരു മണിക്കൂർ')

    def test_format_relative_now(self):

        result = self.locale._format_relative('ഇപ്പോൾ', 'now', 0)

        assertEqual(result, 'ഇപ്പോൾ')

    def test_format_relative_past(self):

        result = self.locale._format_relative('ഒരു മണിക്കൂർ', 'hour', 1)
        assertEqual(result, 'ഒരു മണിക്കൂർ ശേഷം')

    def test_format_relative_future(self):

        result = self.locale._format_relative('ഒരു മണിക്കൂർ', 'hour', -1)
        assertEqual(result, 'ഒരു മണിക്കൂർ മുമ്പ്')


class HindiLocaleTests(Chai):

    def setUp(self):
        super(HindiLocaleTests, self).setUp()

        self.locale = locales.HindiLocale()

    def test_format_timeframe(self):

        assertEqual(self.locale._format_timeframe('hours', 2), '2 घंटे')
        assertEqual(self.locale._format_timeframe('hour', 0), 'एक घंटा')

    def test_format_relative_now(self):

        result = self.locale._format_relative('अभी', 'now', 0)

        assertEqual(result, 'अभी')

    def test_format_relative_past(self):

        result = self.locale._format_relative('एक घंटा', 'hour', 1)
        assertEqual(result, 'एक घंटा बाद')

    def test_format_relative_future(self):

        result = self.locale._format_relative('एक घंटा', 'hour', -1)
        assertEqual(result, 'एक घंटा पहले')


class CzechLocaleTests(Chai):

    def setUp(self):
        super(CzechLocaleTests, self).setUp()

        self.locale = locales.CzechLocale()

    def test_format_timeframe(self):

        assertEqual(self.locale._format_timeframe('hours', 2), '2 hodiny')
        assertEqual(self.locale._format_timeframe('hours', 5), '5 hodin')
        assertEqual(self.locale._format_timeframe('hour', 0), '0 hodin')
        assertEqual(self.locale._format_timeframe('hours', -2), '2 hodinami')
        assertEqual(self.locale._format_timeframe('hours', -5), '5 hodinami')
        assertEqual(self.locale._format_timeframe('now', 0), 'Teď')

    def test_format_relative_now(self):

        result = self.locale._format_relative('Teď', 'now', 0)
        assertEqual(result, 'Teď')

    def test_format_relative_future(self):

        result = self.locale._format_relative('hodinu', 'hour', 1)
        assertEqual(result, 'Za hodinu')

    def test_format_relative_past(self):

        result = self.locale._format_relative('hodinou', 'hour', -1)
        assertEqual(result, 'Před hodinou')


class SlovakLocaleTests(Chai):

    def setUp(self):
        super(SlovakLocaleTests, self).setUp()

        self.locale = locales.SlovakLocale()

    def test_format_timeframe(self):

        assertEqual(self.locale._format_timeframe('hours', 2), '2 hodiny')
        assertEqual(self.locale._format_timeframe('hours', 5), '5 hodín')
        assertEqual(self.locale._format_timeframe('hour', 0), '0 hodín')
        assertEqual(self.locale._format_timeframe('hours', -2), '2 hodinami')
        assertEqual(self.locale._format_timeframe('hours', -5), '5 hodinami')
        assertEqual(self.locale._format_timeframe('now', 0), 'Teraz')

    def test_format_relative_now(self):

        result = self.locale._format_relative('Teraz', 'now', 0)
        assertEqual(result, 'Teraz')

    def test_format_relative_future(self):

        result = self.locale._format_relative('hodinu', 'hour', 1)
        assertEqual(result, 'O hodinu')

    def test_format_relative_past(self):

        result = self.locale._format_relative('hodinou', 'hour', -1)
        assertEqual(result, 'Pred hodinou')


class BulgarianLocaleTests(Chai):

    def test_plurals2(self):

        locale = locales.BulgarianLocale()

        assertEqual(locale._format_timeframe('hours', 0), '0 часа')
        assertEqual(locale._format_timeframe('hours', 1), '1 час')
        assertEqual(locale._format_timeframe('hours', 2), '2 часа')
        assertEqual(locale._format_timeframe('hours', 4), '4 часа')
        assertEqual(locale._format_timeframe('hours', 5), '5 часа')
        assertEqual(locale._format_timeframe('hours', 21), '21 час')
        assertEqual(locale._format_timeframe('hours', 22), '22 часа')
        assertEqual(locale._format_timeframe('hours', 25), '25 часа')

        # feminine grammatical gender should be tested separately
        assertEqual(locale._format_timeframe('minutes', 0), '0 минути')
        assertEqual(locale._format_timeframe('minutes', 1), '1 минута')
        assertEqual(locale._format_timeframe('minutes', 2), '2 минути')
        assertEqual(locale._format_timeframe('minutes', 4), '4 минути')
        assertEqual(locale._format_timeframe('minutes', 5), '5 минути')
        assertEqual(locale._format_timeframe('minutes', 21), '21 минута')
        assertEqual(locale._format_timeframe('minutes', 22), '22 минути')
        assertEqual(locale._format_timeframe('minutes', 25), '25 минути')


class HebrewLocaleTests(Chai):

    def test_couple_of_timeframe(self):
        locale = locales.HebrewLocale()

        assertEqual(locale._format_timeframe('hours', 2), 'שעתיים')
        assertEqual(locale._format_timeframe('months', 2), 'חודשיים')
        assertEqual(locale._format_timeframe('days', 2), 'יומיים')
        assertEqual(locale._format_timeframe('years', 2), 'שנתיים')

        assertEqual(locale._format_timeframe('hours', 3), '3 שעות')
        assertEqual(locale._format_timeframe('months', 4), '4 חודשים')
        assertEqual(locale._format_timeframe('days', 3), '3 ימים')
        assertEqual(locale._format_timeframe('years', 5), '5 שנים')


class MarathiLocaleTests(Chai):

    def setUp(self):
        super(MarathiLocaleTests, self).setUp()

        self.locale = locales.MarathiLocale()

    def test_dateCoreFunctionality(self):
        dt = arrow.Arrow(2015, 4, 11, 17, 30, 00)
        assertEqual (self.locale.month_name(dt.month),'एप्रिल')
        assertEqual (self.locale.month_abbreviation(dt.month),'एप्रि')
        assertEqual (self.locale.day_name(dt.isoweekday()),'शनिवार')
        assertEqual (self.locale.day_abbreviation(dt.isoweekday()), 'शनि')

    def test_format_timeframe(self):
        assertEqual(self.locale._format_timeframe('hours', 2), '2 तास')
        assertEqual(self.locale._format_timeframe('hour', 0), 'एक तास')

    def test_format_relative_now(self):
        result = self.locale._format_relative('सद्य', 'now', 0)
        assertEqual(result, 'सद्य')

    def test_format_relative_past(self):
        result = self.locale._format_relative('एक तास', 'hour', 1)
        assertEqual(result, 'एक तास नंतर')

    def test_format_relative_future(self):
        result = self.locale._format_relative('एक तास', 'hour', -1)
        assertEqual(result, 'एक तास आधी')

    # Not currently implemented
    def test_ordinal_number(self):
        assertEqual(self.locale.ordinal_number(1), '1')


class FinnishLocaleTests(Chai):

    def setUp(self):
        super(FinnishLocaleTests, self).setUp()

        self.locale = locales.FinnishLocale()

    def test_format_timeframe(self):
        assertEqual(self.locale._format_timeframe('hours', 2),
                    ('2 tuntia', '2 tunnin'))
        assertEqual(self.locale._format_timeframe('hour', 0),
                    ('tunti', 'tunnin'))

    def test_format_relative_now(self):
        result = self.locale._format_relative(['juuri nyt', 'juuri nyt'], 'now', 0)
        assertEqual(result, 'juuri nyt')

    def test_format_relative_past(self):
        result = self.locale._format_relative(['tunti', 'tunnin'], 'hour', 1)
        assertEqual(result, 'tunnin kuluttua')

    def test_format_relative_future(self):
        result = self.locale._format_relative(['tunti', 'tunnin'], 'hour', -1)
        assertEqual(result, 'tunti sitten')

    def test_ordinal_number(self):
        assertEqual(self.locale.ordinal_number(1), '1.')


class GermanLocaleTests(Chai):

    def setUp(self):
        super(GermanLocaleTests, self).setUp()

        self.locale = locales.GermanLocale()

    def test_ordinal_number(self):
        assertEqual(self.locale.ordinal_number(1), '1.')


class HungarianLocaleTests(Chai):

    def setUp(self):
        super(HungarianLocaleTests, self).setUp()

        self.locale = locales.HungarianLocale()

    def test_format_timeframe(self):
        assertEqual(self.locale._format_timeframe('hours', 2), '2 óra')
        assertEqual(self.locale._format_timeframe('hour', 0), 'egy órával')
        assertEqual(self.locale._format_timeframe('hours', -2), '2 órával')
        assertEqual(self.locale._format_timeframe('now', 0), 'éppen most')


class EsperantoLocaleTests(Chai):

    def setUp(self):
        super(EsperantoLocaleTests, self).setUp()

        self.locale = locales.EsperantoLocale()

    def test_format_timeframe(self):
        assertEqual(self.locale._format_timeframe('hours', 2), '2 horoj')
        assertEqual(self.locale._format_timeframe('hour', 0), 'un horo')
        assertEqual(self.locale._format_timeframe('hours', -2), '2 horoj')
        assertEqual(self.locale._format_timeframe('now', 0), 'nun')

    def test_ordinal_number(self):
        assertEqual(self.locale.ordinal_number(1), '1a')

class ThaiLocaleTests(Chai):

    def setUp(self):
        super(ThaiLocaleTests, self).setUp()

        self.locale = locales.ThaiLocale()

    def test_year_full(self):
        assertEqual(self.locale.year_full(2015), '2558')

    def test_year_abbreviation(self):
        assertEqual(self.locale.year_abbreviation(2015), '58')

    def test_format_relative_now(self):
        result = self.locale._format_relative('ขณะนี้', 'now', 0)
        assertEqual(result, 'ขณะนี้')

    def test_format_relative_past(self):
        result = self.locale._format_relative('1 ชั่วโมง', 'hour', 1)
        assertEqual(result, 'ในอีก 1 ชั่วโมง')
        result = self.locale._format_relative('{0} ชั่วโมง', 'hours', 2)
        assertEqual(result, 'ในอีก {0} ชั่วโมง')
        result = self.locale._format_relative('ไม่กี่วินาที', 'seconds', 42)
        assertEqual(result, 'ในอีกไม่กี่วินาที')

    def test_format_relative_future(self):
        result = self.locale._format_relative('1 ชั่วโมง', 'hour', -1)
        assertEqual(result, '1 ชั่วโมง ที่ผ่านมา')


class BengaliLocaleTests(Chai):

    def setUp(self):
        super(BengaliLocaleTests, self).setUp()

        self.locale = locales.BengaliLocale()

    def test_ordinal_number(self):
        result0 = self.locale._ordinal_number(0)
        result1 = self.locale._ordinal_number(1)
        result3 = self.locale._ordinal_number(3)
        result4 = self.locale._ordinal_number(4)
        result5 = self.locale._ordinal_number(5)
        result6 = self.locale._ordinal_number(6)
        result10 = self.locale._ordinal_number(10)
        result11 = self.locale._ordinal_number(11)
        result42 = self.locale._ordinal_number(42)
        assertEqual(result0, '0তম')
        assertEqual(result1, '1ম')
        assertEqual(result3, '3য়')
        assertEqual(result4, '4র্থ')
        assertEqual(result5, '5ম')
        assertEqual(result6, '6ষ্ঠ')
        assertEqual(result10, '10ম')
        assertEqual(result11, '11তম')
        assertEqual(result42, '42তম')
        assertEqual(self.locale._ordinal_number(-1), None)


class SwissLocaleTests(Chai):

    def setUp(self):
        super(SwissLocaleTests, self).setUp()

        self.locale = locales.SwissLocale()

    def test_ordinal_number(self):
        dt = arrow.Arrow(2015, 4, 11, 17, 30, 00)

        assertEqual(self.locale._format_timeframe('minute', 1), 'einer Minute')
        assertEqual(self.locale._format_timeframe('hour', 1), 'einer Stunde')
        assertEqual(self.locale.day_abbreviation(dt.isoweekday()), 'Sa')


class RomanianLocaleTests(Chai):

    def setUp(self):
        super(RomanianLocaleTests, self).setUp()

        self.locale = locales.RomanianLocale()

    def test_timeframes(self):

        self.assertEqual(self.locale._format_timeframe('hours', 2), '2 ore')
        self.assertEqual(self.locale._format_timeframe('months', 2), '2 luni')

        self.assertEqual(self.locale._format_timeframe('days', 2), '2 zile')
        self.assertEqual(self.locale._format_timeframe('years', 2), '2 ani')

        self.assertEqual(self.locale._format_timeframe('hours', 3), '3 ore')
        self.assertEqual(self.locale._format_timeframe('months', 4), '4 luni')
        self.assertEqual(self.locale._format_timeframe('days', 3), '3 zile')
        self.assertEqual(self.locale._format_timeframe('years', 5), '5 ani')

    def test_relative_timeframes(self):
        self.assertEqual(self.locale._format_relative("acum", "now", 0), "acum")
        self.assertEqual(self.locale._format_relative("o oră", "hour", 1), "peste o oră")
        self.assertEqual(self.locale._format_relative("o oră", "hour", -1), "o oră în urmă")
        self.assertEqual(self.locale._format_relative("un minut", "minute", 1), "peste un minut")
        self.assertEqual(self.locale._format_relative("un minut", "minute", -1), "un minut în urmă")
        self.assertEqual(self.locale._format_relative("câteva secunde", "seconds", -1), "câteva secunde în urmă")
        self.assertEqual(self.locale._format_relative("câteva secunde", "seconds", 1), "peste câteva secunde")
        self.assertEqual(self.locale._format_relative("o zi", "day", -1), "o zi în urmă")
        self.assertEqual(self.locale._format_relative("o zi", "day", 1), "peste o zi")

<<<<<<< HEAD
class ArabicLocalesTest(Chai):
    def setUp(self):
        super(ArabicLocalesTest, self).setUp()

        self.locale = locales.DefaultArabicLocale()

    def test_timeframes(self):

        # single
        self.assertEqual(self.locale._format_timeframe('minute', 1), 'دقيقة')
        self.assertEqual(self.locale._format_timeframe('hour', 1), 'ساعة')
        self.assertEqual(self.locale._format_timeframe('day', 1), 'يوم')
        self.assertEqual(self.locale._format_timeframe('month', 1), 'شهر')
        self.assertEqual(self.locale._format_timeframe('year', 1), 'سنة')

        # double
        self.assertEqual(self.locale._format_timeframe('minutes', 2), 'دقيقتين')
        self.assertEqual(self.locale._format_timeframe('hours', 2), 'ساعتين')
        self.assertEqual(self.locale._format_timeframe('days', 2), 'يومين')
        self.assertEqual(self.locale._format_timeframe('months', 2), 'شهرين')
        self.assertEqual(self.locale._format_timeframe('years', 2), 'سنتين')

        # up to ten
        self.assertEqual(self.locale._format_timeframe('minutes', 3), '3 دقائق')
        self.assertEqual(self.locale._format_timeframe('hours', 4), '4 ساعات')
        self.assertEqual(self.locale._format_timeframe('days', 5), '5 أيام')
        self.assertEqual(self.locale._format_timeframe('months', 6), '6 أشهر')
        self.assertEqual(self.locale._format_timeframe('years', 10), '10 سنوات')

        # more than ten
        self.assertEqual(self.locale._format_timeframe('minutes', 11), '11 دقيقة')
        self.assertEqual(self.locale._format_timeframe('hours', 19), '19 ساعة')
        self.assertEqual(self.locale._format_timeframe('months', 24), '24 شهر')
        self.assertEqual(self.locale._format_timeframe('days', 50), '50 يوم')
        self.assertEqual(self.locale._format_timeframe('years', 115), '115 سنة')
=======

class NepaliLocaleTests(Chai):

    def setUp(self):
        super(NepaliLocaleTests, self).setUp()

        self.locale = locales.NepaliLocale()

    def test_format_timeframe(self):
        assertEqual(self.locale._format_timeframe('hours', 3), '3 घण्टा')
        assertEqual(self.locale._format_timeframe('hour', 0), 'एक घण्टा')

    def test_format_relative_now(self):
        result = self.locale._format_relative('अहिले', 'now', 0)
        assertEqual(result, 'अहिले')

    def test_format_relative_future(self):
        result = self.locale._format_relative('एक घण्टा', 'hour', 1)
        assertEqual(result, 'एक घण्टा पछी')

    def test_format_relative_past(self):
        result = self.locale._format_relative('एक घण्टा', 'hour', -1)
        assertEqual(result, 'एक घण्टा पहिले')


class IndonesianLocaleTests(Chai):

    def setUp(self):
        super(IndonesianLocaleTests, self).setUp()

        self.locale = locales.IndonesianLocale()

    def test_timeframes(self):
        self.assertEqual(self.locale._format_timeframe('hours', 2), '2 jam')
        self.assertEqual(self.locale._format_timeframe('months', 2), '2 bulan')

        self.assertEqual(self.locale._format_timeframe('days', 2), '2 hari')
        self.assertEqual(self.locale._format_timeframe('years', 2), '2 tahun')

        self.assertEqual(self.locale._format_timeframe('hours', 3), '3 jam')
        self.assertEqual(self.locale._format_timeframe('months', 4), '4 bulan')
        self.assertEqual(self.locale._format_timeframe('days', 3), '3 hari')
        self.assertEqual(self.locale._format_timeframe('years', 5), '5 tahun')

    def test_format_relative_now(self):
        self.assertEqual(self.locale._format_relative('baru saja', 'now', 0), 'baru saja')

    def test_format_relative_past(self):
        self.assertEqual(self.locale._format_relative('1 jam', 'hour', 1), 'dalam 1 jam')
        self.assertEqual(self.locale._format_relative('1 detik', 'seconds', 1), 'dalam 1 detik')

    def test_format_relative_future(self):
        self.assertEqual(self.locale._format_relative('1 jam', 'hour', -1), '1 jam yang lalu')
>>>>>>> c7332adf
<|MERGE_RESOLUTION|>--- conflicted
+++ resolved
@@ -554,7 +554,7 @@
         self.assertEqual(self.locale._format_relative("o zi", "day", -1), "o zi în urmă")
         self.assertEqual(self.locale._format_relative("o zi", "day", 1), "peste o zi")
 
-<<<<<<< HEAD
+
 class ArabicLocalesTest(Chai):
     def setUp(self):
         super(ArabicLocalesTest, self).setUp()
@@ -590,7 +590,7 @@
         self.assertEqual(self.locale._format_timeframe('months', 24), '24 شهر')
         self.assertEqual(self.locale._format_timeframe('days', 50), '50 يوم')
         self.assertEqual(self.locale._format_timeframe('years', 115), '115 سنة')
-=======
+
 
 class NepaliLocaleTests(Chai):
 
@@ -643,5 +643,4 @@
         self.assertEqual(self.locale._format_relative('1 detik', 'seconds', 1), 'dalam 1 detik')
 
     def test_format_relative_future(self):
-        self.assertEqual(self.locale._format_relative('1 jam', 'hour', -1), '1 jam yang lalu')
->>>>>>> c7332adf
+        self.assertEqual(self.locale._format_relative('1 jam', 'hour', -1), '1 jam yang lalu')