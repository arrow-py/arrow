--- conflicted
+++ resolved
@@ -410,7 +410,6 @@
 
         Use single property names to set their value absolutely::
 
-<<<<<<< HEAD
             >>> import arrow
             >>> arw = arrow.utcnow()
             >>> arw
@@ -419,24 +418,12 @@
             <Arrow [2014-06-11T22:27:34.787885+00:00]>
 
         Use plural property names to shift their current value relatively::
-=======
-        You can also provide a timezone expression can also be replaced:
->>>>>>> 5f235bc0
 
             >>> arw.replace(years=1, months=-1)
             <Arrow [2014-04-11T22:27:34.787885+00:00]>
 
-<<<<<<< HEAD
         You can also replace the timezone without conversion, using a
         :ref:`timezone expression <tz-expr>`::
-=======
-       Use plural property names to shift their current value relatively (**deprecated**):
-
-       >>> arw.replace(years=1, months=-1)
-       <Arrow [2014-04-11T22:27:34.787885+00:00]>
-
-        Recognized timezone expressions:
->>>>>>> 5f235bc0
 
             >>> arw.replace(tzinfo=tz.tzlocal())
             <Arrow [2013-05-11T22:27:34.787885-07:00]>
@@ -462,16 +449,8 @@
                 raise AttributeError('unknown attribute: "{0}"'.format(key))
 
         # core datetime does not support quarters, translate to months.
-<<<<<<< HEAD
-        if 'quarters' in relative_kwargs.keys():
-            if relative_kwargs.get('months') is None:
-                relative_kwargs['months'] = 0
-            relative_kwargs['months'] += (value * self._MONTHS_PER_QUARTER)
-            relative_kwargs.pop('quarters')
-=======
         relative_kwargs.setdefault('months', 0)
         relative_kwargs['months'] += relative_kwargs.pop('quarters', 0) * self._MONTHS_PER_QUARTER
->>>>>>> 5f235bc0
 
         current = self._datetime.replace(**absolute_kwargs)
         current += relativedelta(**relative_kwargs) # TODO: DEPRECATED
