# -*- coding: utf-8 -*-
"""
Provides the :class:`Arrow <arrow.arrow.Arrow>` class, an enhanced ``datetime``
replacement.

"""

from __future__ import absolute_import

import calendar
import sys
from datetime import datetime, timedelta, tzinfo
from math import trunc

from dateutil import tz as dateutil_tz
from dateutil.relativedelta import relativedelta

from arrow import formatter, locales, parser, util


class Arrow(object):
    """An :class:`Arrow <arrow.arrow.Arrow>` object.

    Implements the ``datetime`` interface, behaving as an aware ``datetime`` while implementing
    additional functionality.

    :param year: the calendar year.
    :param month: the calendar month.
    :param day: the calendar day.
    :param hour: (optional) the hour. Defaults to 0.
    :param minute: (optional) the minute, Defaults to 0.
    :param second: (optional) the second, Defaults to 0.
    :param microsecond: (optional) the microsecond. Defaults 0.
    :param tzinfo: (optional) A timezone expression.  Defaults to UTC.

    .. _tz-expr:

    Recognized timezone expressions:

        - A ``tzinfo`` object.
        - A ``str`` describing a timezone, similar to 'US/Pacific', or 'Europe/Berlin'.
        - A ``str`` in ISO-8601 style, as in '+07:00'.
        - A ``str``, one of the following:  'local', 'utc', 'UTC'.

    Usage::

        >>> import arrow
        >>> arrow.Arrow(2013, 5, 5, 12, 30, 45)
        <Arrow [2013-05-05T12:30:45+00:00]>

    """

    resolution = datetime.resolution

    _ATTRS = ["year", "month", "day", "hour", "minute", "second", "microsecond"]
    _ATTRS_PLURAL = ["{}s".format(a) for a in _ATTRS]
    _MONTHS_PER_QUARTER = 3

    def __init__(
        self, year, month, day, hour=0, minute=0, second=0, microsecond=0, tzinfo=None
    ):

        if util.isstr(tzinfo):
            tzinfo = parser.TzinfoParser.parse(tzinfo)
        tzinfo = tzinfo if tzinfo is not None else dateutil_tz.tzutc()

        self._datetime = datetime(
            year, month, day, hour, minute, second, microsecond, tzinfo
        )

    # factories: single object, both original and from datetime.

    @classmethod
    def now(cls, tzinfo=None):
        """Constructs an :class:`Arrow <arrow.arrow.Arrow>` object, representing "now" in the given
        timezone.

        :param tzinfo: (optional) a ``tzinfo`` object. Defaults to local time.

        Usage::

            >>> arrow.now('Asia/Baku')
            <Arrow [2019-01-24T20:26:31.146412+04:00]>

        """

        tzinfo = tzinfo if tzinfo is not None else dateutil_tz.tzlocal()
        dt = datetime.now(tzinfo)

        return cls(
            dt.year,
            dt.month,
            dt.day,
            dt.hour,
            dt.minute,
            dt.second,
            dt.microsecond,
            dt.tzinfo,
        )

    @classmethod
    def utcnow(cls):
        """ Constructs an :class:`Arrow <arrow.arrow.Arrow>` object, representing "now" in UTC
        time.

        Usage::

            >>> arrow.utcnow()
            <Arrow [2019-01-24T16:31:40.651108+00:00]>

        """

        dt = datetime.now(dateutil_tz.tzutc())

        return cls(
            dt.year,
            dt.month,
            dt.day,
            dt.hour,
            dt.minute,
            dt.second,
            dt.microsecond,
            dt.tzinfo,
        )

    @classmethod
    def fromtimestamp(cls, timestamp, tzinfo=None):
        """ Constructs an :class:`Arrow <arrow.arrow.Arrow>` object from a timestamp, converted to
        the given timezone.

        :param timestamp: an ``int`` or ``float`` timestamp, or a ``str`` that converts to either.
        :param tzinfo: (optional) a ``tzinfo`` object.  Defaults to local time.

        Timestamps should always be UTC. If you have a non-UTC timestamp::

            >>> arrow.Arrow.utcfromtimestamp(1367900664).replace(tzinfo='US/Pacific')
            <Arrow [2013-05-07T04:24:24-07:00]>

        """

        tzinfo = tzinfo if tzinfo is not None else dateutil_tz.tzlocal()
        timestamp = cls._get_timestamp_from_input(timestamp)
        dt = datetime.fromtimestamp(timestamp, tzinfo)

        return cls(
            dt.year,
            dt.month,
            dt.day,
            dt.hour,
            dt.minute,
            dt.second,
            dt.microsecond,
            dt.tzinfo,
        )

    @classmethod
    def utcfromtimestamp(cls, timestamp):
        """Constructs an :class:`Arrow <arrow.arrow.Arrow>` object from a timestamp, in UTC time.

        :param timestamp: an ``int`` or ``float`` timestamp, or a ``str`` that converts to either.

        """

        timestamp = cls._get_timestamp_from_input(timestamp)
        dt = datetime.utcfromtimestamp(timestamp)

        return cls(
            dt.year,
            dt.month,
            dt.day,
            dt.hour,
            dt.minute,
            dt.second,
            dt.microsecond,
            dateutil_tz.tzutc(),
        )

    @classmethod
    def fromdatetime(cls, dt, tzinfo=None):
        """ Constructs an :class:`Arrow <arrow.arrow.Arrow>` object from a ``datetime`` and
        optional replacement timezone.

        :param dt: the ``datetime``
        :param tzinfo: (optional) A :ref:`timezone expression <tz-expr>`.  Defaults to ``dt``'s
            timezone, or UTC if naive.

        If you only want to replace the timezone of naive datetimes::

            >>> dt
            datetime.datetime(2013, 5, 5, 0, 0, tzinfo=tzutc())
            >>> arrow.Arrow.fromdatetime(dt, dt.tzinfo or 'US/Pacific')
            <Arrow [2013-05-05T00:00:00+00:00]>

        """

        if tzinfo is None:
            if dt.tzinfo is None:
                tzinfo = dateutil_tz.tzutc()
            else:
                tzinfo = dt.tzinfo

        return cls(
            dt.year,
            dt.month,
            dt.day,
            dt.hour,
            dt.minute,
            dt.second,
            dt.microsecond,
            tzinfo,
        )

    @classmethod
    def fromdate(cls, date, tzinfo=None):
        """ Constructs an :class:`Arrow <arrow.arrow.Arrow>` object from a ``date`` and optional
        replacement timezone.  Time values are set to 0.

        :param date: the ``date``
        :param tzinfo: (optional) A :ref:`timezone expression <tz-expr>`.  Defaults to UTC.
        """

        tzinfo = tzinfo if tzinfo is not None else dateutil_tz.tzutc()

        return cls(date.year, date.month, date.day, tzinfo=tzinfo)

    @classmethod
    def strptime(cls, date_str, fmt, tzinfo=None):
        """ Constructs an :class:`Arrow <arrow.arrow.Arrow>` object from a date string and format,
        in the style of ``datetime.strptime``.  Optionally replaces the parsed timezone.

        :param date_str: the date string.
        :param fmt: the format string.
        :param tzinfo: (optional) A :ref:`timezone expression <tz-expr>`.  Defaults to the parsed
            timezone if ``fmt`` contains a timezone directive, otherwise UTC.

        Usage::

            >>> arrow.Arrow.strptime('20-01-2019 15:49:10', '%d-%m-%Y %H:%M:%S')
            <Arrow [2019-01-20T15:49:10+00:00]>

        """

        dt = datetime.strptime(date_str, fmt)
        tzinfo = tzinfo if tzinfo is not None else dt.tzinfo

        return cls(
            dt.year,
            dt.month,
            dt.day,
            dt.hour,
            dt.minute,
            dt.second,
            dt.microsecond,
            tzinfo,
        )

    # factories: ranges and spans

    @classmethod
    def range(cls, frame, start, end=None, tz=None, limit=None):
        """ Returns an iterator of :class:`Arrow <arrow.arrow.Arrow>` objects, representing
        points in time between two inputs.

        :param frame: The timeframe.  Can be any ``datetime`` property (day, hour, minute...).
        :param start: A datetime expression, the start of the range.
        :param end: (optional) A datetime expression, the end of the range.
        :param tz: (optional) A :ref:`timezone expression <tz-expr>`.  Defaults to
            ``start``'s timezone, or UTC if ``start`` is naive.
        :param limit: (optional) A maximum number of tuples to return.

        **NOTE**: The ``end`` or ``limit`` must be provided.  Call with ``end`` alone to
        return the entire range.  Call with ``limit`` alone to return a maximum # of results from
        the start.  Call with both to cap a range at a maximum # of results.

        **NOTE**: ``tz`` internally **replaces** the timezones of both ``start`` and ``end`` before
        iterating.  As such, either call with naive objects and ``tz``, or aware objects from the
        same timezone and no ``tz``.

        Supported frame values: year, quarter, month, week, day, hour, minute, second.

        Recognized datetime expressions:

            - An :class:`Arrow <arrow.arrow.Arrow>` object.
            - A ``datetime`` object.

        Usage::

            >>> start = datetime(2013, 5, 5, 12, 30)
            >>> end = datetime(2013, 5, 5, 17, 15)
            >>> for r in arrow.Arrow.range('hour', start, end):
            ...     print(repr(r))
            ...
            <Arrow [2013-05-05T12:30:00+00:00]>
            <Arrow [2013-05-05T13:30:00+00:00]>
            <Arrow [2013-05-05T14:30:00+00:00]>
            <Arrow [2013-05-05T15:30:00+00:00]>
            <Arrow [2013-05-05T16:30:00+00:00]>

        **NOTE**: Unlike Python's ``range``, ``end`` *may* be included in the returned iterator::

            >>> start = datetime(2013, 5, 5, 12, 30)
            >>> end = datetime(2013, 5, 5, 13, 30)
            >>> for r in arrow.Arrow.range('hour', start, end):
            ...     print(repr(r))
            ...
            <Arrow [2013-05-05T12:30:00+00:00]>
            <Arrow [2013-05-05T13:30:00+00:00]>

        """

        _, frame_relative, relative_steps = cls._get_frames(frame)

        tzinfo = cls._get_tzinfo(start.tzinfo if tz is None else tz)

        start = cls._get_datetime(start).replace(tzinfo=tzinfo)
        end, limit = cls._get_iteration_params(end, limit)
        end = cls._get_datetime(end).replace(tzinfo=tzinfo)

        current = cls.fromdatetime(start)
        i = 0

        while current <= end and i < limit:
            i += 1
            yield current

            values = [getattr(current, f) for f in cls._ATTRS]
            current = cls(*values, tzinfo=tzinfo) + relativedelta(
                **{frame_relative: relative_steps}
            )

    @classmethod
    def span_range(cls, frame, start, end, tz=None, limit=None):
        """ Returns an iterator of tuples, each :class:`Arrow <arrow.arrow.Arrow>` objects,
        representing a series of timespans between two inputs.

        :param frame: The timeframe.  Can be any ``datetime`` property (day, hour, minute...).
        :param start: A datetime expression, the start of the range.
        :param end: (optional) A datetime expression, the end of the range.
        :param tz: (optional) A :ref:`timezone expression <tz-expr>`.  Defaults to
            ``start``'s timezone, or UTC if ``start`` is naive.
        :param limit: (optional) A maximum number of tuples to return.

        **NOTE**: The ``end`` or ``limit`` must be provided.  Call with ``end`` alone to
        return the entire range.  Call with ``limit`` alone to return a maximum # of results from
        the start.  Call with both to cap a range at a maximum # of results.

        **NOTE**: ``tz`` internally **replaces** the timezones of both ``start`` and ``end`` before
        iterating.  As such, either call with naive objects and ``tz``, or aware objects from the
        same timezone and no ``tz``.

        Supported frame values: year, quarter, month, week, day, hour, minute, second.

        Recognized datetime expressions:

            - An :class:`Arrow <arrow.arrow.Arrow>` object.
            - A ``datetime`` object.

        **NOTE**: Unlike Python's ``range``, ``end`` will *always* be included in the returned
        iterator of timespans.

        Usage:

            >>> start = datetime(2013, 5, 5, 12, 30)
            >>> end = datetime(2013, 5, 5, 17, 15)
            >>> for r in arrow.Arrow.span_range('hour', start, end):
            ...     print(r)
            ...
            (<Arrow [2013-05-05T12:00:00+00:00]>, <Arrow [2013-05-05T12:59:59.999999+00:00]>)
            (<Arrow [2013-05-05T13:00:00+00:00]>, <Arrow [2013-05-05T13:59:59.999999+00:00]>)
            (<Arrow [2013-05-05T14:00:00+00:00]>, <Arrow [2013-05-05T14:59:59.999999+00:00]>)
            (<Arrow [2013-05-05T15:00:00+00:00]>, <Arrow [2013-05-05T15:59:59.999999+00:00]>)
            (<Arrow [2013-05-05T16:00:00+00:00]>, <Arrow [2013-05-05T16:59:59.999999+00:00]>)
            (<Arrow [2013-05-05T17:00:00+00:00]>, <Arrow [2013-05-05T17:59:59.999999+00:00]>)

        """

        tzinfo = cls._get_tzinfo(start.tzinfo if tz is None else tz)
        start = cls.fromdatetime(start, tzinfo).span(frame)[0]
        _range = cls.range(frame, start, end, tz, limit)
        return (r.span(frame) for r in _range)

    @classmethod
    def interval(cls, frame, start, end, interval=1, tz=None):
        """ Returns an iterator of tuples, each :class:`Arrow <arrow.arrow.Arrow>` objects,
        representing a series of intervals between two inputs.

        :param frame: The timeframe.  Can be any ``datetime`` property (day, hour, minute...).
        :param start: A datetime expression, the start of the range.
        :param end: (optional) A datetime expression, the end of the range.
        :param interval: (optional) Time interval for the given time frame.
        :param tz: (optional) A timezone expression.  Defaults to UTC.

        Supported frame values: year, quarter, month, week, day, hour, minute, second

        Recognized datetime expressions:

            - An :class:`Arrow <arrow.arrow.Arrow>` object.
            - A ``datetime`` object.

        Recognized timezone expressions:

            - A ``tzinfo`` object.
            - A ``str`` describing a timezone, similar to 'US/Pacific', or 'Europe/Berlin'.
            - A ``str`` in ISO-8601 style, as in '+07:00'.
            - A ``str``, one of the following:  'local', 'utc', 'UTC'.

        Usage:

            >>> start = datetime(2013, 5, 5, 12, 30)
            >>> end = datetime(2013, 5, 5, 17, 15)
            >>> for r in arrow.Arrow.interval('hour', start, end, 2):
            ...     print r
            ...
            (<Arrow [2013-05-05T12:00:00+00:00]>, <Arrow [2013-05-05T13:59:59.999999+00:00]>)
            (<Arrow [2013-05-05T14:00:00+00:00]>, <Arrow [2013-05-05T15:59:59.999999+00:00]>)
            (<Arrow [2013-05-05T16:00:00+00:00]>, <Arrow [2013-05-05T17:59:59.999999+00:0]>)
        """
        if interval < 1:
            raise ValueError("interval has to be a positive integer")

        spanRange = iter(cls.span_range(frame, start, end, tz))
        while True:
            try:
                intvlStart, intvlEnd = next(spanRange)
                for _ in range(interval - 1):
                    _, intvlEnd = next(spanRange)
                yield intvlStart, intvlEnd
            except StopIteration:
                return

    # representations

    def __repr__(self):
        return "<{} [{}]>".format(self.__class__.__name__, self.__str__())

    def __str__(self):
        return self._datetime.isoformat()

    def __format__(self, formatstr):

        if len(formatstr) > 0:
            return self.format(formatstr)

        return str(self)

    def __hash__(self):
        return self._datetime.__hash__()

    # attributes & properties

    def __getattr__(self, name):

        if name == "week":
            return self.isocalendar()[1]

        if name == "quarter":
            return int((self.month - 1) / self._MONTHS_PER_QUARTER) + 1

        if not name.startswith("_"):
            value = getattr(self._datetime, name, None)

            if value is not None:
                return value

        return object.__getattribute__(self, name)

    @property
    def tzinfo(self):
        """ Gets the ``tzinfo`` of the :class:`Arrow <arrow.arrow.Arrow>` object.

        Usage::

            >>> arw=arrow.utcnow()
            >>> arw.tzinfo
            tzutc()

        """

        return self._datetime.tzinfo

    @tzinfo.setter
    def tzinfo(self, tzinfo):
        """ Sets the ``tzinfo`` of the :class:`Arrow <arrow.arrow.Arrow>` object. """

        self._datetime = self._datetime.replace(tzinfo=tzinfo)

    @property
    def datetime(self):
        """ Returns a datetime representation of the :class:`Arrow <arrow.arrow.Arrow>` object.

        Usage::

            >>> arw=arrow.utcnow()
            >>> arw.datetime
            datetime.datetime(2019, 1, 24, 16, 35, 27, 276649, tzinfo=tzutc())

        """

        return self._datetime

    @property
    def naive(self):
        """ Returns a naive datetime representation of the :class:`Arrow <arrow.arrow.Arrow>`
        object.

        Usage::

            >>> nairobi = arrow.now('Africa/Nairobi')
            >>> nairobi
            <Arrow [2019-01-23T19:27:12.297999+03:00]>
            >>> nairobi.naive
            datetime.datetime(2019, 1, 23, 19, 27, 12, 297999)

        """

        return self._datetime.replace(tzinfo=None)

    @property
    def timestamp(self):
        """ Returns a timestamp representation of the :class:`Arrow <arrow.arrow.Arrow>` object, in
        UTC time.

        Usage::

            >>> arrow.utcnow().timestamp
            1548260567

        """

        return calendar.timegm(self._datetime.utctimetuple())

    @property
    def float_timestamp(self):
        """ Returns a floating-point representation of the :class:`Arrow <arrow.arrow.Arrow>`
        object, in UTC time.

        Usage::

            >>> arrow.utcnow().float_timestamp
            1548260516.830896

        """

        return self.timestamp + float(self.microsecond) / 1000000

    # mutation and duplication.

    def clone(self):
        """ Returns a new :class:`Arrow <arrow.arrow.Arrow>` object, cloned from the current one.

        Usage:

            >>> arw = arrow.utcnow()
            >>> cloned = arw.clone()

        """

        return self.fromdatetime(self._datetime)

    def replace(self, **kwargs):
        """ Returns a new :class:`Arrow <arrow.arrow.Arrow>` object with attributes updated
        according to inputs.

        Use property names to set their value absolutely::

            >>> import arrow
            >>> arw = arrow.utcnow()
            >>> arw
            <Arrow [2013-05-11T22:27:34.787885+00:00]>
            >>> arw.replace(year=2014, month=6)
            <Arrow [2014-06-11T22:27:34.787885+00:00]>

        You can also replace the timezone without conversion, using a
        :ref:`timezone expression <tz-expr>`::

            >>> arw.replace(tzinfo=tz.tzlocal())
            <Arrow [2013-05-11T22:27:34.787885-07:00]>

        """

        absolute_kwargs = {}

        for key, value in kwargs.items():

            if key in self._ATTRS:
                absolute_kwargs[key] = value
            elif key in ["week", "quarter"]:
                raise AttributeError("setting absolute {} is not supported".format(key))
            elif key != "tzinfo":
                raise AttributeError('unknown attribute: "{}"'.format(key))

        current = self._datetime.replace(**absolute_kwargs)

        tzinfo = kwargs.get("tzinfo")

        if tzinfo is not None:
            tzinfo = self._get_tzinfo(tzinfo)
            current = current.replace(tzinfo=tzinfo)

        return self.fromdatetime(current)

    def shift(self, **kwargs):
        """ Returns a new :class:`Arrow <arrow.arrow.Arrow>` object with attributes updated
        according to inputs.

        Use pluralized property names to shift their current value relatively:

        >>> import arrow
        >>> arw = arrow.utcnow()
        >>> arw
        <Arrow [2013-05-11T22:27:34.787885+00:00]>
        >>> arw.shift(years=1, months=-1)
        <Arrow [2014-04-11T22:27:34.787885+00:00]>

        Day-of-the-week relative shifting can use either Python's weekday numbers
        (Monday = 0, Tuesday = 1 .. Sunday = 6) or using dateutil.relativedelta's
        day instances (MO, TU .. SU).  When using weekday numbers, the returned
        date will always be greater than or equal to the starting date.

        Using the above code (which is a Saturday) and asking it to shift to Saturday:

        >>> arw.shift(weekday=5)
        <Arrow [2013-05-11T22:27:34.787885+00:00]>

        While asking for a Monday:

        >>> arw.shift(weekday=0)
        <Arrow [2013-05-13T22:27:34.787885+00:00]>

        """

        relative_kwargs = {}

        for key, value in kwargs.items():

            if key in self._ATTRS_PLURAL or key in ["weeks", "quarters", "weekday"]:
                relative_kwargs[key] = value
            else:
                raise AttributeError()

        # core datetime does not support quarters, translate to months.
        relative_kwargs.setdefault("months", 0)
        relative_kwargs["months"] += (
            relative_kwargs.pop("quarters", 0) * self._MONTHS_PER_QUARTER
        )

        current = self._datetime + relativedelta(**relative_kwargs)

        return self.fromdatetime(current)

    def to(self, tz):
        """ Returns a new :class:`Arrow <arrow.arrow.Arrow>` object, converted
        to the target timezone.

        :param tz: A :ref:`timezone expression <tz-expr>`.

        Usage::

            >>> utc = arrow.utcnow()
            >>> utc
            <Arrow [2013-05-09T03:49:12.311072+00:00]>

            >>> utc.to('US/Pacific')
            <Arrow [2013-05-08T20:49:12.311072-07:00]>

            >>> utc.to(tz.tzlocal())
            <Arrow [2013-05-08T20:49:12.311072-07:00]>

            >>> utc.to('-07:00')
            <Arrow [2013-05-08T20:49:12.311072-07:00]>

            >>> utc.to('local')
            <Arrow [2013-05-08T20:49:12.311072-07:00]>

            >>> utc.to('local').to('utc')
            <Arrow [2013-05-09T03:49:12.311072+00:00]>

        """

        if not isinstance(tz, tzinfo):
            tz = parser.TzinfoParser.parse(tz)

        dt = self._datetime.astimezone(tz)

        return self.__class__(
            dt.year,
            dt.month,
            dt.day,
            dt.hour,
            dt.minute,
            dt.second,
            dt.microsecond,
            dt.tzinfo,
        )

    def span(self, frame, count=1):
        """ Returns two new :class:`Arrow <arrow.arrow.Arrow>` objects, representing the timespan
        of the :class:`Arrow <arrow.arrow.Arrow>` object in a given timeframe.

        :param frame: the timeframe.  Can be any ``datetime`` property (day, hour, minute...).
        :param count: (optional) the number of frames to span.

        Supported frame values: year, quarter, month, week, day, hour, minute, second.

        Usage::

            >>> arrow.utcnow()
            <Arrow [2013-05-09T03:32:36.186203+00:00]>

            >>> arrow.utcnow().span('hour')
            (<Arrow [2013-05-09T03:00:00+00:00]>, <Arrow [2013-05-09T03:59:59.999999+00:00]>)

            >>> arrow.utcnow().span('day')
            (<Arrow [2013-05-09T00:00:00+00:00]>, <Arrow [2013-05-09T23:59:59.999999+00:00]>)

            >>> arrow.utcnow().span('day', count=2)
            (<Arrow [2013-05-09T00:00:00+00:00]>, <Arrow [2013-05-10T23:59:59.999999+00:00]>)

        """

        frame_absolute, frame_relative, relative_steps = self._get_frames(frame)

        if frame_absolute == "week":
            attr = "day"
        elif frame_absolute == "quarter":
            attr = "month"
        else:
            attr = frame_absolute

        index = self._ATTRS.index(attr)
        frames = self._ATTRS[: index + 1]

        values = [getattr(self, f) for f in frames]

        for _ in range(3 - len(values)):
            values.append(1)

        floor = self.__class__(*values, tzinfo=self.tzinfo)

        if frame_absolute == "week":
            floor = floor + relativedelta(days=-(self.isoweekday() - 1))
        elif frame_absolute == "quarter":
            floor = floor + relativedelta(months=-((self.month - 1) % 3))

        ceil = (
            floor
            + relativedelta(**{frame_relative: count * relative_steps})
            + relativedelta(microseconds=-1)
        )

        return floor, ceil

    def floor(self, frame):
        """ Returns a new :class:`Arrow <arrow.arrow.Arrow>` object, representing the "floor"
        of the timespan of the :class:`Arrow <arrow.arrow.Arrow>` object in a given timeframe.
        Equivalent to the first element in the 2-tuple returned by
        :func:`span <arrow.arrow.Arrow.span>`.

        :param frame: the timeframe.  Can be any ``datetime`` property (day, hour, minute...).

        Usage::

            >>> arrow.utcnow().floor('hour')
            <Arrow [2013-05-09T03:00:00+00:00]>
        """

        return self.span(frame)[0]

    def ceil(self, frame):
        """ Returns a new :class:`Arrow <arrow.arrow.Arrow>` object, representing the "ceiling"
        of the timespan of the :class:`Arrow <arrow.arrow.Arrow>` object in a given timeframe.
        Equivalent to the second element in the 2-tuple returned by
        :func:`span <arrow.arrow.Arrow.span>`.

        :param frame: the timeframe.  Can be any ``datetime`` property (day, hour, minute...).

        Usage::

            >>> arrow.utcnow().ceil('hour')
            <Arrow [2013-05-09T03:59:59.999999+00:00]>
        """

        return self.span(frame)[1]

    # string output and formatting.

    def format(self, fmt="YYYY-MM-DD HH:mm:ssZZ", locale="en_us"):
        """ Returns a string representation of the :class:`Arrow <arrow.arrow.Arrow>` object,
        formatted according to a format string.

        :param fmt: the format string.

        Usage::

            >>> arrow.utcnow().format('YYYY-MM-DD HH:mm:ss ZZ')
            '2013-05-09 03:56:47 -00:00'

            >>> arrow.utcnow().format('X')
            '1368071882'

            >>> arrow.utcnow().format('MMMM DD, YYYY')
            'May 09, 2013'

            >>> arrow.utcnow().format()
            '2013-05-09 03:56:47 -00:00'

        """

        return formatter.DateTimeFormatter(locale).format(self._datetime, fmt)

    def humanize(
        self, other=None, locale="en_us", only_distance=False, granularity="auto"
    ):
        """ Returns a localized, humanized representation of a relative difference in time.

        :param other: (optional) an :class:`Arrow <arrow.arrow.Arrow>` or ``datetime`` object.
            Defaults to now in the current :class:`Arrow <arrow.arrow.Arrow>` object's timezone.
        :param locale: (optional) a ``str`` specifying a locale.  Defaults to 'en_us'.
        :param only_distance: (optional) returns only time difference eg: "11 seconds" without "in" or "ago" part.
        :param granularity: (optional) defines the precision of the output. Set it to strings 'second', 'minute', 'hour', 'day', 'month' or 'year'.

        Usage::

            >>> earlier = arrow.utcnow().shift(hours=-2)
            >>> earlier.humanize()
            '2 hours ago'

            >>> later = earlier.shift(hours=4)
            >>> later.humanize(earlier)
            'in 4 hours'

        """

        locale = locales.get_locale(locale)

        if other is None:
            utc = datetime.utcnow().replace(tzinfo=dateutil_tz.tzutc())
            dt = utc.astimezone(self._datetime.tzinfo)

        elif isinstance(other, Arrow):
            dt = other._datetime

        elif isinstance(other, datetime):
            if other.tzinfo is None:
                dt = other.replace(tzinfo=self._datetime.tzinfo)
            else:
                dt = other.astimezone(self._datetime.tzinfo)

        else:
            raise TypeError()

        delta = int(round(util.total_seconds(self._datetime - dt)))
        sign = -1 if delta < 0 else 1
        diff = abs(delta)
        delta = diff

        if granularity == "auto":
            if diff < 10:
                return locale.describe("now", only_distance=only_distance)

            if diff < 45:
                seconds = sign * delta
                return locale.describe("seconds", seconds, only_distance=only_distance)

            elif diff < 90:
                return locale.describe("minute", sign, only_distance=only_distance)
            elif diff < 2700:
                minutes = sign * int(max(delta / 60, 2))
                return locale.describe("minutes", minutes, only_distance=only_distance)

            elif diff < 5400:
                return locale.describe("hour", sign, only_distance=only_distance)
            elif diff < 79200:
                hours = sign * int(max(delta / 3600, 2))
                return locale.describe("hours", hours, only_distance=only_distance)

            elif diff < 129600:
<<<<<<< HEAD
                return locale.describe("day", sign, only_distance=only_distance)
            elif diff < 2160000:
=======
                return locale.describe('day', sign, only_distance=only_distance)
            elif diff < 554400:
>>>>>>> 8388c6d3
                days = sign * int(max(delta / 86400, 2))
                return locale.describe("days", days, only_distance=only_distance)

            elif diff < 907200:
                return locale.describe('week', sign, only_distance=only_distance)
            elif diff < 2419200:
                weeks = sign * int(max(delta / 604800, 2))
                return locale.describe('weeks', weeks, only_distance=only_distance)

            elif diff < 3888000:
                return locale.describe("month", sign, only_distance=only_distance)
            elif diff < 29808000:
                self_months = self._datetime.year * 12 + self._datetime.month
                other_months = dt.year * 12 + dt.month

                months = sign * int(max(abs(other_months - self_months), 2))

                return locale.describe("months", months, only_distance=only_distance)

            elif diff < 47260800:
                return locale.describe("year", sign, only_distance=only_distance)
            else:
                years = sign * int(max(delta / 31536000, 2))
                return locale.describe("years", years, only_distance=only_distance)

        else:
            if granularity == "second":
                delta = sign * delta
                if abs(delta) < 2:
                    return locale.describe("now", only_distance=only_distance)
            elif granularity == "minute":
                delta = sign * delta / float(60)
<<<<<<< HEAD
            elif granularity == "hour":
                delta = sign * delta / float(60 * 60)
            elif granularity == "day":
                delta = sign * delta / float(60 * 60 * 24)
            elif granularity == "month":
                delta = sign * delta / float(60 * 60 * 24 * 30.5)
            elif granularity == "year":
                delta = sign * delta / float(60 * 60 * 24 * 365.25)
=======
            elif granularity == 'hour':
                delta = sign * delta / float(60*60)
            elif granularity == 'day':
                delta = sign * delta / float(60*60*24)
            elif granularity == 'week':
                delta = sign * delta / float(60*60*24*7)
            elif granularity == 'month':
                delta = sign * delta / float(60*60*24*30.5)
            elif granularity == 'year':
                delta = sign * delta / float(60*60*24*365.25)
>>>>>>> 8388c6d3
            else:
                raise AttributeError(
                    'Error. Could not understand your level of granularity. Please select between \
                "second", "minute", "hour", "day", "week", "month" or "year"'
                )

            if trunc(abs(delta)) != 1:
                granularity += "s"
            return locale.describe(granularity, delta, only_distance=only_distance)

    # query functions

    def is_between(self, start, end, bounds="()"):
        """ Returns a boolean denoting whether the specified date and time is between
        the start and end dates and times.

        :param start: an :class:`Arrow <arrow.arrow.Arrow>` object.
        :param end: an :class:`Arrow <arrow.arrow.Arrow>` object.
        :param bounds: (optional) a ``str`` of either '()', '(]', '[)', or '[]' that specifies
            whether to include or exclude the start and end values in the range. '(' excludes
            the start, '[' includes the start, ')' excludes the end, and ']' includes the end.
            If the bounds are not specified, the default bound '()' is used.

        Usage::

            >>> start = arrow.get(datetime(2013, 5, 5, 12, 30, 10))
            >>> end = arrow.get(datetime(2013, 5, 5, 12, 30, 36))
            >>> arrow.get(datetime(2013, 5, 5, 12, 30, 27)).is_between(start, end)
            True

            >>> start = arrow.get(datetime(2013, 5, 5))
            >>> end = arrow.get(datetime(2013, 5, 8))
            >>> arrow.get(datetime(2013, 5, 8)).is_between(start, end, '[]')
            True

            >>> start = arrow.get(datetime(2013, 5, 5))
            >>> end = arrow.get(datetime(2013, 5, 8))
            >>> arrow.get(datetime(2013, 5, 8)).is_between(start, end, '[)')
            False

        """

        if bounds != "()" and bounds != "(]" and bounds != "[)" and bounds != "[]":
            raise AttributeError(
                'Error. Could not understand the specified bounds. Please select between \
                "()", "(]", "[)", or "[]"'
            )

        if not isinstance(start, Arrow):
            raise TypeError(
                "Can't parse start date argument type of '{}'".format(type(start))
            )

        if not isinstance(end, Arrow):
            raise TypeError(
                "Can't parse end date argument type of '{}'".format(type(end))
            )

        include_start = bounds[0] == "["
        include_end = bounds[1] == "]"

        target_timestamp = self.float_timestamp
        start_timestamp = start.float_timestamp
        end_timestamp = end.float_timestamp

        if include_start and include_end:
            return (
                target_timestamp >= start_timestamp
                and target_timestamp <= end_timestamp
            )
        elif include_start and not include_end:
            return (
                target_timestamp >= start_timestamp and target_timestamp < end_timestamp
            )
        elif not include_start and include_end:
            return (
                target_timestamp > start_timestamp and target_timestamp <= end_timestamp
            )
        else:
            return (
                target_timestamp > start_timestamp and target_timestamp < end_timestamp
            )

    # math

    def __add__(self, other):

        if isinstance(other, (timedelta, relativedelta)):
            return self.fromdatetime(self._datetime + other, self._datetime.tzinfo)

        return NotImplemented

    def __radd__(self, other):
        return self.__add__(other)

    def __sub__(self, other):

        if isinstance(other, (timedelta, relativedelta)):
            return self.fromdatetime(self._datetime - other, self._datetime.tzinfo)

        elif isinstance(other, datetime):
            return self._datetime - other

        elif isinstance(other, Arrow):
            return self._datetime - other._datetime

        return NotImplemented

    def __rsub__(self, other):

        if isinstance(other, datetime):
            return other - self._datetime

        return NotImplemented

    # comparisons

    def __eq__(self, other):

        if not isinstance(other, (Arrow, datetime)):
            return False

        return self._datetime == self._get_datetime(other)

    def __ne__(self, other):

        if not isinstance(other, (Arrow, datetime)):
            return True

        return not self.__eq__(other)

    def __gt__(self, other):

        if not isinstance(other, (Arrow, datetime)):
            return NotImplemented

        return self._datetime > self._get_datetime(other)

    def __ge__(self, other):

        if not isinstance(other, (Arrow, datetime)):
            return NotImplemented

        return self._datetime >= self._get_datetime(other)

    def __lt__(self, other):

        if not isinstance(other, (Arrow, datetime)):
            return NotImplemented

        return self._datetime < self._get_datetime(other)

    def __le__(self, other):

        if not isinstance(other, (Arrow, datetime)):
            return NotImplemented

        return self._datetime <= self._get_datetime(other)

    def __cmp__(self, other):
        if sys.version_info[0] < 3:  # pragma: no cover
            if not isinstance(other, (Arrow, datetime)):
                raise TypeError(
                    "can't compare '{}' to '{}'".format(type(self), type(other))
                )

    # datetime methods

    def date(self):
        """ Returns a ``date`` object with the same year, month and day.

        Usage::

            >>> arrow.utcnow().date()
            datetime.date(2019, 1, 23)

        """

        return self._datetime.date()

    def time(self):
        """ Returns a ``time`` object with the same hour, minute, second, microsecond.

        Usage::

            >>> arrow.utcnow().time()
            datetime.time(12, 15, 34, 68352)

        """

        return self._datetime.time()

    def timetz(self):
        """ Returns a ``time`` object with the same hour, minute, second, microsecond and
        tzinfo.

        Usage::

            >>> arrow.utcnow().timetz()
            datetime.time(12, 5, 18, 298893, tzinfo=tzutc())

        """

        return self._datetime.timetz()

    def astimezone(self, tz):
        """ Returns a ``datetime`` object, converted to the specified timezone.

        :param tz: a ``tzinfo`` object.

        Usage::

            >>> pacific=arrow.now('US/Pacific')
            >>> nyc=arrow.now('America/New_York').tzinfo
            >>> pacific.astimezone(nyc)
            datetime.datetime(2019, 1, 20, 10, 24, 22, 328172, tzinfo=tzfile('/usr/share/zoneinfo/America/New_York'))

        """

        return self._datetime.astimezone(tz)

    def utcoffset(self):
        """ Returns a ``timedelta`` object representing the whole number of minutes difference from
        UTC time.

        Usage::

            >>> arrow.now('US/Pacific').utcoffset()
            datetime.timedelta(-1, 57600)

        """

        return self._datetime.utcoffset()

    def dst(self):
        """ Returns the daylight savings time adjustment.

        Usage::

            >>> arrow.utcnow().dst()
            datetime.timedelta(0)

        """

        return self._datetime.dst()

    def timetuple(self):
        """ Returns a ``time.struct_time``, in the current timezone.

        Usage::

            >>> arrow.utcnow().timetuple()
            time.struct_time(tm_year=2019, tm_mon=1, tm_mday=20, tm_hour=15, tm_min=17, tm_sec=8, tm_wday=6, tm_yday=20, tm_isdst=0)

        """

        return self._datetime.timetuple()

    def utctimetuple(self):
        """ Returns a ``time.struct_time``, in UTC time.

        Usage::

            >>> arrow.utcnow().utctimetuple()
            time.struct_time(tm_year=2019, tm_mon=1, tm_mday=19, tm_hour=21, tm_min=41, tm_sec=7, tm_wday=5, tm_yday=19, tm_isdst=0)

        """

        return self._datetime.utctimetuple()

    def toordinal(self):
        """ Returns the proleptic Gregorian ordinal of the date.

        Usage::

            >>> arrow.utcnow().toordinal()
            737078

        """

        return self._datetime.toordinal()

    def weekday(self):
        """ Returns the day of the week as an integer (0-6).

        Usage::

            >>> arrow.utcnow().weekday()
            5

        """

        return self._datetime.weekday()

    def isoweekday(self):
        """ Returns the ISO day of the week as an integer (1-7).

        Usage::

            >>> arrow.utcnow().isoweekday()
            6

        """

        return self._datetime.isoweekday()

    def isocalendar(self):
        """ Returns a 3-tuple, (ISO year, ISO week number, ISO weekday).

        Usage::

            >>> arrow.utcnow().isocalendar()
            (2019, 3, 6)

        """

        return self._datetime.isocalendar()

    def isoformat(self, sep="T"):
        """Returns an ISO 8601 formatted representation of the date and time.

        Usage::

            >>> arrow.utcnow().isoformat()
            '2019-01-19T18:30:52.442118+00:00'

        """

        return self._datetime.isoformat(sep)

    def ctime(self):
        """ Returns a ctime formatted representation of the date and time.

        Usage::

            >>> arrow.utcnow().ctime()
            'Sat Jan 19 18:26:50 2019'

        """

        return self._datetime.ctime()

    def strftime(self, format):
        """ Formats in the style of ``datetime.strftime``.

        :param format: the format string.

        Usage::

            >>> arrow.utcnow().strftime('%d-%m-%Y %H:%M:%S')
            '23-01-2019 12:28:17'

        """

        return self._datetime.strftime(format)

    def for_json(self):
        """Serializes for the ``for_json`` protocol of simplejson.

        Usage::

            >>> arrow.utcnow().for_json()
            '2019-01-19T18:25:36.760079+00:00'

        """

        return self.isoformat()

    # internal tools.

    @staticmethod
    def _get_tzinfo(tz_expr):

        if tz_expr is None:
            return dateutil_tz.tzutc()
        if isinstance(tz_expr, tzinfo):
            return tz_expr
        else:
            try:
                return parser.TzinfoParser.parse(tz_expr)
            except parser.ParserError:
                raise ValueError("'{}' not recognized as a timezone".format(tz_expr))

    @classmethod
    def _get_datetime(cls, expr):

        if isinstance(expr, Arrow):
            return expr.datetime

        if isinstance(expr, datetime):
            return expr

        try:
            expr = float(expr)
            return cls.utcfromtimestamp(expr).datetime
        except Exception:
            raise ValueError(
                "'{}' not recognized as a timestamp or datetime".format(expr)
            )

    @classmethod
    def _get_frames(cls, name):

        if name in cls._ATTRS:
            return name, "{}s".format(name), 1

        elif name in ["week", "weeks"]:
            return "week", "weeks", 1
        elif name in ["quarter", "quarters"]:
            return "quarter", "months", 3

        supported = ", ".join(cls._ATTRS + ["week", "weeks"] + ["quarter", "quarters"])
        raise AttributeError(
            "range/span over frame {} not supported. Supported frames: {}".format(
                name, supported
            )
        )

    @classmethod
    def _get_iteration_params(cls, end, limit):

        if end is None:

            if limit is None:
                raise Exception("one of 'end' or 'limit' is required")

            return cls.max, limit

        else:
            if limit is None:
                return end, sys.maxsize
            return end, limit

    @staticmethod
    def _get_timestamp_from_input(timestamp):

        try:
            return float(timestamp)
        except Exception:
            raise ValueError("cannot parse '{}' as a timestamp".format(timestamp))


Arrow.min = Arrow.fromdatetime(datetime.min)
Arrow.max = Arrow.fromdatetime(datetime.max)<|MERGE_RESOLUTION|>--- conflicted
+++ resolved
@@ -875,21 +875,16 @@
                 return locale.describe("hours", hours, only_distance=only_distance)
 
             elif diff < 129600:
-<<<<<<< HEAD
                 return locale.describe("day", sign, only_distance=only_distance)
-            elif diff < 2160000:
-=======
-                return locale.describe('day', sign, only_distance=only_distance)
             elif diff < 554400:
->>>>>>> 8388c6d3
                 days = sign * int(max(delta / 86400, 2))
                 return locale.describe("days", days, only_distance=only_distance)
 
             elif diff < 907200:
-                return locale.describe('week', sign, only_distance=only_distance)
+                return locale.describe("week", sign, only_distance=only_distance)
             elif diff < 2419200:
                 weeks = sign * int(max(delta / 604800, 2))
-                return locale.describe('weeks', weeks, only_distance=only_distance)
+                return locale.describe("weeks", weeks, only_distance=only_distance)
 
             elif diff < 3888000:
                 return locale.describe("month", sign, only_distance=only_distance)
@@ -914,27 +909,16 @@
                     return locale.describe("now", only_distance=only_distance)
             elif granularity == "minute":
                 delta = sign * delta / float(60)
-<<<<<<< HEAD
             elif granularity == "hour":
                 delta = sign * delta / float(60 * 60)
             elif granularity == "day":
                 delta = sign * delta / float(60 * 60 * 24)
+            elif granularity == "week":
+                delta = sign * delta / float(60 * 60 * 24 * 7)
             elif granularity == "month":
                 delta = sign * delta / float(60 * 60 * 24 * 30.5)
             elif granularity == "year":
                 delta = sign * delta / float(60 * 60 * 24 * 365.25)
-=======
-            elif granularity == 'hour':
-                delta = sign * delta / float(60*60)
-            elif granularity == 'day':
-                delta = sign * delta / float(60*60*24)
-            elif granularity == 'week':
-                delta = sign * delta / float(60*60*24*7)
-            elif granularity == 'month':
-                delta = sign * delta / float(60*60*24*30.5)
-            elif granularity == 'year':
-                delta = sign * delta / float(60*60*24*365.25)
->>>>>>> 8388c6d3
             else:
                 raise AttributeError(
                     'Error. Could not understand your level of granularity. Please select between \
