--- conflicted
+++ resolved
@@ -386,7 +386,7 @@
         )
 
     @classmethod
-    def fromordinal(cls, ordinal):
+    def fromordinal(cls, ordinal: int) -> "Arrow":
         """Constructs an :class:`Arrow <arrow.arrow.Arrow>` object corresponding
             to the Gregorian Ordinal.
 
@@ -400,7 +400,7 @@
         """
 
         util.validate_ordinal(ordinal)
-        dt = datetime.fromordinal(ordinal)
+        dt = dt_datetime.fromordinal(ordinal)
         return cls(
             dt.year,
             dt.month,
@@ -502,13 +502,13 @@
             if day_is_clipped and not cls._is_last_day_of_month(current):
                 current = current.replace(day=original_day)
 
-<<<<<<< HEAD
     def span(
-        self, frame: _T_FRAMES, count: int = 1, bounds: _BOUNDS = "[)"
+        self,
+        frame: _T_FRAMES,
+        count: int = 1,
+        bounds: _BOUNDS = "[)",
+        exact: bool = False,
     ) -> Tuple["Arrow", "Arrow"]:
-=======
-    def span(self, frame, count=1, bounds="[)", exact=False):
->>>>>>> 67732ee6
         """Returns two new :class:`Arrow <arrow.arrow.Arrow>` objects, representing the timespan
         of the :class:`Arrow <arrow.arrow.Arrow>` object in a given timeframe.
 
@@ -564,11 +564,7 @@
             for _ in range(3 - len(values)):
                 values.append(1)
 
-<<<<<<< HEAD
-        floor = self.__class__(*values, tzinfo=self.tzinfo)  # type: ignore
-=======
-            floor = self.__class__(*values, tzinfo=self.tzinfo)
->>>>>>> 67732ee6
+            floor = self.__class__(*values, tzinfo=self.tzinfo)  # type: ignore
 
             if frame_absolute == "week":
                 floor = floor.shift(days=-(self.isoweekday() - 1))
@@ -619,7 +615,6 @@
 
     @classmethod
     def span_range(
-<<<<<<< HEAD
         cls,
         frame: _T_FRAMES,
         start: dt_datetime,
@@ -627,11 +622,8 @@
         tz: Optional[TZ_EXPR] = None,
         limit: Optional[int] = None,
         bounds: _BOUNDS = "[)",
+        exact: bool = False,
     ) -> Iterable[Tuple["Arrow", "Arrow"]]:
-=======
-        cls, frame, start, end, tz=None, limit=None, bounds="[)", exact=False
-    ):
->>>>>>> 67732ee6
         """Returns an iterator of tuples, each :class:`Arrow <arrow.arrow.Arrow>` objects,
         representing a series of timespans between two inputs.
 
@@ -704,7 +696,6 @@
             yield floor, ceil
 
     @classmethod
-<<<<<<< HEAD
     def interval(
         cls,
         frame: _T_FRAMES,
@@ -713,10 +704,8 @@
         interval: int = 1,
         tz: Optional[TZ_EXPR] = None,
         bounds: _BOUNDS = "[)",
+        exact: bool = False,
     ) -> Iterable[Tuple["Arrow", "Arrow"]]:
-=======
-    def interval(cls, frame, start, end, interval=1, tz=None, bounds="[)", exact=False):
->>>>>>> 67732ee6
         """Returns an iterator of tuples, each :class:`Arrow <arrow.arrow.Arrow>` objects,
         representing a series of intervals between two inputs.
 
@@ -1517,11 +1506,7 @@
 
         return self._datetime.isocalendar()
 
-<<<<<<< HEAD
-    def isoformat(self, sep: str = "T") -> str:
-=======
-    def isoformat(self, sep="T", timespec="auto"):
->>>>>>> 67732ee6
+    def isoformat(self, sep: str = "T", timespec: str = "auto") -> str:
         """Returns an ISO 8601 formatted representation of the date and time.
 
         Usage::
