# -*- coding: utf-8 -*-
'''
Provides the :class:`Arrow <arrow.arrow.Arrow>` class, an enhanced ``datetime``
replacement.

'''

from __future__ import absolute_import

from datetime import datetime, timedelta, tzinfo
from dateutil import tz as dateutil_tz
from dateutil.relativedelta import relativedelta
import calendar
import sys
import warnings


from arrow import util, locales, parser, formatter


class Arrow(object):
    '''An :class:`Arrow <arrow.arrow.Arrow>` object.

    Implements the ``datetime`` interface, behaving as an aware ``datetime`` while implementing
    additional functionality.

    :param year: the calendar year.
    :param month: the calendar month.
    :param day: the calendar day.
    :param hour: (optional) the hour. Defaults to 0.
    :param minute: (optional) the minute, Defaults to 0.
    :param second: (optional) the second, Defaults to 0.
    :param microsecond: (optional) the microsecond. Defaults 0.
    :param tzinfo: (optional) the ``tzinfo`` object.  Defaults to ``None``.

    If tzinfo is None, it is assumed to be UTC on creation.

    Usage::

        >>> import arrow
        >>> arrow.Arrow(2013, 5, 5, 12, 30, 45)
        <Arrow [2013-05-05T12:30:45+00:00]>

    '''

    resolution = datetime.resolution

    _ATTRS = ['year', 'month', 'day', 'hour', 'minute', 'second', 'microsecond']
    _ATTRS_PLURAL = ['{0}s'.format(a) for a in _ATTRS]
    _MONTHS_PER_QUARTER = 3

    def __init__(self, year, month, day, hour=0, minute=0, second=0, microsecond=0,
                 tzinfo=None):

        if util.isstr(tzinfo):
            tzinfo = parser.TzinfoParser.parse(tzinfo)
        tzinfo = tzinfo or dateutil_tz.tzutc()

        self._datetime = datetime(year, month, day, hour, minute, second,
            microsecond, tzinfo)


    # factories: single object, both original and from datetime.

    @classmethod
    def now(cls, tzinfo=None):
        '''Constructs an :class:`Arrow <arrow.arrow.Arrow>` object, representing "now".

        :param tzinfo: (optional) a ``tzinfo`` object. Defaults to local time.

        '''

        utc = datetime.utcnow().replace(tzinfo=dateutil_tz.tzutc())
        dt = utc.astimezone(dateutil_tz.tzlocal() if tzinfo is None else tzinfo)

        return cls(dt.year, dt.month, dt.day, dt.hour, dt.minute, dt.second,
            dt.microsecond, dt.tzinfo)

    @classmethod
    def utcnow(cls):
        ''' Constructs an :class:`Arrow <arrow.arrow.Arrow>` object, representing "now" in UTC
        time.

        '''

        dt = datetime.utcnow()

        return cls(dt.year, dt.month, dt.day, dt.hour, dt.minute, dt.second,
            dt.microsecond, dateutil_tz.tzutc())

    @classmethod
    def fromtimestamp(cls, timestamp, tzinfo=None):
        ''' Constructs an :class:`Arrow <arrow.arrow.Arrow>` object from a timestamp.

        :param timestamp: an ``int`` or ``float`` timestamp, or a ``str`` that converts to either.
        :param tzinfo: (optional) a ``tzinfo`` object.  Defaults to local time.

        '''

        tzinfo = tzinfo or dateutil_tz.tzlocal()
        timestamp = cls._get_timestamp_from_input(timestamp)
        dt = datetime.fromtimestamp(timestamp, tzinfo)

        return cls(dt.year, dt.month, dt.day, dt.hour, dt.minute, dt.second,
            dt.microsecond, tzinfo)

    @classmethod
    def utcfromtimestamp(cls, timestamp):
        '''Constructs an :class:`Arrow <arrow.arrow.Arrow>` object from a timestamp, in UTC time.

        :param timestamp: an ``int`` or ``float`` timestamp, or a ``str`` that converts to either.

        '''

        timestamp = cls._get_timestamp_from_input(timestamp)
        dt = datetime.utcfromtimestamp(timestamp)

        return cls(dt.year, dt.month, dt.day, dt.hour, dt.minute, dt.second,
            dt.microsecond, dateutil_tz.tzutc())

    @classmethod
    def fromdatetime(cls, dt, tzinfo=None):
        ''' Constructs an :class:`Arrow <arrow.arrow.Arrow>` object from a ``datetime`` and optional
        ``tzinfo`` object.

        :param dt: the ``datetime``
        :param tzinfo: (optional) a ``tzinfo`` object.  Defaults to UTC.

        '''

        tzinfo = tzinfo or dt.tzinfo or dateutil_tz.tzutc()

        return cls(dt.year, dt.month, dt.day, dt.hour, dt.minute, dt.second,
            dt.microsecond, tzinfo)

    @classmethod
    def fromdate(cls, date, tzinfo=None):
        ''' Constructs an :class:`Arrow <arrow.arrow.Arrow>` object from a ``date`` and optional
        ``tzinfo`` object.  Time values are set to 0.

        :param date: the ``date``
        :param tzinfo: (optional) a ``tzinfo`` object.  Defaults to UTC.
        '''

        tzinfo = tzinfo or dateutil_tz.tzutc()

        return cls(date.year, date.month, date.day, tzinfo=tzinfo)

    @classmethod
    def strptime(cls, date_str, fmt, tzinfo=None):
        ''' Constructs an :class:`Arrow <arrow.arrow.Arrow>` object from a date string and format,
        in the style of ``datetime.strptime``.

        :param date_str: the date string.
        :param fmt: the format string.
        :param tzinfo: (optional) an optional ``tzinfo``
        '''

        dt = datetime.strptime(date_str, fmt)
        tzinfo = tzinfo or dt.tzinfo

        return cls(dt.year, dt.month, dt.day, dt.hour, dt.minute, dt.second,
            dt.microsecond, tzinfo)


    # factories: ranges and spans

    @classmethod
    def range(cls, frame, start, end=None, tz=None, limit=None):
        ''' Returns an array of :class:`Arrow <arrow.arrow.Arrow>` objects, representing
        an iteration of time between two inputs.

        :param frame: the timeframe.  Can be any ``datetime`` property (day, hour, minute...).
        :param start: A datetime expression, the start of the range.
        :param end: (optional) A datetime expression, the end of the range.
        :param tz: (optional) A timezone expression.  Defaults to UTC.
        :param limit: (optional) A maximum number of tuples to return.

        **NOTE**: the **end** or **limit** must be provided.  Call with **end** alone to
        return the entire range, with **limit** alone to return a maximum # of results from the
        start, and with both to cap a range at a maximum # of results.

        Supported frame values: year, quarter, month, week, day, hour, minute, second

        Recognized datetime expressions:

            - An :class:`Arrow <arrow.arrow.Arrow>` object.
            - A ``datetime`` object.

        Recognized timezone expressions:

            - A ``tzinfo`` object.
            - A ``str`` describing a timezone, similar to 'US/Pacific', or 'Europe/Berlin'.
            - A ``str`` in ISO-8601 style, as in '+07:00'.
            - A ``str``, one of the following:  'local', 'utc', 'UTC'.

        Usage:

            >>> start = datetime(2013, 5, 5, 12, 30)
            >>> end = datetime(2013, 5, 5, 17, 15)
            >>> for r in arrow.Arrow.range('hour', start, end):
            ...     print repr(r)
            ...
            <Arrow [2013-05-05T12:30:00+00:00]>
            <Arrow [2013-05-05T13:30:00+00:00]>
            <Arrow [2013-05-05T14:30:00+00:00]>
            <Arrow [2013-05-05T15:30:00+00:00]>
            <Arrow [2013-05-05T16:30:00+00:00]>

        '''

        _, frame_relative, relative_steps = cls._get_frames(frame)

        tzinfo = cls._get_tzinfo(start.tzinfo if tz is None else tz)

        start = cls._get_datetime(start).replace(tzinfo=tzinfo)
        end, limit = cls._get_iteration_params(end, limit)
        end = cls._get_datetime(end).replace(tzinfo=tzinfo)

        current = cls.fromdatetime(start)
        results = []

        while current <= end and len(results) < limit:
            results.append(current)

            values = [getattr(current, f) for f in cls._ATTRS]
            current = cls(*values, tzinfo=tzinfo) + relativedelta(**{frame_relative: relative_steps})

        return results


    @classmethod
    def span_range(cls, frame, start, end, tz=None, limit=None):
        ''' Returns an array of tuples, each :class:`Arrow <arrow.arrow.Arrow>` objects,
        representing a series of timespans between two inputs.

        :param frame: the timeframe.  Can be any ``datetime`` property (day, hour, minute...).
        :param start: A datetime expression, the start of the range.
        :param end: (optional) A datetime expression, the end of the range.
        :param tz: (optional) A timezone expression.  Defaults to UTC.
        :param limit: (optional) A maximum number of tuples to return.

        **NOTE**: the **end** or **limit** must be provided.  Call with **end** alone to
        return the entire range, with **limit** alone to return a maximum # of results from the
        start, and with both to cap a range at a maximum # of results.

        Supported frame values: year, quarter, month, week, day, hour, minute, second

        Recognized datetime expressions:

            - An :class:`Arrow <arrow.arrow.Arrow>` object.
            - A ``datetime`` object.

        Recognized timezone expressions:

            - A ``tzinfo`` object.
            - A ``str`` describing a timezone, similar to 'US/Pacific', or 'Europe/Berlin'.
            - A ``str`` in ISO-8601 style, as in '+07:00'.
            - A ``str``, one of the following:  'local', 'utc', 'UTC'.

        Usage:

            >>> start = datetime(2013, 5, 5, 12, 30)
            >>> end = datetime(2013, 5, 5, 17, 15)
            >>> for r in arrow.Arrow.span_range('hour', start, end):
            ...     print r
            ...
            (<Arrow [2013-05-05T12:00:00+00:00]>, <Arrow [2013-05-05T12:59:59.999999+00:00]>)
            (<Arrow [2013-05-05T13:00:00+00:00]>, <Arrow [2013-05-05T13:59:59.999999+00:00]>)
            (<Arrow [2013-05-05T14:00:00+00:00]>, <Arrow [2013-05-05T14:59:59.999999+00:00]>)
            (<Arrow [2013-05-05T15:00:00+00:00]>, <Arrow [2013-05-05T15:59:59.999999+00:00]>)
            (<Arrow [2013-05-05T16:00:00+00:00]>, <Arrow [2013-05-05T16:59:59.999999+00:00]>)

        '''
        tzinfo = cls._get_tzinfo(start.tzinfo if tz is None else tz)
        start = cls.fromdatetime(start, tzinfo).span(frame)[0]
        _range = cls.range(frame, start, end, tz, limit)
        return [r.span(frame) for r in _range]


    # representations

    def __repr__(self):

        dt = self._datetime
        attrs = ', '.join([str(i) for i in [dt.year, dt.month, dt.day, dt.hour, dt.minute,
            dt.second, dt.microsecond]])

        return '<{0} [{1}]>'.format(self.__class__.__name__, self.__str__())

    def __str__(self):
        return self._datetime.isoformat()

    def __format__(self, formatstr):

        if len(formatstr) > 0:
            return self.format(formatstr)

        return str(self)

    def __hash__(self):
        return self._datetime.__hash__()


    # attributes & properties

    def __getattr__(self, name):

        if name == 'week':
            return self.isocalendar()[1]

        if name == 'quarter':
            return int(self.month/self._MONTHS_PER_QUARTER) + 1

        if not name.startswith('_'):
            value = getattr(self._datetime, name, None)

            if value is not None:
                return value

        return object.__getattribute__(self, name)

    @property
    def tzinfo(self):
        ''' Gets the ``tzinfo`` of the :class:`Arrow <arrow.arrow.Arrow>` object. '''

        return self._datetime.tzinfo

    @tzinfo.setter
    def tzinfo(self, tzinfo):
        ''' Sets the ``tzinfo`` of the :class:`Arrow <arrow.arrow.Arrow>` object. '''

        self._datetime = self._datetime.replace(tzinfo=tzinfo)

    @property
    def datetime(self):
        ''' Returns a datetime representation of the :class:`Arrow <arrow.arrow.Arrow>` object. '''

        return self._datetime

    @property
    def naive(self):
        ''' Returns a naive datetime representation of the :class:`Arrow <arrow.arrow.Arrow>` object. '''

        return self._datetime.replace(tzinfo=None)

    @property
    def timestamp(self):
        ''' Returns a timestamp representation of the :class:`Arrow <arrow.arrow.Arrow>` object. '''

        return calendar.timegm(self._datetime.utctimetuple())

    @property
    def float_timestamp(self):
        ''' Returns a floating-point representation of the :class:`Arrow <arrow.arrow.Arrow>` object. '''

        return self.timestamp + float(self.microsecond) / 1000000


    # mutation and duplication.

    def clone(self):
        ''' Returns a new :class:`Arrow <arrow.arrow.Arrow>` object, cloned from the current one.

        Usage:

            >>> arw = arrow.utcnow()
            >>> cloned = arw.clone()

        '''

        return self.fromdatetime(self._datetime)

    def replace(self, **kwargs):
        ''' Returns a new :class:`Arrow <arrow.arrow.Arrow>` object with attributes updated
        according to inputs.

        Use single property names to set their value absolutely:

        >>> import arrow
        >>> arw = arrow.utcnow()
        >>> arw
        <Arrow [2013-05-11T22:27:34.787885+00:00]>
        >>> arw.replace(year=2014, month=6)
        <Arrow [2014-06-11T22:27:34.787885+00:00]>

        You can also provide a timezone expression can also be replaced:

        >>> arw.replace(tzinfo=tz.tzlocal())
        <Arrow [2013-05-11T22:27:34.787885-07:00]>

       NOTE: Deprecated in next release
       Use plural property names to shift their current value relatively:

       >>> arw.replace(years=1, months=-1)
       <Arrow [2014-04-11T22:27:34.787885+00:00]>

        Recognized timezone expressions:

            - A ``tzinfo`` object.
            - A ``str`` describing a timezone, similar to 'US/Pacific', or 'Europe/Berlin'.
            - A ``str`` in ISO-8601 style, as in '+07:00'.
            - A ``str``, one of the following:  'local', 'utc', 'UTC'.

        '''

        absolute_kwargs = {}
        relative_kwargs = {}  # TODO: DEPRECATED; remove in next release

        for key, value in kwargs.items():

            if key in self._ATTRS:
                absolute_kwargs[key] = value
<<<<<<< HEAD
            elif key in self._ATTRS_PLURAL or key == 'weeks':
                # TODO: DEPRECATED
                warnings.warn("replace() with plural property to shift value"
                              "is deprecated, use shift() instead",
                              DeprecationWarning)
=======
            elif key in self._ATTRS_PLURAL or key in ['weeks', 'quarters']:
>>>>>>> 319f2d06
                relative_kwargs[key] = value
            elif key in ['week', 'quarter']:
                raise AttributeError('setting absolute {0} is not supported'.format(key))
            elif key !='tzinfo':
                raise AttributeError('unknown attribute: "{0}"'.format(key))

        # core datetime does not support quarters, translate to months.
        if 'quarters' in relative_kwargs.keys():
            if relative_kwargs.get('months') is None:
                relative_kwargs['months'] = 0
            relative_kwargs['months'] += (value * self._MONTHS_PER_QUARTER)
            relative_kwargs.pop('quarters')
            
        current = self._datetime.replace(**absolute_kwargs)
        current += relativedelta(**relative_kwargs) # TODO: DEPRECATED

        tzinfo = kwargs.get('tzinfo')

        if tzinfo is not None:
            tzinfo = self._get_tzinfo(tzinfo)
            current = current.replace(tzinfo=tzinfo)

        return self.fromdatetime(current)

    def shift(self, **kwargs):
        ''' Returns a new :class:`Arrow <arrow.arrow.Arrow>` object with
        attributes updated according to inputs.

        Use plural property names to shift their current value relatively:

        >>> import arrow
        >>> arw = arrow.utcnow()
        >>> arw
        <Arrow [2013-05-11T22:27:34.787885+00:00]>
        >>> arw.shift(years=1, months=-1)
        <Arrow [2014-04-11T22:27:34.787885+00:00]>

        '''

        relative_kwargs = {}

        for key, value in kwargs.items():

            if key in self._ATTRS_PLURAL or key == 'weeks':
                relative_kwargs[key] = value
            else:
                raise AttributeError()

        current = self._datetime + relativedelta(**relative_kwargs)

        return self.fromdatetime(current)

    def to(self, tz):
        ''' Returns a new :class:`Arrow <arrow.arrow.Arrow>` object, converted
        to the target timezone.

        :param tz: an expression representing a timezone.

        Recognized timezone expressions:

            - A ``tzinfo`` object.
            - A ``str`` describing a timezone, similar to 'US/Pacific', or 'Europe/Berlin'.
            - A ``str`` in ISO-8601 style, as in '+07:00'.
            - A ``str``, one of the following:  'local', 'utc', 'UTC'.

        Usage::

            >>> utc = arrow.utcnow()
            >>> utc
            <Arrow [2013-05-09T03:49:12.311072+00:00]>

            >>> utc.to('US/Pacific')
            <Arrow [2013-05-08T20:49:12.311072-07:00]>

            >>> utc.to(tz.tzlocal())
            <Arrow [2013-05-08T20:49:12.311072-07:00]>

            >>> utc.to('-07:00')
            <Arrow [2013-05-08T20:49:12.311072-07:00]>

            >>> utc.to('local')
            <Arrow [2013-05-08T20:49:12.311072-07:00]>

            >>> utc.to('local').to('utc')
            <Arrow [2013-05-09T03:49:12.311072+00:00]>

        '''

        if not isinstance(tz, tzinfo):
            tz = parser.TzinfoParser.parse(tz)

        dt = self._datetime.astimezone(tz)

        return self.__class__(dt.year, dt.month, dt.day, dt.hour, dt.minute, dt.second,
            dt.microsecond, dt.tzinfo)

    def span(self, frame, count=1):
        ''' Returns two new :class:`Arrow <arrow.arrow.Arrow>` objects, representing the timespan
        of the :class:`Arrow <arrow.arrow.Arrow>` object in a given timeframe.

        :param frame: the timeframe.  Can be any ``datetime`` property (day, hour, minute...).
        :param count: (optional) the number of frames to span.

        Supported frame values: year, quarter, month, week, day, hour, minute, second

        Usage::

            >>> arrow.utcnow()
            <Arrow [2013-05-09T03:32:36.186203+00:00]>

            >>> arrow.utcnow().span('hour')
            (<Arrow [2013-05-09T03:00:00+00:00]>, <Arrow [2013-05-09T03:59:59.999999+00:00]>)

            >>> arrow.utcnow().span('day')
            (<Arrow [2013-05-09T00:00:00+00:00]>, <Arrow [2013-05-09T23:59:59.999999+00:00]>)

            >>> arrow.utcnow().span('day', count=2)
            (<Arrow [2013-05-09T00:00:00+00:00]>, <Arrow [2013-05-10T23:59:59.999999+00:00]>)

        '''

        frame_absolute, frame_relative, relative_steps = self._get_frames(frame)

        if frame_absolute == 'week':
            attr = 'day'
        elif frame_absolute == 'quarter':
            attr = 'month'
        else:
            attr = frame_absolute

        index = self._ATTRS.index(attr)
        frames = self._ATTRS[:index + 1]

        values = [getattr(self, f) for f in frames]

        for i in range(3 - len(values)):
            values.append(1)

        floor = self.__class__(*values, tzinfo=self.tzinfo)

        if frame_absolute == 'week':
            floor = floor + relativedelta(days=-(self.isoweekday() - 1))
        elif frame_absolute == 'quarter':
            floor = floor + relativedelta(months=-((self.month - 1) % 3))

        ceil = floor + relativedelta(
            **{frame_relative: count * relative_steps}) + relativedelta(microseconds=-1)

        return floor, ceil

    def floor(self, frame):
        ''' Returns a new :class:`Arrow <arrow.arrow.Arrow>` object, representing the "floor"
        of the timespan of the :class:`Arrow <arrow.arrow.Arrow>` object in a given timeframe.
        Equivalent to the first element in the 2-tuple returned by
        :func:`span <arrow.arrow.Arrow.span>`.

        :param frame: the timeframe.  Can be any ``datetime`` property (day, hour, minute...).

        Usage::

            >>> arrow.utcnow().floor('hour')
            <Arrow [2013-05-09T03:00:00+00:00]>
        '''

        return self.span(frame)[0]

    def ceil(self, frame):
        ''' Returns a new :class:`Arrow <arrow.arrow.Arrow>` object, representing the "ceiling"
        of the timespan of the :class:`Arrow <arrow.arrow.Arrow>` object in a given timeframe.
        Equivalent to the second element in the 2-tuple returned by
        :func:`span <arrow.arrow.Arrow.span>`.

        :param frame: the timeframe.  Can be any ``datetime`` property (day, hour, minute...).

        Usage::

            >>> arrow.utcnow().ceil('hour')
            <Arrow [2013-05-09T03:59:59.999999+00:00]>
        '''

        return self.span(frame)[1]


    # string output and formatting.

    def format(self, fmt='YYYY-MM-DD HH:mm:ssZZ', locale='en_us'):
        ''' Returns a string representation of the :class:`Arrow <arrow.arrow.Arrow>` object,
        formatted according to a format string.

        :param fmt: the format string.

        Usage::

            >>> arrow.utcnow().format('YYYY-MM-DD HH:mm:ss ZZ')
            '2013-05-09 03:56:47 -00:00'

            >>> arrow.utcnow().format('X')
            '1368071882'

            >>> arrow.utcnow().format('MMMM DD, YYYY')
            'May 09, 2013'

            >>> arrow.utcnow().format()
            '2013-05-09 03:56:47 -00:00'

        '''

        return formatter.DateTimeFormatter(locale).format(self._datetime, fmt)


    def humanize(self, other=None, locale='en_us', only_distance=False):
        ''' Returns a localized, humanized representation of a relative difference in time.

        :param other: (optional) an :class:`Arrow <arrow.arrow.Arrow>` or ``datetime`` object.
            Defaults to now in the current :class:`Arrow <arrow.arrow.Arrow>` object's timezone.
        :param locale: (optional) a ``str`` specifying a locale.  Defaults to 'en_us'.
        :param only_distance: (optional) returns only time difference eg: "11 seconds" without "in" or "ago" part.
        Usage::

            >>> earlier = arrow.utcnow().replace(hours=-2)
            >>> earlier.humanize()
            '2 hours ago'

            >>> later = later = earlier.replace(hours=4)
            >>> later.humanize(earlier)
            'in 4 hours'

        '''

        locale = locales.get_locale(locale)

        if other is None:
            utc = datetime.utcnow().replace(tzinfo=dateutil_tz.tzutc())
            dt = utc.astimezone(self._datetime.tzinfo)

        elif isinstance(other, Arrow):
            dt = other._datetime

        elif isinstance(other, datetime):
            if other.tzinfo is None:
                dt = other.replace(tzinfo=self._datetime.tzinfo)
            else:
                dt = other.astimezone(self._datetime.tzinfo)

        else:
            raise TypeError()

        delta = int(util.total_seconds(self._datetime - dt))
        sign = -1 if delta < 0 else 1
        diff = abs(delta)
        delta = diff

        if diff < 10:
            return locale.describe('now', only_distance=only_distance)

        if diff < 45:
            return locale.describe('seconds', sign, only_distance=only_distance)

        elif diff < 90:
            return locale.describe('minute', sign, only_distance=only_distance)
        elif diff < 2700:
            minutes = sign * int(max(delta / 60, 2))
            return locale.describe('minutes', minutes, only_distance=only_distance)

        elif diff < 5400:
            return locale.describe('hour', sign, only_distance=only_distance)
        elif diff < 79200:
            hours = sign * int(max(delta / 3600, 2))
            return locale.describe('hours', hours, only_distance=only_distance)

        elif diff < 129600:
            return locale.describe('day', sign, only_distance=only_distance)
        elif diff < 2160000:
            days = sign * int(max(delta / 86400, 2))
            return locale.describe('days', days, only_distance=only_distance)

        elif diff < 3888000:
            return locale.describe('month', sign, only_distance=only_distance)
        elif diff < 29808000:
            self_months = self._datetime.year * 12 + self._datetime.month
            other_months = dt.year * 12 + dt.month

            months = sign * int(max(abs(other_months - self_months), 2))

            return locale.describe('months', months, only_distance=only_distance)

        elif diff < 47260800:
            return locale.describe('year', sign, only_distance=only_distance)
        else:
            years = sign * int(max(delta / 31536000, 2))
            return locale.describe('years', years, only_distance=only_distance)


    # math

    def __add__(self, other):

        if isinstance(other, (timedelta, relativedelta)):
            return self.fromdatetime(self._datetime + other, self._datetime.tzinfo)

        raise TypeError()

    def __radd__(self, other):
        return self.__add__(other)

    def __sub__(self, other):

        if isinstance(other, timedelta):
            return self.fromdatetime(self._datetime - other, self._datetime.tzinfo)

        elif isinstance(other, datetime):
            return self._datetime - other

        elif isinstance(other, Arrow):
            return self._datetime - other._datetime

        raise TypeError()

    def __rsub__(self, other):

        if isinstance(other, datetime):
            return other - self._datetime

        raise TypeError()


    # comparisons

    def _cmperror(self, other):
        raise TypeError('can\'t compare \'{0}\' to \'{1}\''.format(
            type(self), type(other)))

    def __eq__(self, other):

        if not isinstance(other, (Arrow, datetime)):
            return False

        other = self._get_datetime(other)

        return self._datetime == self._get_datetime(other)

    def __ne__(self, other):
        return not self.__eq__(other)

    def __gt__(self, other):

        if not isinstance(other, (Arrow, datetime)):
            self._cmperror(other)

        return self._datetime > self._get_datetime(other)

    def __ge__(self, other):

        if not isinstance(other, (Arrow, datetime)):
            self._cmperror(other)

        return self._datetime >= self._get_datetime(other)

    def __lt__(self, other):

        if not isinstance(other, (Arrow, datetime)):
            self._cmperror(other)

        return self._datetime < self._get_datetime(other)

    def __le__(self, other):

        if not isinstance(other, (Arrow, datetime)):
            self._cmperror(other)

        return self._datetime <= self._get_datetime(other)


    # datetime methods

    def date(self):
        ''' Returns a ``date`` object with the same year, month and day. '''

        return self._datetime.date()

    def time(self):
        ''' Returns a ``time`` object with the same hour, minute, second, microsecond. '''

        return self._datetime.time()

    def timetz(self):
        ''' Returns a ``time`` object with the same hour, minute, second, microsecond and tzinfo. '''

        return self._datetime.timetz()

    def astimezone(self, tz):
        ''' Returns a ``datetime`` object, adjusted to the specified tzinfo.

        :param tz: a ``tzinfo`` object.

        '''

        return self._datetime.astimezone(tz)

    def utcoffset(self):
        ''' Returns a ``timedelta`` object representing the whole number of minutes difference from UTC time. '''

        return self._datetime.utcoffset()

    def dst(self):
        ''' Returns the daylight savings time adjustment. '''
        return self._datetime.dst()

    def timetuple(self):
        ''' Returns a ``time.struct_time``, in the current timezone. '''

        return self._datetime.timetuple()

    def utctimetuple(self):
        ''' Returns a ``time.struct_time``, in UTC time. '''

        return self._datetime.utctimetuple()

    def toordinal(self):
        ''' Returns the proleptic Gregorian ordinal of the date. '''

        return self._datetime.toordinal()

    def weekday(self):
        ''' Returns the day of the week as an integer (0-6). '''

        return self._datetime.weekday()

    def isoweekday(self):
        ''' Returns the ISO day of the week as an integer (1-7). '''

        return self._datetime.isoweekday()

    def isocalendar(self):
        ''' Returns a 3-tuple, (ISO year, ISO week number, ISO weekday). '''

        return self._datetime.isocalendar()

    def isoformat(self, sep='T'):
        '''Returns an ISO 8601 formatted representation of the date and time. '''

        return self._datetime.isoformat(sep)

    def ctime(self):
        ''' Returns a ctime formatted representation of the date and time. '''

        return self._datetime.ctime()

    def strftime(self, format):
        ''' Formats in the style of ``datetime.strptime``.

        :param format: the format string.

        '''

        return self._datetime.strftime(format)

    def for_json(self):
        '''Serializes for the ``for_json`` protocol of simplejson.'''
        return self.isoformat()

    # internal tools.

    @staticmethod
    def _get_tzinfo(tz_expr):

        if tz_expr is None:
            return dateutil_tz.tzutc()
        if isinstance(tz_expr, tzinfo):
            return tz_expr
        else:
            try:
                return parser.TzinfoParser.parse(tz_expr)
            except parser.ParserError:
                raise ValueError('\'{0}\' not recognized as a timezone'.format(
                    tz_expr))

    @classmethod
    def _get_datetime(cls, expr):

        if isinstance(expr, Arrow):
            return expr.datetime

        if isinstance(expr, datetime):
            return expr

        try:
            expr = float(expr)
            return cls.utcfromtimestamp(expr).datetime
        except:
            raise ValueError(
                '\'{0}\' not recognized as a timestamp or datetime'.format(expr))

    @classmethod
    def _get_frames(cls, name):

        if name in cls._ATTRS:
            return name, '{0}s'.format(name), 1

        elif name in ['week', 'weeks']:
            return 'week', 'weeks', 1
        elif name in ['quarter', 'quarters']:
            return 'quarter', 'months', 3

        raise AttributeError()

    @classmethod
    def _get_iteration_params(cls, end, limit):

        if end is None:

            if limit is None:
                raise Exception('one of \'end\' or \'limit\' is required')

            return cls.max, limit

        else:
            return end, sys.maxsize

    @staticmethod
    def _get_timestamp_from_input(timestamp):

        try:
            return float(timestamp)
        except:
            raise ValueError('cannot parse \'{0}\' as a timestamp'.format(timestamp))

Arrow.min = Arrow.fromdatetime(datetime.min)
Arrow.max = Arrow.fromdatetime(datetime.max)<|MERGE_RESOLUTION|>--- conflicted
+++ resolved
@@ -411,15 +411,11 @@
 
             if key in self._ATTRS:
                 absolute_kwargs[key] = value
-<<<<<<< HEAD
-            elif key in self._ATTRS_PLURAL or key == 'weeks':
+            elif key in self._ATTRS_PLURAL or key in ['weeks', 'quarters']:
                 # TODO: DEPRECATED
                 warnings.warn("replace() with plural property to shift value"
                               "is deprecated, use shift() instead",
                               DeprecationWarning)
-=======
-            elif key in self._ATTRS_PLURAL or key in ['weeks', 'quarters']:
->>>>>>> 319f2d06
                 relative_kwargs[key] = value
             elif key in ['week', 'quarter']:
                 raise AttributeError('setting absolute {0} is not supported'.format(key))
