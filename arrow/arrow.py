--- conflicted
+++ resolved
@@ -5,6 +5,7 @@
 """
 import calendar
 import sys
+import warnings
 from datetime import date
 from datetime import datetime as dt_datetime
 from datetime import time as dt_time
@@ -388,13 +389,8 @@
             yield current
 
             values = [getattr(current, f) for f in cls._ATTRS]
-<<<<<<< HEAD
-            current = cls(*values, tzinfo=tzinfo) + relativedelta(  # type: ignore
+            current = cls(*values, tzinfo=tzinfo).shift(  # type: ignore
                 **{frame_relative: relative_steps}  # type: ignore
-=======
-            current = cls(*values, tzinfo=tzinfo).shift(
-                **{frame_relative: relative_steps}
->>>>>>> e22c5310
             )
 
     def span(self, frame, count=1, bounds="[)"):
