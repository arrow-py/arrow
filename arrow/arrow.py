--- conflicted
+++ resolved
@@ -110,7 +110,6 @@
 
     """
 
-<<<<<<< HEAD
     resolution: ClassVar[timedelta] = dt_datetime.resolution
     min: ClassVar["Arrow"]
     max: ClassVar["Arrow"]
@@ -126,12 +125,12 @@
     ]
     _ATTRS_PLURAL: Final[List[str]] = [f"{a}s" for a in _ATTRS]
     _MONTHS_PER_QUARTER: Final[int] = 3
-    _SECS_PER_MINUTE: Final[float] = float(60)
-    _SECS_PER_HOUR: Final[float] = float(60 * 60)
-    _SECS_PER_DAY: Final[float] = float(60 * 60 * 24)
-    _SECS_PER_WEEK: Final[float] = float(60 * 60 * 24 * 7)
-    _SECS_PER_MONTH: Final[float] = float(60 * 60 * 24 * 30.5)
-    _SECS_PER_YEAR: Final[float] = float(60 * 60 * 24 * 365)
+    _SECS_PER_MINUTE: Final[int] = 60
+    _SECS_PER_HOUR: Final[int] = 60 * 60
+    _SECS_PER_DAY: Final[int] = 60 * 60 * 24
+    _SECS_PER_WEEK: Final[int] = 60 * 60 * 24 * 7
+    _SECS_PER_MONTH: Final[float] = 60 * 60 * 24 * 30.5
+    _SECS_PER_YEAR: Final[int] = 60 * 60 * 24 * 365
 
     _SECS_MAP: Final[Mapping[TimeFrames, float]] = {
         "second": 1.0,
@@ -144,19 +143,6 @@
     }
 
     _datetime: dt_datetime
-=======
-    resolution = datetime.resolution
-
-    _ATTRS = ["year", "month", "day", "hour", "minute", "second", "microsecond"]
-    _ATTRS_PLURAL = [f"{a}s" for a in _ATTRS]
-    _MONTHS_PER_QUARTER = 3
-    _SECS_PER_MINUTE = 60
-    _SECS_PER_HOUR = 60 * 60
-    _SECS_PER_DAY = 60 * 60 * 24
-    _SECS_PER_WEEK = 60 * 60 * 24 * 7
-    _SECS_PER_MONTH = 60 * 60 * 24 * 30.5
-    _SECS_PER_YEAR = 60 * 60 * 24 * 365
->>>>>>> f2e08490
 
     def __init__(
         self,
@@ -829,15 +815,6 @@
 
         return self._datetime.tzinfo
 
-<<<<<<< HEAD
-    @tzinfo.setter
-    def tzinfo(self, tzinfo: Optional[dt_tzinfo]) -> None:
-        """ Sets the ``tzinfo`` of the :class:`Arrow <arrow.arrow.Arrow>` object. """
-
-        self._datetime = self._datetime.replace(tzinfo=tzinfo)
-
-=======
->>>>>>> f2e08490
     @property
     def datetime(self) -> dt_datetime:
         """Returns a datetime representation of the :class:`Arrow <arrow.arrow.Arrow>` object.
@@ -1172,16 +1149,9 @@
         if isinstance(granularity, list) and len(granularity) == 1:
             granularity = granularity[0]
 
-<<<<<<< HEAD
         _delta = int(round((self._datetime - dt).total_seconds()))
         sign = -1 if _delta < 0 else 1
         delta_second = diff = abs(_delta)
-=======
-        delta = round((self._datetime - dt).total_seconds())
-        sign = -1 if delta < 0 else 1
-        diff = abs(delta)
-        delta = diff
->>>>>>> f2e08490
 
         try:
             if granularity == "auto":
@@ -1197,11 +1167,7 @@
                 elif diff < self._SECS_PER_MINUTE * 2:
                     return locale.describe("minute", sign, only_distance=only_distance)
                 elif diff < self._SECS_PER_HOUR:
-<<<<<<< HEAD
-                    minutes = sign * int(max(delta_second / self._SECS_PER_MINUTE, 2))
-=======
-                    minutes = sign * max(delta // self._SECS_PER_MINUTE, 2)
->>>>>>> f2e08490
+                    minutes = sign * max(delta_second // self._SECS_PER_MINUTE, 2)
                     return locale.describe(
                         "minutes", minutes, only_distance=only_distance
                     )
@@ -1209,30 +1175,18 @@
                 elif diff < self._SECS_PER_HOUR * 2:
                     return locale.describe("hour", sign, only_distance=only_distance)
                 elif diff < self._SECS_PER_DAY:
-<<<<<<< HEAD
-                    hours = sign * int(max(delta_second / self._SECS_PER_HOUR, 2))
-=======
-                    hours = sign * max(delta // self._SECS_PER_HOUR, 2)
->>>>>>> f2e08490
+                    hours = sign * max(delta_second // self._SECS_PER_HOUR, 2)
                     return locale.describe("hours", hours, only_distance=only_distance)
                 elif diff < self._SECS_PER_DAY * 2:
                     return locale.describe("day", sign, only_distance=only_distance)
                 elif diff < self._SECS_PER_WEEK:
-<<<<<<< HEAD
-                    days = sign * int(max(delta_second / self._SECS_PER_DAY, 2))
-=======
-                    days = sign * max(delta // self._SECS_PER_DAY, 2)
->>>>>>> f2e08490
+                    days = sign * max(delta_second // self._SECS_PER_DAY, 2)
                     return locale.describe("days", days, only_distance=only_distance)
 
                 elif diff < self._SECS_PER_WEEK * 2:
                     return locale.describe("week", sign, only_distance=only_distance)
                 elif diff < self._SECS_PER_MONTH:
-<<<<<<< HEAD
-                    weeks = sign * int(max(delta_second / self._SECS_PER_WEEK, 2))
-=======
-                    weeks = sign * max(delta // self._SECS_PER_WEEK, 2)
->>>>>>> f2e08490
+                    weeks = sign * max(delta_second // self._SECS_PER_WEEK, 2)
                     return locale.describe("weeks", weeks, only_distance=only_distance)
 
                 elif diff < self._SECS_PER_MONTH * 2:
@@ -1251,11 +1205,7 @@
                 elif diff < self._SECS_PER_YEAR * 2:
                     return locale.describe("year", sign, only_distance=only_distance)
                 else:
-<<<<<<< HEAD
-                    years = sign * int(max(delta_second / self._SECS_PER_YEAR, 2))
-=======
-                    years = sign * max(delta // self._SECS_PER_YEAR, 2)
->>>>>>> f2e08490
+                    years = sign * max(delta_second // self._SECS_PER_YEAR, 2)
                     return locale.describe("years", years, only_distance=only_distance)
 
             elif isinstance(granularity, str):
