# -*- coding: utf-8 -*-
'''
Provides the :class:`Arrow <arrow.arrow.Arrow>` class, an enhanced ``datetime``
replacement.

'''

from __future__ import absolute_import

from datetime import datetime, timedelta, tzinfo
from dateutil import tz as dateutil_tz
from dateutil.relativedelta import relativedelta
import calendar
import sys

from arrow import util, locales, parser, formatter


class Arrow(object):
    '''An :class:`Arrow <arrow.arrow.Arrow>` object.

    Implements the ``datetime`` interface, behaving as an aware ``datetime`` while implementing
    additional functionality.

    :param year: the calendar year.
    :param month: the calendar month.
    :param day: the calendar day.
    :param hour: (optional) the hour. Defaults to 0.
    :param minute: (optional) the minute, Defaults to 0.
    :param second: (optional) the second, Defaults to 0.
    :param microsecond: (optional) the microsecond. Defaults 0.
    :param tzinfo: (optional) the ``tzinfo`` object.  Defaults to ``None``.

    If tzinfo is None, it is assumed to be UTC on creation.

    Usage::

        >>> import arrow
        >>> arrow.Arrow(2013, 5, 5, 12, 30, 45)
        <Arrow [2013-05-05T12:30:45+00:00]>

    '''

    resolution = datetime.resolution

    _ATTRS = ['year', 'month', 'day', 'hour', 'minute', 'second', 'microsecond']
    _ATTRS_PLURAL = ['{0}s'.format(a) for a in _ATTRS]

    def __init__(self, year, month, day, hour=0, minute=0, second=0, microsecond=0,
                 tzinfo=None):

        if util.isstr(tzinfo):
            tzinfo = parser.TzinfoParser.parse(tzinfo)
        tzinfo = tzinfo or dateutil_tz.tzutc()

        self._datetime = datetime(year, month, day, hour, minute, second,
            microsecond, tzinfo)


    # factories: single object, both original and from datetime.

    @classmethod
    def now(cls, tzinfo=None):
        '''Constructs an :class:`Arrow <arrow.arrow.Arrow>` object, representing "now".

        :param tzinfo: (optional) a ``tzinfo`` object. Defaults to local time.

        '''

        utc = datetime.utcnow().replace(tzinfo=dateutil_tz.tzutc())
        dt = utc.astimezone(dateutil_tz.tzlocal() if tzinfo is None else tzinfo)

        return cls(dt.year, dt.month, dt.day, dt.hour, dt.minute, dt.second,
            dt.microsecond, dt.tzinfo)

    @classmethod
    def utcnow(cls):
        ''' Constructs an :class:`Arrow <arrow.arrow.Arrow>` object, representing "now" in UTC
        time.

        '''

        dt = datetime.utcnow()

        return cls(dt.year, dt.month, dt.day, dt.hour, dt.minute, dt.second,
            dt.microsecond, dateutil_tz.tzutc())

    @classmethod
    def fromtimestamp(cls, timestamp, tzinfo=None):
        ''' Constructs an :class:`Arrow <arrow.arrow.Arrow>` object from a timestamp.

        :param timestamp: an ``int`` or ``float`` timestamp, or a ``str`` that converts to either.
        :param tzinfo: (optional) a ``tzinfo`` object.  Defaults to local time.

        '''

        tzinfo = tzinfo or dateutil_tz.tzlocal()
        timestamp = cls._get_timestamp_from_input(timestamp)
        dt = datetime.fromtimestamp(timestamp, tzinfo)

        return cls(dt.year, dt.month, dt.day, dt.hour, dt.minute, dt.second,
            dt.microsecond, tzinfo)

    @classmethod
    def utcfromtimestamp(cls, timestamp):
        '''Constructs an :class:`Arrow <arrow.arrow.Arrow>` object from a timestamp, in UTC time.

        :param timestamp: an ``int`` or ``float`` timestamp, or a ``str`` that converts to either.

        '''

        timestamp = cls._get_timestamp_from_input(timestamp)
        dt = datetime.utcfromtimestamp(timestamp)

        return cls(dt.year, dt.month, dt.day, dt.hour, dt.minute, dt.second,
            dt.microsecond, dateutil_tz.tzutc())

    @classmethod
    def fromdatetime(cls, dt, tzinfo=None):
        ''' Constructs an :class:`Arrow <arrow.arrow.Arrow>` object from a ``datetime`` and optional
        ``tzinfo`` object.

        :param dt: the ``datetime``
        :param tzinfo: (optional) a ``tzinfo`` object.  Defaults to UTC.

        '''

        tzinfo = tzinfo or dt.tzinfo or dateutil_tz.tzutc()

        return cls(dt.year, dt.month, dt.day, dt.hour, dt.minute, dt.second,
            dt.microsecond, tzinfo)

    @classmethod
    def fromdate(cls, date, tzinfo=None):
        ''' Constructs an :class:`Arrow <arrow.arrow.Arrow>` object from a ``date`` and optional
        ``tzinfo`` object.  Time values are set to 0.

        :param date: the ``date``
        :param tzinfo: (optional) a ``tzinfo`` object.  Defaults to UTC.
        '''

        tzinfo = tzinfo or dateutil_tz.tzutc()

        return cls(date.year, date.month, date.day, tzinfo=tzinfo)

    @classmethod
    def strptime(cls, date_str, fmt, tzinfo=None):
        ''' Constructs an :class:`Arrow <arrow.arrow.Arrow>` object from a date string and format,
        in the style of ``datetime.strptime``.

        :param date_str: the date string.
        :param fmt: the format string.
        :param tzinfo: (optional) an optional ``tzinfo``
        '''

        dt = datetime.strptime(date_str, fmt)
        tzinfo = tzinfo or dt.tzinfo

        return cls(dt.year, dt.month, dt.day, dt.hour, dt.minute, dt.second,
            dt.microsecond, tzinfo)


    # factories: ranges and spans

    @classmethod
    def range(cls, frame, start, end=None, tz=None, limit=None):
        ''' Returns an array of :class:`Arrow <arrow.arrow.Arrow>` objects, representing
        an iteration of time between two inputs.

        :param frame: the timeframe.  Can be any ``datetime`` property (day, hour, minute...).
        :param start: A datetime expression, the start of the range.
        :param end: (optional) A datetime expression, the end of the range.
        :param tz: (optional) A timezone expression.  Defaults to UTC.
        :param limit: (optional) A maximum number of tuples to return.

        **NOTE**: the **end** or **limit** must be provided.  Call with **end** alone to
        return the entire range, with **limit** alone to return a maximum # of results from the
        start, and with both to cap a range at a maximum # of results.

        Supported frame values: year, quarter, month, week, day, hour, minute, second

        Recognized datetime expressions:

            - An :class:`Arrow <arrow.arrow.Arrow>` object.
            - A ``datetime`` object.

        Recognized timezone expressions:

            - A ``tzinfo`` object.
            - A ``str`` describing a timezone, similar to 'US/Pacific', or 'Europe/Berlin'.
            - A ``str`` in ISO-8601 style, as in '+07:00'.
            - A ``str``, one of the following:  'local', 'utc', 'UTC'.

        Usage:

            >>> start = datetime(2013, 5, 5, 12, 30)
            >>> end = datetime(2013, 5, 5, 17, 15)
            >>> for r in arrow.Arrow.range('hour', start, end):
            ...     print repr(r)
            ...
            <Arrow [2013-05-05T12:30:00+00:00]>
            <Arrow [2013-05-05T13:30:00+00:00]>
            <Arrow [2013-05-05T14:30:00+00:00]>
            <Arrow [2013-05-05T15:30:00+00:00]>
            <Arrow [2013-05-05T16:30:00+00:00]>

        '''

        _, frame_relative, relative_steps = cls._get_frames(frame)

        tzinfo = cls._get_tzinfo(start.tzinfo if tz is None else tz)

        start = cls._get_datetime(start).replace(tzinfo=tzinfo)
        end, limit = cls._get_iteration_params(end, limit)
        end = cls._get_datetime(end).replace(tzinfo=tzinfo)

        current = cls.fromdatetime(start)
        results = []

        while current <= end and len(results) < limit:
            results.append(current)

            values = [getattr(current, f) for f in cls._ATTRS]
            current = cls(*values, tzinfo=tzinfo) + relativedelta(**{frame_relative: relative_steps})

        return results


    @classmethod
    def span_range(cls, frame, start, end, tz=None, limit=None):
        ''' Returns an array of tuples, each :class:`Arrow <arrow.arrow.Arrow>` objects,
        representing a series of timespans between two inputs.

        :param frame: the timeframe.  Can be any ``datetime`` property (day, hour, minute...).
        :param start: A datetime expression, the start of the range.
        :param end: (optional) A datetime expression, the end of the range.
        :param tz: (optional) A timezone expression.  Defaults to UTC.
        :param limit: (optional) A maximum number of tuples to return.

        **NOTE**: the **end** or **limit** must be provided.  Call with **end** alone to
        return the entire range, with **limit** alone to return a maximum # of results from the
        start, and with both to cap a range at a maximum # of results.

        Supported frame values: year, quarter, month, week, day, hour, minute, second

        Recognized datetime expressions:

            - An :class:`Arrow <arrow.arrow.Arrow>` object.
            - A ``datetime`` object.

        Recognized timezone expressions:

            - A ``tzinfo`` object.
            - A ``str`` describing a timezone, similar to 'US/Pacific', or 'Europe/Berlin'.
            - A ``str`` in ISO-8601 style, as in '+07:00'.
            - A ``str``, one of the following:  'local', 'utc', 'UTC'.

        Usage:

            >>> start = datetime(2013, 5, 5, 12, 30)
            >>> end = datetime(2013, 5, 5, 17, 15)
            >>> for r in arrow.Arrow.span_range('hour', start, end):
            ...     print r
            ...
            (<Arrow [2013-05-05T12:00:00+00:00]>, <Arrow [2013-05-05T12:59:59.999999+00:00]>)
            (<Arrow [2013-05-05T13:00:00+00:00]>, <Arrow [2013-05-05T13:59:59.999999+00:00]>)
            (<Arrow [2013-05-05T14:00:00+00:00]>, <Arrow [2013-05-05T14:59:59.999999+00:00]>)
            (<Arrow [2013-05-05T15:00:00+00:00]>, <Arrow [2013-05-05T15:59:59.999999+00:00]>)
            (<Arrow [2013-05-05T16:00:00+00:00]>, <Arrow [2013-05-05T16:59:59.999999+00:00]>)

        '''

        _range = cls.range(frame, start, end, tz, limit)
        return [r.span(frame) for r in _range]


    # representations

    def __repr__(self):

        dt = self._datetime
        attrs = ', '.join([str(i) for i in [dt.year, dt.month, dt.day, dt.hour, dt.minute,
            dt.second, dt.microsecond]])

        return '<{0} [{1}]>'.format(self.__class__.__name__, self.__str__())

    def __str__(self):
        return self._datetime.isoformat()

    def __format__(self, formatstr):

        if len(formatstr) > 0:
            return self.format(formatstr)

        return str(self)

    def __hash__(self):
        return self._datetime.__hash__()


    # attributes & properties

    def __getattr__(self, name):

        if name == 'week':
            return self.isocalendar()[1]

        if not name.startswith('_'):
            value = getattr(self._datetime, name, None)

            if value is not None:
                return value

        return object.__getattribute__(self, name)

    @property
    def tzinfo(self):
        ''' Gets the ``tzinfo`` of the :class:`Arrow <arrow.arrow.Arrow>` object. '''

        return self._datetime.tzinfo

    @tzinfo.setter
    def tzinfo(self, tzinfo):
        ''' Sets the ``tzinfo`` of the :class:`Arrow <arrow.arrow.Arrow>` object. '''

        self._datetime = self._datetime.replace(tzinfo=tzinfo)

    @property
    def datetime(self):
        ''' Returns a datetime representation of the :class:`Arrow <arrow.arrow.Arrow>` object. '''

        return self._datetime

    @property
    def naive(self):
        ''' Returns a naive datetime representation of the :class:`Arrow <arrow.arrow.Arrow>` object. '''

        return self._datetime.replace(tzinfo=None)

    @property
    def timestamp(self):
        ''' Returns a timestamp representation of the :class:`Arrow <arrow.arrow.Arrow>` object. '''

        return calendar.timegm(self._datetime.utctimetuple())

    @property
    def float_timestamp(self):
        ''' Returns a floating-point representation of the :class:`Arrow <arrow.arrow.Arrow>` object. '''

        return self.timestamp + float(self.microsecond) / 1000000


    # mutation and duplication.

    def clone(self):
        ''' Returns a new :class:`Arrow <arrow.arrow.Arrow>` object, cloned from the current one.

        Usage:

            >>> arw = arrow.utcnow()
            >>> cloned = arw.clone()

        '''

        return self.fromdatetime(self._datetime)

    def replace(self, **kwargs):
        ''' Returns a new :class:`Arrow <arrow.arrow.Arrow>` object with attributes updated
        according to inputs.

        Use single property names to set their value absolutely:

        >>> import arrow
        >>> arw = arrow.utcnow()
        >>> arw
        <Arrow [2013-05-11T22:27:34.787885+00:00]>
        >>> arw.replace(year=2014, month=6)
        <Arrow [2014-06-11T22:27:34.787885+00:00]>

        Use plural property names to shift their current value relatively:

        >>> arw.replace(years=1, months=-1)
        <Arrow [2014-04-11T22:27:34.787885+00:00]>

        You can also provide a timezone expression can also be replaced:

        >>> arw.replace(tzinfo=tz.tzlocal())
        <Arrow [2013-05-11T22:27:34.787885-07:00]>

        Recognized timezone expressions:

            - A ``tzinfo`` object.
            - A ``str`` describing a timezone, similar to 'US/Pacific', or 'Europe/Berlin'.
            - A ``str`` in ISO-8601 style, as in '+07:00'.
            - A ``str``, one of the following:  'local', 'utc', 'UTC'.

        '''

        absolute_kwargs = {}
        relative_kwargs = {}

        for key, value in kwargs.items():

            if key in self._ATTRS:
                absolute_kwargs[key] = value
            elif key in self._ATTRS_PLURAL or key == 'weeks':
                relative_kwargs[key] = value
            elif key == 'week':
                raise AttributeError('setting absolute week is not supported')
            elif key !='tzinfo':
                raise AttributeError()

        current = self._datetime.replace(**absolute_kwargs)
        current += relativedelta(**relative_kwargs)

        tzinfo = kwargs.get('tzinfo')

        if tzinfo is not None:
            tzinfo = self._get_tzinfo(tzinfo)
            current = current.replace(tzinfo=tzinfo)

        return self.fromdatetime(current)

    def to(self, tz):
        ''' Returns a new :class:`Arrow <arrow.arrow.Arrow>` object, converted to the target
        timezone.

        :param tz: an expression representing a timezone.

        Recognized timezone expressions:

            - A ``tzinfo`` object.
            - A ``str`` describing a timezone, similar to 'US/Pacific', or 'Europe/Berlin'.
            - A ``str`` in ISO-8601 style, as in '+07:00'.
            - A ``str``, one of the following:  'local', 'utc', 'UTC'.

        Usage::

            >>> utc = arrow.utcnow()
            >>> utc
            <Arrow [2013-05-09T03:49:12.311072+00:00]>

            >>> utc.to('US/Pacific')
            <Arrow [2013-05-08T20:49:12.311072-07:00]>

            >>> utc.to(tz.tzlocal())
            <Arrow [2013-05-08T20:49:12.311072-07:00]>

            >>> utc.to('-07:00')
            <Arrow [2013-05-08T20:49:12.311072-07:00]>

            >>> utc.to('local')
            <Arrow [2013-05-08T20:49:12.311072-07:00]>

            >>> utc.to('local').to('utc')
            <Arrow [2013-05-09T03:49:12.311072+00:00]>

        '''

        if not isinstance(tz, tzinfo):
            tz = parser.TzinfoParser.parse(tz)

        dt = self._datetime.astimezone(tz)

        return self.__class__(dt.year, dt.month, dt.day, dt.hour, dt.minute, dt.second,
            dt.microsecond, tz)

    def span(self, frame, count=1):
        ''' Returns two new :class:`Arrow <arrow.arrow.Arrow>` objects, representing the timespan
        of the :class:`Arrow <arrow.arrow.Arrow>` object in a given timeframe.

        :param frame: the timeframe.  Can be any ``datetime`` property (day, hour, minute...).
        :param count: (optional) the number of frames to span.

        Supported frame values: year, quarter, month, week, day, hour, minute, second

        Usage::

            >>> arrow.utcnow()
            <Arrow [2013-05-09T03:32:36.186203+00:00]>

            >>> arrow.utcnow().span('hour')
            (<Arrow [2013-05-09T03:00:00+00:00]>, <Arrow [2013-05-09T03:59:59.999999+00:00]>)

            >>> arrow.utcnow().span('day')
            (<Arrow [2013-05-09T00:00:00+00:00]>, <Arrow [2013-05-09T23:59:59.999999+00:00]>)

            >>> arrow.utcnow().span('day', count=2)
            (<Arrow [2013-05-09T00:00:00+00:00]>, <Arrow [2013-05-10T23:59:59.999999+00:00]>)

        '''

        frame_absolute, frame_relative, relative_steps = self._get_frames(frame)

        if frame_absolute == 'week':
            attr = 'day'
        elif frame_absolute == 'quarter':
            attr = 'month'
        else:
            attr = frame_absolute

        index = self._ATTRS.index(attr)
        frames = self._ATTRS[:index + 1]

        values = [getattr(self, f) for f in frames]

        for i in range(3 - len(values)):
            values.append(1)

        floor = self.__class__(*values, tzinfo=self.tzinfo)

        if frame_absolute == 'week':
            floor = floor + relativedelta(days=-(self.isoweekday() - 1))
        elif frame_absolute == 'quarter':
            floor = floor + relativedelta(months=-((self.month - 1) % 3))

<<<<<<< HEAD
        ceil = floor + relativedelta(**{frame_relative: relative_steps}) + relativedelta(microseconds=-1)
=======
        ceil = floor + relativedelta(**{frame_relative: count}) + relativedelta(microseconds=-1)
>>>>>>> 80063055

        return floor, ceil

    def floor(self, frame):
        ''' Returns a new :class:`Arrow <arrow.arrow.Arrow>` object, representing the "floor"
        of the timespan of the :class:`Arrow <arrow.arrow.Arrow>` object in a given timeframe.
        Equivalent to the first element in the 2-tuple returned by
        :func:`span <arrow.arrow.Arrow.span>`.

        :param frame: the timeframe.  Can be any ``datetime`` property (day, hour, minute...).

        Usage::

            >>> arrow.utcnow().floor('hour')
            <Arrow [2013-05-09T03:00:00+00:00]>
        '''

        return self.span(frame)[0]

    def ceil(self, frame):
        ''' Returns a new :class:`Arrow <arrow.arrow.Arrow>` object, representing the "ceiling"
        of the timespan of the :class:`Arrow <arrow.arrow.Arrow>` object in a given timeframe.
        Equivalent to the second element in the 2-tuple returned by
        :func:`span <arrow.arrow.Arrow.span>`.

        :param frame: the timeframe.  Can be any ``datetime`` property (day, hour, minute...).

        Usage::

            >>> arrow.utcnow().ceil('hour')
            <Arrow [2013-05-09T03:59:59.999999+00:00]>
        '''

        return self.span(frame)[1]


    # string output and formatting.

    def format(self, fmt='YYYY-MM-DD HH:mm:ssZZ', locale='en_us'):
        ''' Returns a string representation of the :class:`Arrow <arrow.arrow.Arrow>` object,
        formatted according to a format string.

        :param fmt: the format string.

        Usage::

            >>> arrow.utcnow().format('YYYY-MM-DD HH:mm:ss ZZ')
            '2013-05-09 03:56:47 -00:00'

            >>> arrow.utcnow().format('X')
            '1368071882'

            >>> arrow.utcnow().format('MMMM DD, YYYY')
            'May 09, 2013'

            >>> arrow.utcnow().format()
            '2013-05-09 03:56:47 -00:00'

        '''

        return formatter.DateTimeFormatter(locale).format(self._datetime, fmt)


    def humanize(self, other=None, locale='en_us'):
        ''' Returns a localized, humanized representation of a relative difference in time.

        :param other: (optional) an :class:`Arrow <arrow.arrow.Arrow>` or ``datetime`` object.
            Defaults to now in the current :class:`Arrow <arrow.arrow.Arrow>` object's timezone.
        :param locale: (optional) a ``str`` specifying a locale.  Defaults to 'en_us'.

        Usage::

            >>> earlier = arrow.utcnow().replace(hours=-2)
            >>> earlier.humanize()
            '2 hours ago'

            >>> later = later = earlier.replace(hours=4)
            >>> later.humanize(earlier)
            'in 4 hours'

        '''

        locale = locales.get_locale(locale)

        if other is None:
            utc = datetime.utcnow().replace(tzinfo=dateutil_tz.tzutc())
            dt = utc.astimezone(self._datetime.tzinfo)

        elif isinstance(other, Arrow):
            dt = other._datetime

        elif isinstance(other, datetime):
            if other.tzinfo is None:
                dt = other.replace(tzinfo=self._datetime.tzinfo)
            else:
                dt = other.astimezone(self._datetime.tzinfo)

        else:
            raise TypeError()

        delta = int(util.total_seconds(self._datetime - dt))
        sign = -1 if delta < 0 else 1
        diff = abs(delta)
        delta = diff

        if diff < 10:
            return locale.describe('now')

        if diff < 45:
            return locale.describe('seconds', sign)

        elif diff < 90:
            return locale.describe('minute', sign)
        elif diff < 2700:
            minutes = sign * int(max(delta / 60, 2))
            return locale.describe('minutes', minutes)

        elif diff < 5400:
            return locale.describe('hour', sign)
        elif diff < 79200:
            hours = sign * int(max(delta / 3600, 2))
            return locale.describe('hours', hours)

        elif diff < 129600:
            return locale.describe('day', sign)
        elif diff < 2160000:
            days = sign * int(max(delta / 86400, 2))
            return locale.describe('days', days)

        elif diff < 3888000:
            return locale.describe('month', sign)
        elif diff < 29808000:
            self_months = self._datetime.year * 12 + self._datetime.month
            other_months = dt.year * 12 + dt.month
            months = sign * abs(other_months - self_months)

            return locale.describe('months', months)

        elif diff < 47260800:
            return locale.describe('year', sign)
        else:
            years = sign * int(max(delta / 31536000, 2))
            return locale.describe('years', years)


    # math

    def __add__(self, other):

        if isinstance(other, (timedelta, relativedelta)):
            return self.fromdatetime(self._datetime + other, self._datetime.tzinfo)

        raise NotImplementedError()

    def __radd__(self, other):
        return self.__add__(other)

    def __sub__(self, other):

        if isinstance(other, timedelta):
            return self.fromdatetime(self._datetime - other, self._datetime.tzinfo)

        elif isinstance(other, datetime):
            return self._datetime - other

        elif isinstance(other, Arrow):
            return self._datetime - other._datetime

        raise NotImplementedError()

    def __rsub__(self, other):
        return self.__sub__(other)


    # comparisons

    def _cmperror(self, other):
        raise TypeError('can\'t compare \'{0}\' to \'{1}\''.format(
            type(self), type(other)))

    def __eq__(self, other):

        if not isinstance(other, (Arrow, datetime)):
            return False

        other = self._get_datetime(other)

        return self._datetime == self._get_datetime(other)

    def __ne__(self, other):
        return not self.__eq__(other)

    def __gt__(self, other):

        if not isinstance(other, (Arrow, datetime)):
            self._cmperror(other)

        return self._datetime > self._get_datetime(other)

    def __ge__(self, other):

        if not isinstance(other, (Arrow, datetime)):
            self._cmperror(other)

        return self._datetime >= self._get_datetime(other)

    def __lt__(self, other):

        if not isinstance(other, (Arrow, datetime)):
            self._cmperror(other)

        return self._datetime < self._get_datetime(other)

    def __le__(self, other):

        if not isinstance(other, (Arrow, datetime)):
            self._cmperror(other)

        return self._datetime <= self._get_datetime(other)


    # datetime methods

    def date(self):
        ''' Returns a ``date`` object with the same year, month and day. '''

        return self._datetime.date()

    def time(self):
        ''' Returns a ``time`` object with the same hour, minute, second, microsecond. '''

        return self._datetime.time()

    def timetz(self):
        ''' Returns a ``time`` object with the same hour, minute, second, microsecond and tzinfo. '''

        return self._datetime.timetz()

    def astimezone(self, tz):
        ''' Returns a ``datetime`` object, adjusted to the specified tzinfo.

        :param tz: a ``tzinfo`` object.

        '''

        return self._datetime.astimezone(tz)

    def utcoffset(self):
        ''' Returns a ``timedelta`` object representing the whole number of minutes difference from UTC time. '''

        return self._datetime.utcoffset()

    def dst(self):
        ''' Returns the daylight savings time adjustment. '''
        return self._datetime.dst()

    def timetuple(self):
        ''' Returns a ``time.struct_time``, in the current timezone. '''

        return self._datetime.timetuple()

    def utctimetuple(self):
        ''' Returns a ``time.struct_time``, in UTC time. '''

        return self._datetime.utctimetuple()

    def toordinal(self):
        ''' Returns the proleptic Gregorian ordinal of the date. '''

        return self._datetime.toordinal()

    def weekday(self):
        ''' Returns the day of the week as an integer (0-6). '''

        return self._datetime.weekday()

    def isoweekday(self):
        ''' Returns the ISO day of the week as an integer (1-7). '''

        return self._datetime.isoweekday()

    def isocalendar(self):
        ''' Returns a 3-tuple, (ISO year, ISO week number, ISO weekday). '''

        return self._datetime.isocalendar()

    def isoformat(self, sep='T'):
        '''Returns an ISO 8601 formatted representation of the date and time. '''

        return self._datetime.isoformat(sep)

    def ctime(self):
        ''' Returns a ctime formatted representation of the date and time. '''

        return self._datetime.ctime()

    def strftime(self, format):
        ''' Formats in the style of ``datetime.strptime``.

        :param format: the format string.

        '''

        return self._datetime.strftime(format)

    def for_json(self):
        '''Serializes for the ``for_json`` protocol of simplejson.'''
        return self.isoformat()

    # internal tools.

    @classmethod
    def _get_tzinfo(cls, tz_expr):

        if tz_expr is None:
            return dateutil_tz.tzutc()
        if isinstance(tz_expr, tzinfo):
            return tz_expr
        else:
            try:
                return parser.TzinfoParser.parse(tz_expr)
            except parser.ParserError:
                raise ValueError('\'{0}\' not recognized as a timezone')

    @classmethod
    def _get_datetime(cls, expr):

        if isinstance(expr, Arrow):
            return expr.datetime

        if isinstance(expr, datetime):
            return expr

        try:
            expr = float(expr)
            return cls.utcfromtimestamp(expr).datetime
        except:
            raise ValueError('\'{0}\' not recognized as a timestamp or datetime')

    @classmethod
    def _get_frames(cls, name):

        if name in cls._ATTRS:
            return name, '{0}s'.format(name), 1

        elif name in ['week', 'weeks']:
            return 'week', 'weeks', 1
        elif name in ['quarter', 'quarters']:
            return 'quarter', 'months', 3

        raise AttributeError()

    @classmethod
    def _get_iteration_params(cls, end, limit):

        if end is None:

            if limit is None:
                raise Exception('one of \'end\' or \'limit\' is required')

            return cls.max, limit

        else:
            return end, sys.maxsize

    @classmethod
    def _get_timestamp_from_input(cls, timestamp):

        try:
            return float(timestamp)
        except:
            raise ValueError('cannot parse \'{0}\' as a timestamp'.format(timestamp))

Arrow.min = Arrow.fromdatetime(datetime.min)
Arrow.max = Arrow.fromdatetime(datetime.max)<|MERGE_RESOLUTION|>--- conflicted
+++ resolved
@@ -514,11 +514,8 @@
         elif frame_absolute == 'quarter':
             floor = floor + relativedelta(months=-((self.month - 1) % 3))
 
-<<<<<<< HEAD
-        ceil = floor + relativedelta(**{frame_relative: relative_steps}) + relativedelta(microseconds=-1)
-=======
-        ceil = floor + relativedelta(**{frame_relative: count}) + relativedelta(microseconds=-1)
->>>>>>> 80063055
+        ceil = floor + relativedelta(
+            **{frame_relative: count * relative_steps}) + relativedelta(microseconds=-1)
 
         return floor, ceil
 
