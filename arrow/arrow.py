--- conflicted
+++ resolved
@@ -5,12 +5,7 @@
 """
 import calendar
 import sys
-<<<<<<< HEAD
 from datetime import date, datetime, time, timedelta
-=======
-import warnings
-from datetime import datetime, timedelta
->>>>>>> ba103db2
 from datetime import tzinfo as dt_tzinfo
 from math import trunc
 from time import struct_time
@@ -22,15 +17,6 @@
 
 from arrow import formatter, locales, parser, util
 from arrow.locales import Locale
-
-if sys.version_info[:2] < (3, 6):  # pragma: no cover
-    with warnings.catch_warnings():
-        warnings.simplefilter("default", DeprecationWarning)
-        warnings.warn(
-            "Arrow will drop support for Python 2.7 and 3.5 in the upcoming v1.0.0 release. Please upgrade to "
-            "Python 3.6+ to continue receiving updates for Arrow.",
-            DeprecationWarning,
-        )
 
 
 class Arrow:
@@ -82,7 +68,6 @@
 
     def __init__(
         self,
-<<<<<<< HEAD
         year: int,
         month: int,
         day: int,
@@ -91,19 +76,8 @@
         second: int = 0,
         microsecond: int = 0,
         tzinfo: Optional[Union["dt_tzinfo", tzfile]] = None,
+        **kwargs,
     ) -> None:
-=======
-        year,
-        month,
-        day,
-        hour=0,
-        minute=0,
-        second=0,
-        microsecond=0,
-        tzinfo=None,
-        **kwargs
-    ):
->>>>>>> ba103db2
         if tzinfo is None:
             tzinfo = dateutil_tz.tzutc()
         # detect that tzinfo is a pytz object (issue #626)
@@ -161,13 +135,8 @@
         )
 
     @classmethod
-<<<<<<< HEAD
     def utcnow(cls) -> "Arrow":
-        """ Constructs an :class:`Arrow <arrow.arrow.Arrow>` object, representing "now" in UTC
-=======
-    def utcnow(cls):
         """Constructs an :class:`Arrow <arrow.arrow.Arrow>` object, representing "now" in UTC
->>>>>>> ba103db2
         time.
 
         Usage::
@@ -192,15 +161,10 @@
         )
 
     @classmethod
-<<<<<<< HEAD
     def fromtimestamp(
         cls, timestamp: Union[float, str], tzinfo: Optional[Any] = None
     ) -> "Arrow":
-        """ Constructs an :class:`Arrow <arrow.arrow.Arrow>` object from a timestamp, converted to
-=======
-    def fromtimestamp(cls, timestamp, tzinfo=None):
         """Constructs an :class:`Arrow <arrow.arrow.Arrow>` object from a timestamp, converted to
->>>>>>> ba103db2
         the given timezone.
 
         :param timestamp: an ``int`` or ``float`` timestamp, or a ``str`` that converts to either.
@@ -257,13 +221,8 @@
         )
 
     @classmethod
-<<<<<<< HEAD
     def fromdatetime(cls, dt: Union[datetime, "Arrow"], tzinfo: Any = None) -> "Arrow":
-        """ Constructs an :class:`Arrow <arrow.arrow.Arrow>` object from a ``datetime`` and
-=======
-    def fromdatetime(cls, dt, tzinfo=None):
         """Constructs an :class:`Arrow <arrow.arrow.Arrow>` object from a ``datetime`` and
->>>>>>> ba103db2
         optional replacement timezone.
 
         :param dt: the ``datetime``
@@ -298,15 +257,10 @@
         )
 
     @classmethod
-<<<<<<< HEAD
     def fromdate(
         cls, date: date, tzinfo: Optional[Union[dt_tzinfo, tzfile, str, None]] = None
     ) -> "Arrow":
-        """ Constructs an :class:`Arrow <arrow.arrow.Arrow>` object from a ``date`` and optional
-=======
-    def fromdate(cls, date, tzinfo=None):
         """Constructs an :class:`Arrow <arrow.arrow.Arrow>` object from a ``date`` and optional
->>>>>>> ba103db2
         replacement timezone.  Time values are set to 0.
 
         :param date: the ``date``
@@ -319,15 +273,10 @@
         return cls(date.year, date.month, date.day, tzinfo=tzinfo)  # type: ignore
 
     @classmethod
-<<<<<<< HEAD
     def strptime(
         cls, date_str: str, fmt: str, tzinfo: Optional[Union[tzfile, dt_tzinfo]] = None
     ) -> "Arrow":
-        """ Constructs an :class:`Arrow <arrow.arrow.Arrow>` object from a date string and format,
-=======
-    def strptime(cls, date_str, fmt, tzinfo=None):
         """Constructs an :class:`Arrow <arrow.arrow.Arrow>` object from a date string and format,
->>>>>>> ba103db2
         in the style of ``datetime.strptime``.  Optionally replaces the parsed timezone.
 
         :param date_str: the date string.
@@ -361,7 +310,6 @@
     # factories: ranges and spans
 
     @classmethod
-<<<<<<< HEAD
     def range(
         cls,
         frame: str,
@@ -370,11 +318,7 @@
         tz: Optional[Union[None, tzfile, str]] = None,
         limit: Optional[int] = None,
     ) -> Union[Iterator[Union[Iterator, Iterator["Arrow"]]], "Arrow"]:
-        """ Returns an iterator of :class:`Arrow <arrow.arrow.Arrow>` objects, representing
-=======
-    def range(cls, frame, start, end=None, tz=None, limit=None):
         """Returns an iterator of :class:`Arrow <arrow.arrow.Arrow>` objects, representing
->>>>>>> ba103db2
         points in time between two inputs.
 
         :param frame: The timeframe.  Can be any ``datetime`` property (day, hour, minute...).
@@ -545,7 +489,6 @@
         return self.span(frame)[1]
 
     @classmethod
-<<<<<<< HEAD
     def span_range(
         cls,
         frame: str,
@@ -555,11 +498,7 @@
         limit: Optional[Any] = None,
         bounds: str = "[)",
     ) -> Iterator:
-        """ Returns an iterator of tuples, each :class:`Arrow <arrow.arrow.Arrow>` objects,
-=======
-    def span_range(cls, frame, start, end, tz=None, limit=None, bounds="[)"):
         """Returns an iterator of tuples, each :class:`Arrow <arrow.arrow.Arrow>` objects,
->>>>>>> ba103db2
         representing a series of timespans between two inputs.
 
         :param frame: The timeframe.  Can be any ``datetime`` property (day, hour, minute...).
@@ -615,7 +554,6 @@
         return (r.span(frame, bounds=bounds) for r in _range)  # type: ignore
 
     @classmethod
-<<<<<<< HEAD
     def interval(
         cls,
         frame: str,
@@ -625,11 +563,7 @@
         tz: Optional[Any] = None,
         bounds: str = "[)",
     ) -> Iterator[Union[Iterator, Iterator[Tuple["Arrow", "Arrow"]]]]:
-        """ Returns an iterator of tuples, each :class:`Arrow <arrow.arrow.Arrow>` objects,
-=======
-    def interval(cls, frame, start, end, interval=1, tz=None, bounds="[)"):
         """Returns an iterator of tuples, each :class:`Arrow <arrow.arrow.Arrow>` objects,
->>>>>>> ba103db2
         representing a series of intervals between two inputs.
 
         :param frame: The timeframe.  Can be any ``datetime`` property (day, hour, minute...).
@@ -717,13 +651,8 @@
         return object.__getattribute__(self, name)
 
     @property
-<<<<<<< HEAD
     def tzinfo(self) -> Any:
-        """ Gets the ``tzinfo`` of the :class:`Arrow <arrow.arrow.Arrow>` object.
-=======
-    def tzinfo(self):
         """Gets the ``tzinfo`` of the :class:`Arrow <arrow.arrow.Arrow>` object.
->>>>>>> ba103db2
 
         Usage::
 
@@ -742,13 +671,8 @@
         self._datetime = self._datetime.replace(tzinfo=tzinfo)
 
     @property
-<<<<<<< HEAD
     def datetime(self) -> datetime:
-        """ Returns a datetime representation of the :class:`Arrow <arrow.arrow.Arrow>` object.
-=======
-    def datetime(self):
         """Returns a datetime representation of the :class:`Arrow <arrow.arrow.Arrow>` object.
->>>>>>> ba103db2
 
         Usage::
 
@@ -761,13 +685,8 @@
         return self._datetime
 
     @property
-<<<<<<< HEAD
     def naive(self) -> datetime:  # type: ignore[valid-type]
-        """ Returns a naive datetime representation of the :class:`Arrow <arrow.arrow.Arrow>`
-=======
-    def naive(self):
         """Returns a naive datetime representation of the :class:`Arrow <arrow.arrow.Arrow>`
->>>>>>> ba103db2
         object.
 
         Usage::
@@ -783,13 +702,8 @@
         return self._datetime.replace(tzinfo=None)
 
     @property
-<<<<<<< HEAD
     def timestamp(self) -> int:
-        """ Returns a timestamp representation of the :class:`Arrow <arrow.arrow.Arrow>` object, in
-=======
-    def timestamp(self):
         """Returns a timestamp representation of the :class:`Arrow <arrow.arrow.Arrow>` object, in
->>>>>>> ba103db2
         UTC time.
 
         Usage::
@@ -802,13 +716,8 @@
         return calendar.timegm(self._datetime.utctimetuple())
 
     @property
-<<<<<<< HEAD
     def float_timestamp(self) -> float:
-        """ Returns a floating-point representation of the :class:`Arrow <arrow.arrow.Arrow>`
-=======
-    def float_timestamp(self):
         """Returns a floating-point representation of the :class:`Arrow <arrow.arrow.Arrow>`
->>>>>>> ba103db2
         object, in UTC time.
 
         Usage::
@@ -836,13 +745,8 @@
 
     # mutation and duplication
 
-<<<<<<< HEAD
     def clone(self) -> "Arrow":
-        """ Returns a new :class:`Arrow <arrow.arrow.Arrow>` object, cloned from the current one.
-=======
-    def clone(self):
         """Returns a new :class:`Arrow <arrow.arrow.Arrow>` object, cloned from the current one.
->>>>>>> ba103db2
 
         Usage:
 
@@ -853,13 +757,8 @@
 
         return self.fromdatetime(self._datetime)
 
-<<<<<<< HEAD
     def replace(self, **kwargs: Any) -> "Arrow":
-        """ Returns a new :class:`Arrow <arrow.arrow.Arrow>` object with attributes updated
-=======
-    def replace(self, **kwargs):
         """Returns a new :class:`Arrow <arrow.arrow.Arrow>` object with attributes updated
->>>>>>> ba103db2
         according to inputs.
 
         Use property names to set their value absolutely::
@@ -886,15 +785,9 @@
             if key in self._ATTRS:
                 absolute_kwargs[key] = value
             elif key in ["week", "quarter"]:
-<<<<<<< HEAD
                 raise AttributeError(f"setting absolute {key} is not supported")
-            elif key != "tzinfo":
+            elif key not in ["tzinfo", "fold"]:
                 raise AttributeError(f'unknown attribute: "{key}"')
-=======
-                raise AttributeError("setting absolute {} is not supported".format(key))
-            elif key not in ["tzinfo", "fold"]:
-                raise AttributeError('unknown attribute: "{}"'.format(key))
->>>>>>> ba103db2
 
         current = self._datetime.replace(**absolute_kwargs)
 
@@ -912,13 +805,8 @@
 
         return self.fromdatetime(current)
 
-<<<<<<< HEAD
     def shift(self, **kwargs: Any) -> "Arrow":
-        """ Returns a new :class:`Arrow <arrow.arrow.Arrow>` object with attributes updated
-=======
-    def shift(self, **kwargs):
         """Returns a new :class:`Arrow <arrow.arrow.Arrow>` object with attributes updated
->>>>>>> ba103db2
         according to inputs.
 
         Use pluralized property names to relatively shift their current value:
@@ -969,13 +857,8 @@
 
         return self.fromdatetime(current)
 
-<<<<<<< HEAD
     def to(self, tz: Optional[dt_tzinfo]) -> "Arrow":
-        """ Returns a new :class:`Arrow <arrow.arrow.Arrow>` object, converted
-=======
-    def to(self, tz):
         """Returns a new :class:`Arrow <arrow.arrow.Arrow>` object, converted
->>>>>>> ba103db2
         to the target timezone.
 
         :param tz: A :ref:`timezone expression <tz-expr>`.
@@ -1020,126 +903,10 @@
             fold=getattr(dt, "fold", 0),
         )
 
-<<<<<<< HEAD
-    @classmethod
-    def _validate_bounds(cls, bounds: str) -> None:
-        if bounds != "()" and bounds != "(]" and bounds != "[)" and bounds != "[]":
-            raise AttributeError(
-                'Invalid bounds. Please select between "()", "(]", "[)", or "[]".'
-            )
-
-    def span(
-        self, frame: str, count: int = 1, bounds: str = "[)"
-    ) -> Tuple["Arrow", "Arrow"]:
-        """ Returns two new :class:`Arrow <arrow.arrow.Arrow>` objects, representing the timespan
-        of the :class:`Arrow <arrow.arrow.Arrow>` object in a given timeframe.
-
-        :param frame: the timeframe.  Can be any ``datetime`` property (day, hour, minute...).
-        :param count: (optional) the number of frames to span.
-        :param bounds: (optional) a ``str`` of either '()', '(]', '[)', or '[]' that specifies
-            whether to include or exclude the start and end values in the span. '(' excludes
-            the start, '[' includes the start, ')' excludes the end, and ']' includes the end.
-            If the bounds are not specified, the default bound '[)' is used.
-
-        Supported frame values: year, quarter, month, week, day, hour, minute, second.
-
-        Usage::
-
-            >>> arrow.utcnow()
-            <Arrow [2013-05-09T03:32:36.186203+00:00]>
-
-            >>> arrow.utcnow().span('hour')
-            (<Arrow [2013-05-09T03:00:00+00:00]>, <Arrow [2013-05-09T03:59:59.999999+00:00]>)
-
-            >>> arrow.utcnow().span('day')
-            (<Arrow [2013-05-09T00:00:00+00:00]>, <Arrow [2013-05-09T23:59:59.999999+00:00]>)
-
-            >>> arrow.utcnow().span('day', count=2)
-            (<Arrow [2013-05-09T00:00:00+00:00]>, <Arrow [2013-05-10T23:59:59.999999+00:00]>)
-
-            >>> arrow.utcnow().span('day', bounds='[]')
-            (<Arrow [2013-05-09T00:00:00+00:00]>, <Arrow [2013-05-10T00:00:00+00:00]>)
-
-        """
-
-        self._validate_bounds(bounds)
-
-        frame_absolute, frame_relative, relative_steps = self._get_frames(frame)
-
-        if frame_absolute == "week":
-            attr = "day"
-        elif frame_absolute == "quarter":
-            attr = "month"
-        else:
-            attr = frame_absolute
-
-        index = self._ATTRS.index(attr)
-        frames = self._ATTRS[: index + 1]
-
-        values = [getattr(self, f) for f in frames]
-
-        for _ in range(3 - len(values)):
-            values.append(1)
-
-        floor = self.__class__(*values, tzinfo=self.tzinfo)  # type: ignore
-
-        if frame_absolute == "week":
-            floor = floor + relativedelta(days=-(self.isoweekday() - 1))
-        elif frame_absolute == "quarter":
-            floor = floor + relativedelta(months=-((self.month - 1) % 3))
-
-        ceil = floor + relativedelta(**{frame_relative: count * relative_steps})  # type: ignore
-
-        if bounds[0] == "(":
-            floor += relativedelta(microseconds=1)
-
-        if bounds[1] == ")":
-            ceil += relativedelta(microseconds=-1)
-
-        return floor, ceil
-
-    def floor(self, frame: str) -> "Arrow":
-        """ Returns a new :class:`Arrow <arrow.arrow.Arrow>` object, representing the "floor"
-        of the timespan of the :class:`Arrow <arrow.arrow.Arrow>` object in a given timeframe.
-        Equivalent to the first element in the 2-tuple returned by
-        :func:`span <arrow.arrow.Arrow.span>`.
-
-        :param frame: the timeframe.  Can be any ``datetime`` property (day, hour, minute...).
-
-        Usage::
-
-            >>> arrow.utcnow().floor('hour')
-            <Arrow [2013-05-09T03:00:00+00:00]>
-        """
-
-        return self.span(frame)[0]
-
-    def ceil(self, frame: str) -> "Arrow":
-        """ Returns a new :class:`Arrow <arrow.arrow.Arrow>` object, representing the "ceiling"
-        of the timespan of the :class:`Arrow <arrow.arrow.Arrow>` object in a given timeframe.
-        Equivalent to the second element in the 2-tuple returned by
-        :func:`span <arrow.arrow.Arrow.span>`.
-
-        :param frame: the timeframe.  Can be any ``datetime`` property (day, hour, minute...).
-
-        Usage::
-
-            >>> arrow.utcnow().ceil('hour')
-            <Arrow [2013-05-09T03:59:59.999999+00:00]>
-        """
-
-        return self.span(frame)[1]
-
-    # string output and formatting.
+    # string output and formatting
 
     def format(self, fmt: str = "YYYY-MM-DD HH:mm:ssZZ", locale: str = "en_us") -> str:
-        """ Returns a string representation of the :class:`Arrow <arrow.arrow.Arrow>` object,
-=======
-    # string output and formatting
-
-    def format(self, fmt="YYYY-MM-DD HH:mm:ssZZ", locale="en_us"):
         """Returns a string representation of the :class:`Arrow <arrow.arrow.Arrow>` object,
->>>>>>> ba103db2
         formatted according to a format string.
 
         :param fmt: the format string.
@@ -1163,19 +930,13 @@
         return formatter.DateTimeFormatter(locale).format(self._datetime, fmt)
 
     def humanize(
-<<<<<<< HEAD
         self,
         other: Optional[Union["Arrow", date]] = None,
         locale_code: str = "en_us",
         only_distance: bool = False,
         granularity: Union[List[str], str] = "auto",
     ) -> str:
-        """ Returns a localized, humanized representation of a relative difference in time.
-=======
-        self, other=None, locale="en_us", only_distance=False, granularity="auto"
-    ):
         """Returns a localized, humanized representation of a relative difference in time.
->>>>>>> ba103db2
 
         :param other: (optional) an :class:`Arrow <arrow.arrow.Arrow>` or ``datetime`` object.
             Defaults to now in the current :class:`Arrow <arrow.arrow.Arrow>` object's timezone.
@@ -1369,15 +1130,13 @@
 
     # query functions
 
-<<<<<<< HEAD
     def is_between(
-        self, start: Union["Arrow"], end: Union["Arrow"], bounds: str = "[]",
+        self,
+        start: Union["Arrow"],
+        end: Union["Arrow"],
+        bounds: str = "[]",
     ) -> bool:
-        """ Returns a boolean denoting whether the specified date and time is between
-=======
-    def is_between(self, start, end, bounds="()"):
         """Returns a boolean denoting whether the specified date and time is between
->>>>>>> ba103db2
         the start and end dates and times.
 
         :param start: an :class:`Arrow <arrow.arrow.Arrow>` object.
@@ -1439,98 +1198,10 @@
                 target_timestamp > start_timestamp and target_timestamp < end_timestamp
             )
 
-<<<<<<< HEAD
-    # math
-
-    def __add__(self, other: Union[timedelta, relativedelta, int]) -> Union["Arrow"]:
-
-        if isinstance(other, (timedelta, relativedelta)):
-            return self.fromdatetime(self._datetime + other, self._datetime.tzinfo)
-
-        return NotImplemented
-
-    def __radd__(self, other: timedelta) -> "Arrow":
-        return self.__add__(other)
-
-    def __sub__(self, other: Any) -> Union["Arrow", timedelta]:
-
-        if isinstance(other, (timedelta, relativedelta)):
-            return self.fromdatetime(self._datetime - other, self._datetime.tzinfo)
-
-        elif isinstance(other, datetime):
-            return self._datetime - other
-
-        elif isinstance(other, Arrow):
-            return self._datetime - other._datetime
-
-        return NotImplemented
-
-    def __rsub__(self, other: Any) -> Any:  # TODO Check typing  # TODO Check typing
-
-        if isinstance(other, datetime):
-            return other - self._datetime
-
-        return NotImplemented
-
-    # comparisons
-
-    def __eq__(self, other: Any) -> bool:  # TODO Check typing
-
-        if not isinstance(other, (Arrow, datetime)):
-            return False
-
-        return self._datetime == self._get_datetime(other)
-
-    def __ne__(self, other: Any) -> bool:  # TODO Check typing
-
-        if not isinstance(other, (Arrow, datetime)):
-            return True
-
-        return not self.__eq__(other)
-
-    def __gt__(self, other: Any) -> Any:  # TODO Check typing  # TODO Check typing
-
-        if not isinstance(other, (Arrow, datetime)):
-            return NotImplemented
-
-        return self._datetime > self._get_datetime(other)
-
-    def __ge__(self, other: Any) -> Any:  # TODO Check typing  # TODO Check typing
-
-        if not isinstance(other, (Arrow, datetime)):
-            return NotImplemented
-
-        return self._datetime >= self._get_datetime(other)
-
-    def __lt__(self, other: Any) -> Any:  # TODO Check typing  # TODO Check typing
-
-        if not isinstance(other, (Arrow, datetime)):
-            return NotImplemented
-
-        return self._datetime < self._get_datetime(other)
-
-    def __le__(self, other: Any) -> Any:  # TODO Check typing  # TODO Check typing
-
-        if not isinstance(other, (Arrow, datetime)):
-            return NotImplemented
-
-        return self._datetime <= self._get_datetime(other)
-
-    def __cmp__(self, other):
-        if sys.version_info[0] < 3:  # pragma: no cover
-            if not isinstance(other, (Arrow, datetime)):
-                raise TypeError(f"can't compare '{type(self)}' to '{type(other)}'")
-
     # datetime methods
 
     def date(self) -> date:
-        """ Returns a ``date`` object with the same year, month and day.
-=======
-    # datetime methods
-
-    def date(self):
         """Returns a ``date`` object with the same year, month and day.
->>>>>>> ba103db2
 
         Usage::
 
@@ -1541,13 +1212,8 @@
 
         return self._datetime.date()
 
-<<<<<<< HEAD
     def time(self) -> time:  # type: ignore[valid-type]
-        """ Returns a ``time`` object with the same hour, minute, second, microsecond.
-=======
-    def time(self):
         """Returns a ``time`` object with the same hour, minute, second, microsecond.
->>>>>>> ba103db2
 
         Usage::
 
@@ -1558,13 +1224,8 @@
 
         return self._datetime.time()
 
-<<<<<<< HEAD
     def timetz(self) -> time:  # type: ignore[valid-type]
-        """ Returns a ``time`` object with the same hour, minute, second, microsecond and
-=======
-    def timetz(self):
         """Returns a ``time`` object with the same hour, minute, second, microsecond and
->>>>>>> ba103db2
         tzinfo.
 
         Usage::
@@ -1576,13 +1237,8 @@
 
         return self._datetime.timetz()
 
-<<<<<<< HEAD
     def astimezone(self, tz: tzfile) -> datetime:  # type: ignore[valid-type]
-        """ Returns a ``datetime`` object, converted to the specified timezone.
-=======
-    def astimezone(self, tz):
         """Returns a ``datetime`` object, converted to the specified timezone.
->>>>>>> ba103db2
 
         :param tz: a ``tzinfo`` object.
 
@@ -1597,13 +1253,8 @@
 
         return self._datetime.astimezone(tz)
 
-<<<<<<< HEAD
     def utcoffset(self) -> Optional[timedelta]:  # type: ignore[valid-type]
-        """ Returns a ``timedelta`` object representing the whole number of minutes difference from
-=======
-    def utcoffset(self):
         """Returns a ``timedelta`` object representing the whole number of minutes difference from
->>>>>>> ba103db2
         UTC time.
 
         Usage::
@@ -1615,13 +1266,8 @@
 
         return self._datetime.utcoffset()
 
-<<<<<<< HEAD
     def dst(self) -> Optional[timedelta]:
-        """ Returns the daylight savings time adjustment.
-=======
-    def dst(self):
         """Returns the daylight savings time adjustment.
->>>>>>> ba103db2
 
         Usage::
 
@@ -1632,13 +1278,8 @@
 
         return self._datetime.dst()
 
-<<<<<<< HEAD
     def timetuple(self) -> struct_time:
-        """ Returns a ``time.struct_time``, in the current timezone.
-=======
-    def timetuple(self):
         """Returns a ``time.struct_time``, in the current timezone.
->>>>>>> ba103db2
 
         Usage::
 
@@ -1649,13 +1290,8 @@
 
         return self._datetime.timetuple()
 
-<<<<<<< HEAD
     def utctimetuple(self) -> struct_time:
-        """ Returns a ``time.struct_time``, in UTC time.
-=======
-    def utctimetuple(self):
         """Returns a ``time.struct_time``, in UTC time.
->>>>>>> ba103db2
 
         Usage::
 
@@ -1666,13 +1302,8 @@
 
         return self._datetime.utctimetuple()
 
-<<<<<<< HEAD
     def toordinal(self) -> int:
-        """ Returns the proleptic Gregorian ordinal of the date.
-=======
-    def toordinal(self):
         """Returns the proleptic Gregorian ordinal of the date.
->>>>>>> ba103db2
 
         Usage::
 
@@ -1683,13 +1314,8 @@
 
         return self._datetime.toordinal()
 
-<<<<<<< HEAD
     def weekday(self) -> int:
-        """ Returns the day of the week as an integer (0-6).
-=======
-    def weekday(self):
         """Returns the day of the week as an integer (0-6).
->>>>>>> ba103db2
 
         Usage::
 
@@ -1700,13 +1326,8 @@
 
         return self._datetime.weekday()
 
-<<<<<<< HEAD
     def isoweekday(self) -> int:
-        """ Returns the ISO day of the week as an integer (1-7).
-=======
-    def isoweekday(self):
         """Returns the ISO day of the week as an integer (1-7).
->>>>>>> ba103db2
 
         Usage::
 
@@ -1717,13 +1338,8 @@
 
         return self._datetime.isoweekday()
 
-<<<<<<< HEAD
     def isocalendar(self) -> Tuple[int, int, int]:
-        """ Returns a 3-tuple, (ISO year, ISO week number, ISO weekday).
-=======
-    def isocalendar(self):
         """Returns a 3-tuple, (ISO year, ISO week number, ISO weekday).
->>>>>>> ba103db2
 
         Usage::
 
@@ -1746,13 +1362,8 @@
 
         return self._datetime.isoformat(sep)
 
-<<<<<<< HEAD
     def ctime(self) -> str:
-        """ Returns a ctime formatted representation of the date and time.
-=======
-    def ctime(self):
         """Returns a ctime formatted representation of the date and time.
->>>>>>> ba103db2
 
         Usage::
 
@@ -1763,13 +1374,8 @@
 
         return self._datetime.ctime()
 
-<<<<<<< HEAD
     def strftime(self, format: str) -> str:
-        """ Formats in the style of ``datetime.strftime``.
-=======
-    def strftime(self, format):
         """Formats in the style of ``datetime.strftime``.
->>>>>>> ba103db2
 
         :param format: the format string.
 
