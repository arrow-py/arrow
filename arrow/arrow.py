from datetime import datetime, timedelta, tzinfo
from dateutil import tz as dateutil_tz
from dateutil.relativedelta import relativedelta
import calendar

import parser
import formatter
from locales import get_locale_by_name


class Arrow(object):
    '''An :class:`Arrow <arrow.Arrow>` object.

    Implements the datetime interface, behaving as an aware datetime while implementing
    additional functionality.

    :param year: calendar year
    :param month: calendar month
    :param day: calendar day
    :param hour: hour, default 0
    :param minute: minute, default 0
    :param second: second, default 0
    :param microsecond: microsecond, default 0
    :param tzinfo: tzinfo struct, default None

    If tzinfo is None, it is assumed to be UTC on creation.

    Usage::

        >>> import arrow
        >>> arrow.Arrow(2013, 5, 5, 12, 30, 45)
        <Arrow [2013-05-05T12:30:45+00:00]>
    '''

    min = datetime.min
    max = datetime.max
    resolution = datetime.resolution

    _ATTRS = ['year', 'month', 'day', 'hour', 'minute', 'second', 'microsecond']
    _ATTRS_PLURAL = ['{0}s'.format(a) for a in _ATTRS]

    def __init__(self, year, month, day, hour=0, minute=0, second=0, microsecond=0,

        tzinfo=None):

        tzinfo = tzinfo or dateutil_tz.tzutc()

        self._datetime = datetime(year, month, day, hour, minute, second,
            microsecond, tzinfo)


    # other constructors.

    @classmethod
    def now(cls, tzinfo=None):
        '''Constructs an :class:`Arrow <arrow.Arrow>` object, representing "now".

        :param tzinfo: (optional) a tzinfo struct. Defaults to local time.
        '''

        utc = datetime.utcnow().replace(tzinfo=dateutil_tz.tzutc())
        dt = utc.astimezone(dateutil_tz.tzlocal() if tzinfo is None else tzinfo)

        return Arrow(dt.year, dt.month, dt.day, dt.hour, dt.minute, dt.second,
            dt.microsecond, dt.tzinfo)

    @classmethod
    def utcnow(cls):
        '''Constructs an :class:`Arrow <arrow.Arrow>` object, representing "now" in UTC time.
        '''

        dt = datetime.utcnow()

        return Arrow(dt.year, dt.month, dt.day, dt.hour, dt.minute, dt.second,
            dt.microsecond, dateutil_tz.tzutc())

    @classmethod
    def fromtimestamp(cls, timestamp, tzinfo=None):
        '''Constructs an :class:`Arrow <arrow.Arrow>` object from a timestamp.

        :param timestamp: an integer or floating-point timestamp.
        :param tzinfo: (optional) a tzinfo struct.  Defaults to local time.
        '''

        tzinfo = tzinfo or dateutil_tz.tzlocal()
        dt = datetime.fromtimestamp(timestamp, tzinfo)

        return Arrow(dt.year, dt.month, dt.day, dt.hour, dt.minute, dt.second,
            dt.microsecond, tzinfo)

    @classmethod
    def utcfromtimestamp(cls, timestamp):
        '''Constructs an :class:`Arrow <arrow.Arrow>` object from a timestamp, in UTC time.

        :param timestamp: an integer or floating-point timestamp.
        '''

        dt = datetime.utcfromtimestamp(timestamp)

        return Arrow(dt.year, dt.month, dt.day, dt.hour, dt.minute, dt.second,
            dt.microsecond, dateutil_tz.tzutc())

    @classmethod
    def fromdatetime(cls, dt, tzinfo=None):

        tzinfo = tzinfo or dt.tzinfo or dateutil_tz.tzutc()

        return Arrow(dt.year, dt.month, dt.day, dt.hour, dt.minute, dt.second,
            dt.microsecond, tzinfo)

    @classmethod
    def strptime(cls, date_str, fmt, tzinfo=None):

        dt = datetime.strptime(date_str, fmt)
        tzinfo = tzinfo or dt.tzinfo

        return Arrow(dt.year, dt.month, dt.day, dt.hour, dt.minute, dt.second,
            dt.microsecond, tzinfo)


    # representations

    def __repr__(self):

        dt = self._datetime
        attrs = ', '.join([str(i) for i in [dt.year, dt.month, dt.day, dt.hour, dt.minute,
            dt.second, dt.microsecond]])

        return '<Arrow [{0}]>'.format(self.__str__())

    def __str__(self):
        return self._datetime.isoformat()

    def __format__(self, formatstr):
        return self.format(formatstr)

    def __hash__(self):
        return self._datetime.__hash__()


    # attributes & properties

    def __getattr__(self, name):

        n_single, n_plural = self._get_property_names(name)

        if n_single is not None:
            return getattr(self._datetime, n_single)

        return object.__getattribute__(self, name)

    def __setattr__(self, name, value):

        n_single, n_plural = self._get_property_names(name)

        if n_single is not None:
            delta = value - getattr(self._datetime, n_single)
            self._datetime += relativedelta(**{n_plural: delta})

        else:
            object.__setattr__(self, name, value)

    @classmethod
    def _get_property_names(cls, name):

        if name in cls._ATTRS:
            return name, '{0}s'.format(name)

        if name in cls._ATTRS_PLURAL:
            return name[:-1], name

        return None, None

    @property
    def tzinfo(self):
        ''' Gets the **tzinfo** of the :class:`Arrow <arrow.Arrow>` object.
        '''

        return self._datetime.tzinfo

    @tzinfo.setter
    def tzinfo(self, tzinfo):
        ''' Sets the **tzinfo** of the :class:`Arrow <arrow.Arrow>` object.
        '''

        self._datetime = self._datetime.replace(tzinfo=tzinfo)

    @property
    def datetime(self):
        ''' Returns a datetime representation of the :class:`Arrow <arrow.Arrow>` object.
        '''

        return self._datetime

    @property
    def naive(self):
        ''' Returns a naive datetime representation of the :class:`Arrow <arrow.Arrow>` object.
        '''

        return self._datetime.replace(tzinfo=None)

    @property
    def timestamp(self):
        ''' Returns a timestamp representation of the :class:`Arrow <arrow.Arrow>` object.
        '''

        return calendar.timegm(self._datetime.utctimetuple())

    def clone(self):
        ''' Returns a new :class:`Arrow <arrow.Arrow>` object, cloned from the current one.

        Usage:

            >>> arw = arrow.utcnow()
            >>> cloned = arw.clone()
        '''

        return Arrow.fromdatetime(self._datetime)

    def to(self, tz):
        ''' Returns a new :class:`Arrow <arrow.Arrow>` object, converted to the target
        timezone.

        :param tz: an expression representing a timezone.

        Recognized timezone expressions:

            - A **tzinfo** object
            - A **str** describing a timezone, similar to "US/Pacific", or "Europe/Berlin"
            - A **str** in ISO-8601 style, as in "+07:00"
            - A **str**, one of the following:  *local*, *utc*, *UTC*

        Usage::

            >>> utc = arrow.utcnow()
            >>> utc
            <Arrow [2013-05-09T03:49:12.311072+00:00]>

            >>> utc.to('US/Pacific')
            <Arrow [2013-05-08T20:49:12.311072-07:00]>

            >>> utc.to(tz.tzlocal())
            <Arrow [2013-05-08T20:49:12.311072-07:00]>

            >>> utc.to('-07:00')
            <Arrow [2013-05-08T20:49:12.311072-07:00]>

            >>> utc.to('local')
            <Arrow [2013-05-08T20:49:12.311072-07:00]>

            >>> utc.to('local').to('utc')
            <Arrow [2013-05-09T03:49:12.311072+00:00]>
        '''

        if not isinstance(tz, tzinfo):
            tz = parser.TzinfoParser.parse(tz)

        dt = self._datetime.astimezone(tz)

        return Arrow(dt.year, dt.month, dt.day, dt.hour, dt.minute, dt.second,
            dt.microsecond, tz)

    def span(self, frame):
        ''' Returns two new :class:`Arrow <arrow.Arrow>` objects, representing the timespan
        of the :class:`Arrow <arrow.Arrow>` object in a given timeframe.

        :param frame: the timeframe.  Can be any **datetime** property (day, hour, minute...).

        Usage::

            >>> arrow.utcnow()
            <Arrow [2013-05-09T03:32:36.186203+00:00]>

            >>> arrow.utcnow().span('hour')
            (<Arrow [2013-05-09T03:00:00+00:00]>, <Arrow [2013-05-09T03:59:59.999999+00:00]>)

            >>> arrow.utcnow().span('day')
            (<Arrow [2013-05-09T00:00:00+00:00]>, <Arrow [2013-05-09T23:59:59.999999+00:00]>)
        '''

        return self.span_range(frame, self._datetime, self._datetime,
            self._datetime.tzinfo)[0]

    @classmethod
    def range(cls, frame, since, until, tz=None, limit=None):
        ''' Returns an array of :class:`Arrow <arrow.Arrow>` objects, representing
        an iteration of time between two inputs.

        :param frame: the timeframe.  Can be any **datetime** property (day, hour, minute...).
        :param since: the start of the range.  **datetime** or :class:`Arrow <arrow.Arrow>` object.
        :param until: the end of the range.  **datetime** or :class:`Arrow <arrow.Arrow>` object.
        :param tz: (optional) A timezone expression.  Defaults to UTC.
        :param limit: (optional) A maximum number of tuples to return.

        *TODO:  support timestamps as inputs for since / until*
        *TODO:  respect limit parameter*

        Recognized timezone expressions:

            - A **tzinfo** object
            - A **str** describing a timezone, similar to "US/Pacific", or "Europe/Berlin"
            - A **str** in ISO-8601 style, as in "+07:00"
            - A **str**, one of the following:  *local*, *utc*, *UTC*

        Usage:

            >>> start = datetime(2013, 5, 5, 12, 30)
            >>> end = datetime(2013, 5, 5, 17, 15)
            >>> for r in arrow.Arrow.range('hour', start, end):
            ...     print repr(r)
            ...
            <Arrow [2013-05-05T12:30:00+00:00]>
            <Arrow [2013-05-05T13:30:00+00:00]>
            <Arrow [2013-05-05T14:30:00+00:00]>
            <Arrow [2013-05-05T15:30:00+00:00]>
            <Arrow [2013-05-05T16:30:00+00:00]>

        '''

        if tz is None:
            tz = dateutil_tz.tzutc()
        elif not isinstance(tz, tzinfo):
            tz = parser.TzinfoParser.parse(tz)

        f_single, f_plural = cls._get_property_names(frame)

        if f_single is None:
            raise AttributeError()

        since = cls._cmp_convert(since).replace(tzinfo=tz)
        until = cls._cmp_convert(until).replace(tzinfo=tz)

        current = Arrow.fromdatetime(since, tz)
        results = []

        while current <= until:
            results.append(current)

            values = [getattr(current, f) for f in cls._ATTRS]
            current = Arrow(*values, tzinfo=tz) + relativedelta(**{f_plural: 1})

        return results

    @classmethod
    def span_range(cls, frame, since, until, tz=None, limit=None):
        ''' Returns an array of tuples, each :class:`Arrow <arrow.Arrow>` objects, representing
        a series of timeframes between two inputs.

        :param frame: the timeframe.  Can be any **datetime** property (day, hour, minute...).
        :param since: the start of the range.  **datetime** or :class:`Arrow <arrow.Arrow>` object.
        :param until: the end of the range.  **datetime** or :class:`Arrow <arrow.Arrow>` object.
        :param tz: (optional) A timezone expression.  Defaults to UTC.
        :param limit: (optional) A maximum number of tuples to return.

        *TODO:  support timestamps as inputs for since / until*
        *TODO:  respect limit parameter*

        Recognized timezone expressions:

            - A **tzinfo** object
            - A **str** describing a timezone, similar to "US/Pacific", or "Europe/Berlin"
            - A **str** in ISO-8601 style, as in "+07:00"
            - A **str**, one of the following:  *local*, *utc*, *UTC*

        Usage:

            >>> start = datetime(2013, 5, 5, 12, 30)
            >>> end = datetime(2013, 5, 5, 17, 15)
            >>> for r in arrow.Arrow.span_range('hour', start, end):
            ...     print r
            ...
            (<Arrow [2013-05-05T12:00:00+00:00]>, <Arrow [2013-05-05T12:59:59.999999+00:00]>)
            (<Arrow [2013-05-05T13:00:00+00:00]>, <Arrow [2013-05-05T13:59:59.999999+00:00]>)
            (<Arrow [2013-05-05T14:00:00+00:00]>, <Arrow [2013-05-05T14:59:59.999999+00:00]>)
            (<Arrow [2013-05-05T15:00:00+00:00]>, <Arrow [2013-05-05T15:59:59.999999+00:00]>)
            (<Arrow [2013-05-05T16:00:00+00:00]>, <Arrow [2013-05-05T16:59:59.999999+00:00]>)

        '''

        if tz is None:
            tz = dateutil_tz.tzutc()
        elif not isinstance(tz, tzinfo):
            tz = parser.TzinfoParser.parse(tz)

        f_single, f_plural = cls._get_property_names(frame)

        if f_single is None:
            raise AttributeError()

        index = cls._ATTRS.index(f_single)
        frames = cls._ATTRS[:index + 1]

        since = cls._cmp_convert(since)
        until = cls._cmp_convert(until)

        results = []
        current = since

        while current <= until:
            values = [getattr(current, f) for f in frames]

            for i in range(3 - len(values)):
                values.append(1)

            floor = datetime(*values, tzinfo=tz)

            ceil = floor + relativedelta(**{f_plural: 1})
            ceil = ceil + relativedelta(microseconds=-1)

            results.append((Arrow.fromdatetime(floor), Arrow.fromdatetime(ceil)))

            current += relativedelta(**{f_plural: 1})

        return results

    def floor(self, frame):
        ''' Returns a new :class:`Arrow <arrow.Arrow>` object, representing the "floor"
        of the timespan of the :class:`Arrow <arrow.Arrow>` object in a given timeframe.
        Equivalent to the first element in the 2-tuple returned by :func:`span <arrow.Arrow.span>`.

        :param frame: the timeframe.  Can be any **datetime** property (day, hour, minute...).

        Usage::

            >>> arrow.utcnow().ceil('hour')
            <Arrow [2013-05-09T03:00:00+00:00]>
        '''

        return self.span(frame)[0]

    def ceil(self, frame):
        ''' Returns a new :class:`Arrow <arrow.Arrow>` object, representing the "ceiling"
        of the timespan of the :class:`Arrow <arrow.Arrow>` object in a given timeframe.
        Equivalent to the second element in the 2-tuple returned by :func:`span <arrow.Arrow.span>`.

        :param frame: the timeframe.  Can be any **datetime** property (day, hour, minute...).

        Usage::

            >>> arrow.utcnow().ceil('hour')
            <Arrow [2013-05-09T03:59:59.999999+00:00]>
        '''

        return self.span(frame)[1]

    def format(self, fmt):
        ''' Returns a string representation of the :class:`Arrow <arrow.Arrow>` object,
        formatted according to a format string.

        :param fmt: the format string.

        *TBA: format string tokens / example outputs*.

        Usage::

            >>> arrow.utcnow().format('YYYY-MM-DD HH:mm:ss ZZ')
            '2013-05-09 03:56:47 -00:00'

            >>> arrow.utcnow().format('X')
            '1368071882'

            >>> arrow.utcnow().format('MMMM DD, YYYY')
            'May 09, 2013'
        '''

        return formatter.DateTimeFormatter.format(self._datetime, fmt)


    def humanize(self, other=None, locale='en'):

        if other is None:
            utc = datetime.utcnow().replace(tzinfo=dateutil_tz.tzutc())
            dt = utc.astimezone(self._datetime.tzinfo)

        elif isinstance(other, Arrow):
            dt = other._datetime

        elif isinstance(other, datetime):
            if other.tzinfo is None:
                dt = other.replace(tzinfo=self._datetime.tzinfo)
            else:
                dt = other.astimezone(self._datetime.tzinfo)

        else:
            raise TypeError()

        act_locale = locales.get_locale_by_name(locale)

        delta = int((self._datetime - dt).total_seconds())
        past = delta < 0
        delta = abs(delta)

        if delta < 10:
            return act_locale.format_humanize(0, 'now', past)

        if delta < 45:
            return act_locale.format_humanize(0, 'seconds', past)

        elif delta < 90:
            return act_locale.format_humanize(0, 'minute', past)
        elif delta < 2700:
            minutes = max(delta / 60, 2)
            return act_locale.format_humanize(minutes, 'minutes', past)

        elif delta < 5400:
            return act_locale.format_humanize(0, 'hour', past)
        elif delta < 79200:
            hours = max(delta / 3600, 2)
            return act_locale.format_humanize(hours, 'hours', past)

        elif delta < 129600:
            return act_locale.format_humanize(0, 'day', past)
        elif delta < 2160000:
            days = max(delta / 86400, 2)
            return act_locale.format_humanize(days, 'days', past)

        elif delta < 3888000:
            return act_locale.format_humanize(0, 'month', past)
        elif delta < 29808000:
            months = max(abs(dt.month - self._datetime.month), 2)
            return act_locale.format_humanize(months, 'months', past)

        elif delta < 47260800:
            return act_locale.format_humanize(0, 'year', past)
        else:
            years = max(delta / 31536000, 2)
            return act_locale.format_humanize(years, 'years', past)

    def __add__(self, other):

        if isinstance(other, (timedelta, relativedelta)):
            return Arrow.fromdatetime(self._datetime + other, self._datetime.tzinfo)

        raise NotImplementedError()

    def __radd__(self, other):
        return self.__add__(other)

    def __sub__(self, other):

        if isinstance(other, timedelta):
            return Arrow.fromdatetime(self._datetime - other, self._datetime.tzinfo)

        elif isinstance(other, datetime):
            return self._datetime - other

        elif isinstance(other, Arrow):
            return self._datetime - other._datetime

        raise NotImplementedError()

    def __rsub__(self, other):
        return self.__sub__(other)


    # comparisons

    @classmethod
    def _cmp_convert(self, other):
        return other._datetime if isinstance(other, Arrow) else other

    def __eq__(self, other):

        if not isinstance(other, (Arrow, datetime)):
            return False

        other = self._cmp_convert(other)

        return self._datetime == self._cmp_convert(other)

    def __ne__(self, other):
        return not self.__eq__(other)

    def __gt__(self, other):

        if not isinstance(other, (Arrow, datetime)):
            return False

        return self._datetime > self._cmp_convert(other)

    def __ge__(self, other):

        if not isinstance(other, (Arrow, datetime)):
            return False

        return self._datetime >= self._cmp_convert(other)

    def __lt__(self, other):

        if not isinstance(other, (Arrow, datetime)):
            return False

        return self._datetime < self._cmp_convert(other)

    def __le__(self, other):

        if not isinstance(other, (Arrow, datetime)):
            return False

        return self._datetime <= self._cmp_convert(other)


    # datetime methods

    def date(self):
        ''' Returns a **date** object with the same year, month and day.
        '''

        return self._datetime.date()

    def time(self):
        ''' Returns a **time** object with the same hour, minute, second, microsecond.
        '''

        return self._datetime.time()

    def timetz(self):
        ''' Returns a **time** object with the same hour, minute, second, microsecond and tzinfo.
        '''

        return self._datetime.timetz()

    def astimezone(self, tz):
        ''' Returns a **datetime** object, adjusted to the specified tzinfo.

        :param tz: a **tzinfo** object.
        '''

        return self._datetime.astimezone(tz)

    def utcoffset(self):
        ''' Returns a **timedelta** object representing the whole number of minutes difference from UTC time.
        '''

        return self._datetime.utcoffset()

    def dst(self):
        return self._datetime.dst()

    def timetuple(self):
        return self._datetime.timetuple()

    def utctimetuple(self):
        return self._datetime.utctimetuple()

    def toordinal(self):
        return self._datetime.toordinal()

    def weekday(self):
        return self._datetime.weekday()

    def isoweekday(self):
        return self._datetime.isoweekday()

    def isocalendar(self):
        return self._datetime.isocalendar()

    def isoformat(self, sep='T'):
        return self._datetime.isoformat(sep)

    def ctime(self):
        return self._datetime.ctime()

    def strftime(self, format):
        return self._datetime.strftime(format)
<<<<<<< HEAD


    # NEW

    def clone(self):
        return Arrow.fromdatetime(self._datetime)

    def to(self, tz):

        if not isinstance(tz, tzinfo):
            tz = parser.TzinfoParser.parse(tz)

        dt = self._datetime.astimezone(tz)

        return Arrow(dt.year, dt.month, dt.day, dt.hour, dt.minute, dt.second,
            dt.microsecond, tz)

    def span(self, frame):

        f_single, f_plural = self._get_property_names(frame)

        if f_single is None:
            raise AttributeError()

        index = self._ATTRS.index(f_single)
        frames = self._ATTRS[:index + 1]
        values = [getattr(self._datetime, f) for f in frames]

        for i in range(3 - len(values)):
            values.append(1)

        floor = datetime(*values, tzinfo=self._datetime.tzinfo)

        ceil = floor + relativedelta(**{f_plural: 1})
        ceil = ceil + relativedelta(microseconds=-1)

        return Arrow.fromdatetime(floor), Arrow.fromdatetime(ceil)

    def floor(self, frame):
        return self.span(frame)[0]

    def ceil(self, frame):
        return self.span(frame)[1]

    def format(self, fmt):
        return formatter.DateTimeFormatter.format(self._datetime, fmt)

    def humanize(self, other=None, locale='en'):

        if other is None:
            utc = datetime.utcnow().replace(tzinfo=dateutil_tz.tzutc())
            dt = utc.astimezone(self._datetime.tzinfo)

        elif isinstance(other, Arrow):
            dt = other._datetime

        elif isinstance(other, datetime):
            if other.tzinfo is None:
                dt = other.replace(tzinfo=self._datetime.tzinfo)
            else:
                dt = other.astimezone(self._datetime.tzinfo)

        else:
            raise TypeError()

        act_locale = get_locale_by_name(locale)

        delta = int((self._datetime - dt).total_seconds())
        past = delta < 0
        delta = abs(delta)

        if delta < 10:
            return act_locale.format_humanize(0, 'now', past)

        if delta < 45:
            return act_locale.format_humanize(0, 'seconds', past)

        elif delta < 90:
            return act_locale.format_humanize(0, 'minute', past)
        elif delta < 2700:
            minutes = max(delta / 60, 2)
            return act_locale.format_humanize(minutes, 'minutes', past)

        elif delta < 5400:
            return act_locale.format_humanize(0, 'hour', past)
        elif delta < 79200:
            hours = max(delta / 3600, 2)
            return act_locale.format_humanize(hours, 'hours', past)

        elif delta < 129600:
            return act_locale.format_humanize(0, 'day', past)
        elif delta < 2160000:
            days = max(delta / 86400, 2)
            return act_locale.format_humanize(days, 'days', past)

        elif delta < 3888000:
            return act_locale.format_humanize(0, 'month', past)
        elif delta < 29808000:
            months = max(abs(dt.month - self._datetime.month), 2)
            return act_locale.format_humanize(months, 'months', past)

        elif delta < 47260800:
            return act_locale.format_humanize(0, 'year', past)
        else:
            years = max(delta / 31536000, 2)
            return act_locale.format_humanize(years, 'years', past)
=======
>>>>>>> 203dbcb4
<|MERGE_RESOLUTION|>--- conflicted
+++ resolved
@@ -5,7 +5,7 @@
 
 import parser
 import formatter
-from locales import get_locale_by_name
+import locales
 
 
 class Arrow(object):
@@ -662,113 +662,4 @@
         return self._datetime.ctime()
 
     def strftime(self, format):
-        return self._datetime.strftime(format)
-<<<<<<< HEAD
-
-
-    # NEW
-
-    def clone(self):
-        return Arrow.fromdatetime(self._datetime)
-
-    def to(self, tz):
-
-        if not isinstance(tz, tzinfo):
-            tz = parser.TzinfoParser.parse(tz)
-
-        dt = self._datetime.astimezone(tz)
-
-        return Arrow(dt.year, dt.month, dt.day, dt.hour, dt.minute, dt.second,
-            dt.microsecond, tz)
-
-    def span(self, frame):
-
-        f_single, f_plural = self._get_property_names(frame)
-
-        if f_single is None:
-            raise AttributeError()
-
-        index = self._ATTRS.index(f_single)
-        frames = self._ATTRS[:index + 1]
-        values = [getattr(self._datetime, f) for f in frames]
-
-        for i in range(3 - len(values)):
-            values.append(1)
-
-        floor = datetime(*values, tzinfo=self._datetime.tzinfo)
-
-        ceil = floor + relativedelta(**{f_plural: 1})
-        ceil = ceil + relativedelta(microseconds=-1)
-
-        return Arrow.fromdatetime(floor), Arrow.fromdatetime(ceil)
-
-    def floor(self, frame):
-        return self.span(frame)[0]
-
-    def ceil(self, frame):
-        return self.span(frame)[1]
-
-    def format(self, fmt):
-        return formatter.DateTimeFormatter.format(self._datetime, fmt)
-
-    def humanize(self, other=None, locale='en'):
-
-        if other is None:
-            utc = datetime.utcnow().replace(tzinfo=dateutil_tz.tzutc())
-            dt = utc.astimezone(self._datetime.tzinfo)
-
-        elif isinstance(other, Arrow):
-            dt = other._datetime
-
-        elif isinstance(other, datetime):
-            if other.tzinfo is None:
-                dt = other.replace(tzinfo=self._datetime.tzinfo)
-            else:
-                dt = other.astimezone(self._datetime.tzinfo)
-
-        else:
-            raise TypeError()
-
-        act_locale = get_locale_by_name(locale)
-
-        delta = int((self._datetime - dt).total_seconds())
-        past = delta < 0
-        delta = abs(delta)
-
-        if delta < 10:
-            return act_locale.format_humanize(0, 'now', past)
-
-        if delta < 45:
-            return act_locale.format_humanize(0, 'seconds', past)
-
-        elif delta < 90:
-            return act_locale.format_humanize(0, 'minute', past)
-        elif delta < 2700:
-            minutes = max(delta / 60, 2)
-            return act_locale.format_humanize(minutes, 'minutes', past)
-
-        elif delta < 5400:
-            return act_locale.format_humanize(0, 'hour', past)
-        elif delta < 79200:
-            hours = max(delta / 3600, 2)
-            return act_locale.format_humanize(hours, 'hours', past)
-
-        elif delta < 129600:
-            return act_locale.format_humanize(0, 'day', past)
-        elif delta < 2160000:
-            days = max(delta / 86400, 2)
-            return act_locale.format_humanize(days, 'days', past)
-
-        elif delta < 3888000:
-            return act_locale.format_humanize(0, 'month', past)
-        elif delta < 29808000:
-            months = max(abs(dt.month - self._datetime.month), 2)
-            return act_locale.format_humanize(months, 'months', past)
-
-        elif delta < 47260800:
-            return act_locale.format_humanize(0, 'year', past)
-        else:
-            years = max(delta / 31536000, 2)
-            return act_locale.format_humanize(years, 'years', past)
-=======
->>>>>>> 203dbcb4
+        return self._datetime.strftime(format)