--- conflicted
+++ resolved
@@ -867,54 +867,10 @@
         diff = abs(delta)
         delta = diff
 
-<<<<<<< HEAD
         try:
             if granularity == "auto":
                 if diff < 10:
                     return locale.describe("now", only_distance=only_distance)
-=======
-        if granularity == "auto":
-            if diff < 10:
-                return locale.describe("now", only_distance=only_distance)
-
-            if diff < 45:
-                seconds = sign * delta
-                return locale.describe("seconds", seconds, only_distance=only_distance)
-
-            elif diff < 90:
-                return locale.describe("minute", sign, only_distance=only_distance)
-            elif diff < 2700:
-                minutes = sign * int(max(delta / 60, 2))
-                return locale.describe("minutes", minutes, only_distance=only_distance)
-
-            elif diff < 5400:
-                return locale.describe("hour", sign, only_distance=only_distance)
-            elif diff < 79200:
-                hours = sign * int(max(delta / 3600, 2))
-                return locale.describe("hours", hours, only_distance=only_distance)
-
-            elif diff < 129600:
-                return locale.describe("day", sign, only_distance=only_distance)
-            elif diff < 554400:
-                days = sign * int(max(delta / 86400, 2))
-                return locale.describe("days", days, only_distance=only_distance)
-
-            elif diff < 907200:
-                return locale.describe("week", sign, only_distance=only_distance)
-            elif diff < 2419200:
-                weeks = sign * int(max(delta / 604800, 2))
-                return locale.describe("weeks", weeks, only_distance=only_distance)
-
-            elif diff < 3888000:
-                return locale.describe("month", sign, only_distance=only_distance)
-            elif diff < 29808000:
-                self_months = self._datetime.year * 12 + self._datetime.month
-                other_months = dt.year * 12 + dt.month
-
-                months = sign * int(max(abs(other_months - self_months), 2))
-
-                return locale.describe("months", months, only_distance=only_distance)
->>>>>>> a89c5312
 
                 if diff < 45:
                     seconds = sign * delta
@@ -966,26 +922,6 @@
                     years = sign * int(max(delta / 31536000, 2))
                     return locale.describe("years", years, only_distance=only_distance)
 
-<<<<<<< HEAD
-=======
-        else:
-            if granularity == "second":
-                delta = sign * delta
-                if abs(delta) < 2:
-                    return locale.describe("now", only_distance=only_distance)
-            elif granularity == "minute":
-                delta = sign * delta / float(60)
-            elif granularity == "hour":
-                delta = sign * delta / float(60 * 60)
-            elif granularity == "day":
-                delta = sign * delta / float(60 * 60 * 24)
-            elif granularity == "week":
-                delta = sign * delta / float(60 * 60 * 24 * 7)
-            elif granularity == "month":
-                delta = sign * delta / float(60 * 60 * 24 * 30.5)
-            elif granularity == "year":
-                delta = sign * delta / float(60 * 60 * 24 * 365.25)
->>>>>>> a89c5312
             else:
                 if granularity == "second":
                     delta = sign * delta
