--- conflicted
+++ resolved
@@ -25,14 +25,9 @@
         else datetime(2038, 1, 18, 23, 59, 59, 999999).timestamp()
     )
 
-<<<<<<< HEAD
 MAX_TIMESTAMP: Final[float] = _MAX_TIMESTAMP
-MAX_TIMESTAMP_MS: Final[float] = MAX_TIMESTAMP * 1e3
-MAX_TIMESTAMP_US: Final[float] = MAX_TIMESTAMP * 1e6
-=======
-MAX_TIMESTAMP_MS = MAX_TIMESTAMP * 1000
-MAX_TIMESTAMP_US = MAX_TIMESTAMP * 1_000_000
->>>>>>> f2e08490
+MAX_TIMESTAMP_MS: Final[float] = MAX_TIMESTAMP * 1000
+MAX_TIMESTAMP_US: Final[float] = MAX_TIMESTAMP * 1_000_000
 
 MAX_ORDINAL = datetime.max.toordinal()
 MIN_ORDINAL = 1