# -*- coding: utf-8 -*-
'''
Provides the default implementation of :class:`ArrowFactory <arrow.factory.ArrowFactory>`
methods for use as a module API.

'''

from __future__ import absolute_import

from arrow.factory import ArrowFactory


# internal default factory.
_factory = ArrowFactory()


def get(*args, **kwargs):
    ''' Calls the default :class:`ArrowFactory <arrow.factory.ArrowFactory>` ``get`` method.

    '''

    return _factory.get(*args, **kwargs)

def utcnow():
    ''' Calls the default :class:`ArrowFactory <arrow.factory.ArrowFactory>` ``utcnow`` method.

    '''

    return _factory.utcnow()


def now(tz=None):
    ''' Calls the default :class:`ArrowFactory <arrow.factory.ArrowFactory>` ``now`` method.

    '''

    return _factory.now(tz)


def factory(type):
    ''' Returns an :class:`.ArrowFactory` for the specified :class:`Arrow <arrow.arrow.Arrow>`
    or derived type.

    :param type: the type, :class:`Arrow <arrow.arrow.Arrow>` or derived.

    '''

    return ArrowFactory(type)


<<<<<<< HEAD
__all__ = ['get', 'utcnow', 'now', 'factory']
=======
__all__ = ['get', 'utcnow', 'now', 'factory']
>>>>>>> 5f235bc0
<|MERGE_RESOLUTION|>--- conflicted
+++ resolved
@@ -48,8 +48,4 @@
     return ArrowFactory(type)
 
 
-<<<<<<< HEAD
 __all__ = ['get', 'utcnow', 'now', 'factory']
-=======
-__all__ = ['get', 'utcnow', 'now', 'factory']
->>>>>>> 5f235bc0
