--- conflicted
+++ resolved
@@ -3478,11 +3478,7 @@
                 humanized += ", " + last_humanized
 
         if not only_distance:
-<<<<<<< HEAD
-            humanized = self._format_relative(humanized, timeframe, trunc(delta))
-=======
             humanized = self._format_relative(humanized, timeframe, relative_delta)
->>>>>>> 995ee01d
 
         return humanized
 
