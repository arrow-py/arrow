--- conflicted
+++ resolved
@@ -1434,40 +1434,79 @@
 
 
 class MacedonianLocale(SlavicBaseLocale):
-    names = ['mk', 'mk_mk']
-
-    past = 'пред {0}'
-    future = 'за {0}'
-
-    timeframes = {
-        'now': 'сега',
-        'seconds': 'секунди',
-        'minute': 'една минута',
-        'minutes': ['{0} минута', '{0} минути', '{0} минути'],
-        'hour': 'еден саат',
-        'hours': ['{0} саат', '{0} саати', '{0} саати'],
-        'day': 'еден ден',
-        'days': ['{0} ден', '{0} дена', '{0} дена'],
-        'month': 'еден месец',
-        'months': ['{0} месец', '{0} месеци', '{0} месеци'],
-        'year': 'една година',
-        'years': ['{0} година', '{0} години', '{0} години'],
-    }
-
-    meridians = {
-        'am': 'дп',
-        'pm': 'пп',
-        'AM': 'претпладне',
-        'PM': 'попладне',
-    }
-
-    month_names = ['', 'Јануари', 'Февруари', 'Март', 'Април', 'Мај', 'Јуни', 'Јули', 'Август', 'Септември', 'Октомври',
-                   'Ноември', 'Декември']
-    month_abbreviations = ['', 'Јан.', ' Фев.', ' Мар.', ' Апр.', ' Мај', ' Јун.', ' Јул.', ' Авг.', ' Септ.', ' Окт.',
-                           ' Ноем.', ' Декем.']
-
-    day_names = ['', 'Понеделник', ' Вторник', ' Среда', ' Четврток', ' Петок', ' Сабота', ' Недела']
-    day_abbreviations = ['', 'Пон.', ' Вт.', ' Сре.', ' Чет.', ' Пет.', ' Саб.', ' Нед.']
+    names = ["mk", "mk_mk"]
+
+    past = "пред {0}"
+    future = "за {0}"
+
+    timeframes = {
+        "now": "сега",
+        "seconds": "секунди",
+        "minute": "една минута",
+        "minutes": ["{0} минута", "{0} минути", "{0} минути"],
+        "hour": "еден саат",
+        "hours": ["{0} саат", "{0} саати", "{0} саати"],
+        "day": "еден ден",
+        "days": ["{0} ден", "{0} дена", "{0} дена"],
+        "month": "еден месец",
+        "months": ["{0} месец", "{0} месеци", "{0} месеци"],
+        "year": "една година",
+        "years": ["{0} година", "{0} години", "{0} години"],
+    }
+
+    meridians = {"am": "дп", "pm": "пп", "AM": "претпладне", "PM": "попладне"}
+
+    month_names = [
+        "",
+        "Јануари",
+        "Февруари",
+        "Март",
+        "Април",
+        "Мај",
+        "Јуни",
+        "Јули",
+        "Август",
+        "Септември",
+        "Октомври",
+        "Ноември",
+        "Декември",
+    ]
+    month_abbreviations = [
+        "",
+        "Јан.",
+        " Фев.",
+        " Мар.",
+        " Апр.",
+        " Мај",
+        " Јун.",
+        " Јул.",
+        " Авг.",
+        " Септ.",
+        " Окт.",
+        " Ноем.",
+        " Декем.",
+    ]
+
+    day_names = [
+        "",
+        "Понеделник",
+        " Вторник",
+        " Среда",
+        " Четврток",
+        " Петок",
+        " Сабота",
+        " Недела",
+    ]
+    day_abbreviations = [
+        "",
+        "Пон.",
+        " Вт.",
+        " Сре.",
+        " Чет.",
+        " Пет.",
+        " Саб.",
+        " Нед.",
+    ]
 
 
 class _DeutschLocaleCommonMixin(object):
@@ -2880,85 +2919,6 @@
     day_abbreviations = ["", "Mon", "Tue", "Wed", "Thu", "Fri", "Sat", "Sun"]
 
 
-<<<<<<< HEAD
-class MacedonianLocale(Locale):
-    names = ["mk", "mk_mk"]
-
-    past = "пред {0}"
-    future = "за {0}"
-
-    timeframes = {
-        "now": "сега",
-        "seconds": "секунди",
-        "minute": "една минута",
-        "minutes": "{0} минути",
-        "hour": "еден саат",
-        "hours": "{0} саати",
-        "day": "еден ден",
-        "days": "{0} дена",
-        "month": "еден месец",
-        "months": "{0} месеци",
-        "year": "една година",
-        "years": "{0} години",
-    }
-
-    meridians = {"am": "дп", "pm": "пп", "AM": "претпладне", "PM": "попладне"}
-
-    month_names = [
-        "",
-        "Јануари",
-        "Февруари",
-        "Март",
-        "Април",
-        "Мај",
-        "Јуни",
-        "Јули",
-        "Август",
-        "Септември",
-        "Октомври",
-        "Ноември",
-        "Декември",
-    ]
-    month_abbreviations = [
-        "",
-        "Јан.",
-        " Фев.",
-        " Мар.",
-        " Апр.",
-        " Мај",
-        " Јун.",
-        " Јул.",
-        " Авг.",
-        " Септ.",
-        " Окт.",
-        " Ноем.",
-        " Декем.",
-    ]
-
-    day_names = [
-        "",
-        "Понеделник",
-        " Вторник",
-        " Среда",
-        " Четврток",
-        " Петок",
-        " Сабота",
-        " Недела",
-    ]
-    day_abbreviations = [
-        "",
-        "Пон.",
-        " Вт.",
-        " Сре.",
-        " Чет.",
-        " Пет.",
-        " Саб.",
-        " Нед.",
-    ]
-
-
-=======
->>>>>>> 05b52647
 class HebrewLocale(Locale):
 
     names = ["he", "he_IL"]
