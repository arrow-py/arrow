# -*- coding: utf-8 -*-
from __future__ import absolute_import
from __future__ import unicode_literals

import inspect
import sys


def get_locale(name):
    '''Returns an appropriate :class:`Locale <locale.Locale>` corresponding
    to an inpute locale name.

    :param name: the name of the locale.

    '''

    locale_cls = _locales.get(name.lower())

    if locale_cls is None:
        raise ValueError('Unsupported locale \'{0}\''.format(name))

    return locale_cls()


# base locale type.

class Locale(object):
    ''' Represents locale-specific data and functionality. '''

    names = []

    timeframes = {
        'now': '',
        'seconds': '',
        'minute': '',
        'minutes': '',
        'hour': '',
        'hours': '',
        'day': '',
        'days': '',
        'month': '',
        'months': '',
        'year': '',
        'years': '',
    }

    meridians = {
        'am': '',
        'pm': '',
        'AM': '',
        'PM': '',
    }

    past = None
    future = None

    month_names = []
    month_abbreviations = []

    day_names = []
    day_abbreviations = []

    ordinal_day_re = r'(\d+)'

    def __init__(self):

        self._month_name_to_ordinal = None

    def describe(self, timeframe, delta=0, only_distance=False):
        ''' Describes a delta within a timeframe in plain language.

        :param timeframe: a string representing a timeframe.
        :param delta: a quantity representing a delta in a timeframe.
        :param only_distance: return only distance eg: "11 seconds" without "in" or "ago" keywords
        '''

        humanized = self._format_timeframe(timeframe, delta)
        if not only_distance:
            humanized = self._format_relative(humanized, timeframe, delta)

        return humanized

    def day_name(self, day):
        ''' Returns the day name for a specified day of the week.

        :param day: the ``int`` day of the week (1-7).

        '''

        return self.day_names[day]

    def day_abbreviation(self, day):
        ''' Returns the day abbreviation for a specified day of the week.

        :param day: the ``int`` day of the week (1-7).

        '''

        return self.day_abbreviations[day]

    def month_name(self, month):
        ''' Returns the month name for a specified month of the year.

        :param month: the ``int`` month of the year (1-12).

        '''

        return self.month_names[month]

    def month_abbreviation(self, month):
        ''' Returns the month abbreviation for a specified month of the year.

        :param month: the ``int`` month of the year (1-12).

        '''

        return self.month_abbreviations[month]

    def month_number(self, name):
        ''' Returns the month number for a month specified by name or abbreviation.

        :param name: the month name or abbreviation.

        '''

        if self._month_name_to_ordinal is None:
            self._month_name_to_ordinal = self._name_to_ordinal(self.month_names)
            self._month_name_to_ordinal.update(self._name_to_ordinal(self.month_abbreviations))

        return self._month_name_to_ordinal.get(name)

    def year_full(self, year):
        '''  Returns the year for specific locale if available

        :param name: the ``int`` year (4-digit)
        '''
        return '{0:04d}'.format(year)

    def year_abbreviation(self, year):
        ''' Returns the year for specific locale if available

        :param name: the ``int`` year (4-digit)
        '''
        return '{0:04d}'.format(year)[2:]

    def meridian(self, hour, token):
        ''' Returns the meridian indicator for a specified hour and format token.

        :param hour: the ``int`` hour of the day.
        :param token: the format token.
        '''

        if token == 'a':
            return self.meridians['am'] if hour < 12 else self.meridians['pm']
        if token == 'A':
            return self.meridians['AM'] if hour < 12 else self.meridians['PM']

    def ordinal_number(self, n):
        ''' Returns the ordinal format of a given integer

        :param n: an integer
        '''
        return self._ordinal_number(n)

    def _ordinal_number(self, n):
        return '{0}'.format(n)

    def _name_to_ordinal(self, lst):
        return dict(map(lambda i: (i[1].lower(), i[0] + 1), enumerate(lst[1:])))

    def _format_timeframe(self, timeframe, delta):

        return self.timeframes[timeframe].format(abs(delta))

    def _format_relative(self, humanized, timeframe, delta):

        if timeframe == 'now':
            return humanized

        direction = self.past if delta < 0 else self.future

        return direction.format(humanized)


# base locale type implementations.

class EnglishLocale(Locale):

    names = ['en', 'en_us', 'en_gb', 'en_au', 'en_be', 'en_jp', 'en_za', 'en_ca']

    past = '{0} ago'
    future = 'in {0}'

    timeframes = {
        'now': 'just now',
        'seconds': 'seconds',
        'minute': 'a minute',
        'minutes': '{0} minutes',
        'hour': 'an hour',
        'hours': '{0} hours',
        'day': 'a day',
        'days': '{0} days',
        'month': 'a month',
        'months': '{0} months',
        'year': 'a year',
        'years': '{0} years',
    }

    meridians = {
        'am': 'am',
        'pm': 'pm',
        'AM': 'AM',
        'PM': 'PM',
    }

    month_names = ['', 'January', 'February', 'March', 'April', 'May', 'June', 'July',
        'August', 'September', 'October', 'November', 'December']
    month_abbreviations = ['', 'Jan', 'Feb', 'Mar', 'Apr', 'May', 'Jun', 'Jul', 'Aug',
        'Sep', 'Oct', 'Nov', 'Dec']

    day_names = ['', 'Monday', 'Tuesday', 'Wednesday', 'Thursday', 'Friday', 'Saturday', 'Sunday']
    day_abbreviations = ['', 'Mon', 'Tue', 'Wed', 'Thu', 'Fri', 'Sat', 'Sun']

    ordinal_day_re = r'((?P<value>[2-3]?1(?=st)|[2-3]?2(?=nd)|[2-3]?3(?=rd)|[1-3]?[04-9](?=th)|1[1-3](?=th))(st|nd|rd|th))'

    def _ordinal_number(self, n):
        if n % 100 not in (11, 12, 13):
            remainder = abs(n) % 10
            if remainder == 1:
                return '{0}st'.format(n)
            elif remainder == 2:
                return '{0}nd'.format(n)
            elif remainder == 3:
                return '{0}rd'.format(n)
        return '{0}th'.format(n)


class ItalianLocale(Locale):
    names = ['it', 'it_it']
    past = '{0} fa'
    future = 'tra {0}'

    timeframes = {
        'now': 'adesso',
        'seconds': 'qualche secondo',
        'minute': 'un minuto',
        'minutes': '{0} minuti',
        'hour': 'un\'ora',
        'hours': '{0} ore',
        'day': 'un giorno',
        'days': '{0} giorni',
        'month': 'un mese',
        'months': '{0} mesi',
        'year': 'un anno',
        'years': '{0} anni',
    }

    month_names = ['', 'gennaio', 'febbraio', 'marzo', 'aprile', 'maggio', 'giugno', 'luglio',
        'agosto', 'settembre', 'ottobre', 'novembre', 'dicembre']
    month_abbreviations = ['', 'gen', 'feb', 'mar', 'apr', 'mag', 'giu', 'lug', 'ago',
        'set', 'ott', 'nov', 'dic']

    day_names = ['', 'lunedì', 'martedì', 'mercoledì', 'giovedì', 'venerdì', 'sabato', 'domenica']
    day_abbreviations = ['', 'lun', 'mar', 'mer', 'gio', 'ven', 'sab', 'dom']

    ordinal_day_re = r'((?P<value>[1-3]?[0-9](?=[ºª]))[ºª])'

    def _ordinal_number(self, n):
        return '{0}º'.format(n)


class SpanishLocale(Locale):
    names = ['es', 'es_es']
    past = 'hace {0}'
    future = 'en {0}'

    timeframes = {
        'now': 'ahora',
        'seconds': 'segundos',
        'minute': 'un minuto',
        'minutes': '{0} minutos',
        'hour': 'una hora',
        'hours': '{0} horas',
        'day': 'un día',
        'days': '{0} días',
        'month': 'un mes',
        'months': '{0} meses',
        'year': 'un año',
        'years': '{0} años',
    }

    month_names = ['', 'enero', 'febrero', 'marzo', 'abril', 'mayo', 'junio', 'julio',
        'agosto', 'septiembre', 'octubre', 'noviembre', 'diciembre']
    month_abbreviations = ['', 'ene', 'feb', 'mar', 'abr', 'may', 'jun', 'jul', 'ago',
        'sep', 'oct', 'nov', 'dic']

    day_names = ['', 'lunes', 'martes', 'miércoles', 'jueves', 'viernes', 'sábado', 'domingo']
    day_abbreviations = ['', 'lun', 'mar', 'mie', 'jue', 'vie', 'sab', 'dom']

    ordinal_day_re = r'((?P<value>[1-3]?[0-9](?=[ºª]))[ºª])'

    def _ordinal_number(self, n):
        return '{0}º'.format(n)


class FrenchLocale(Locale):
    names = ['fr', 'fr_fr']
    past = 'il y a {0}'
    future = 'dans {0}'

    timeframes = {
        'now': 'maintenant',
        'seconds': 'quelques secondes',
        'minute': 'une minute',
        'minutes': '{0} minutes',
        'hour': 'une heure',
        'hours': '{0} heures',
        'day': 'un jour',
        'days': '{0} jours',
        'month': 'un mois',
        'months': '{0} mois',
        'year': 'un an',
        'years': '{0} ans',
    }

    month_names = ['', 'janvier', 'février', 'mars', 'avril', 'mai', 'juin', 'juillet',
        'août', 'septembre', 'octobre', 'novembre', 'décembre']
    month_abbreviations = ['', 'janv', 'févr', 'mars', 'avr', 'mai', 'juin', 'juil', 'août',
        'sept', 'oct', 'nov', 'déc']

    day_names = ['', 'lundi', 'mardi', 'mercredi', 'jeudi', 'vendredi', 'samedi', 'dimanche']
    day_abbreviations = ['', 'lun', 'mar', 'mer', 'jeu', 'ven', 'sam', 'dim']

    ordinal_day_re = r'((?P<value>\b1(?=er\b)|[1-3]?[02-9](?=e\b)|[1-3]1(?=e\b))(er|e)\b)'

    def _ordinal_number(self, n):
        if abs(n) == 1:
            return '{0}er'.format(n)
        return '{0}e'.format(n)


class GreekLocale(Locale):

    names = ['el', 'el_gr']

    past = '{0} πριν'
    future = 'σε {0}'

    timeframes = {
        'now': 'τώρα',
        'seconds': 'δευτερόλεπτα',
        'minute': 'ένα λεπτό',
        'minutes': '{0} λεπτά',
        'hour': 'μια ώρα',
        'hours': '{0} ώρες',
        'day': 'μια μέρα',
        'days': '{0} μέρες',
        'month': 'ένα μήνα',
        'months': '{0} μήνες',
        'year': 'ένα χρόνο',
        'years': '{0} χρόνια',
    }

    month_names = ['', 'Ιανουαρίου', 'Φεβρουαρίου', 'Μαρτίου', 'Απριλίου', 'Μαΐου', 'Ιουνίου',
        'Ιουλίου', 'Αυγούστου', 'Σεπτεμβρίου', 'Οκτωβρίου', 'Νοεμβρίου', 'Δεκεμβρίου']
    month_abbreviations = ['', 'Ιαν', 'Φεβ', 'Μαρ', 'Απρ', 'Μαϊ', 'Ιον', 'Ιολ', 'Αυγ',
        'Σεπ', 'Οκτ', 'Νοε', 'Δεκ']

    day_names = ['', 'Δευτέρα', 'Τρίτη', 'Τετάρτη', 'Πέμπτη', 'Παρασκευή', 'Σάββατο', 'Κυριακή']
    day_abbreviations = ['', 'Δευ', 'Τρι', 'Τετ', 'Πεμ', 'Παρ', 'Σαβ', 'Κυρ']


class JapaneseLocale(Locale):

    names = ['ja', 'ja_jp']

    past = '{0}前'
    future = '{0}後'

    timeframes = {
        'now': '現在',
        'seconds': '数秒',
        'minute': '1分',
        'minutes': '{0}分',
        'hour': '1時間',
        'hours': '{0}時間',
        'day': '1日',
        'days': '{0}日',
        'month': '1ヶ月',
        'months': '{0}ヶ月',
        'year': '1年',
        'years': '{0}年',
    }

    month_names = ['', '1月', '2月', '3月', '4月', '5月', '6月', '7月', '8月',
        '9月', '10月', '11月', '12月']
    month_abbreviations = ['', ' 1', ' 2', ' 3', ' 4', ' 5', ' 6', ' 7', ' 8',
        ' 9', '10', '11', '12']

    day_names = ['', '月曜日', '火曜日', '水曜日', '木曜日', '金曜日', '土曜日', '日曜日']
    day_abbreviations = ['', '月', '火', '水', '木', '金', '土', '日']


class SwedishLocale(Locale):

    names = ['sv', 'sv_se']

    past = 'för {0} sen'
    future = 'om {0}'

    timeframes = {
        'now': 'just nu',
        'seconds': 'några sekunder',
        'minute': 'en minut',
        'minutes': '{0} minuter',
        'hour': 'en timme',
        'hours': '{0} timmar',
        'day': 'en dag',
        'days': '{0} dagar',
        'month': 'en månad',
        'months': '{0} månader',
        'year': 'ett år',
        'years': '{0} år',
    }

    month_names = ['', 'januari', 'februari', 'mars', 'april', 'maj', 'juni', 'juli',
        'augusti', 'september', 'oktober', 'november', 'december']
    month_abbreviations = ['', 'jan', 'feb', 'mar', 'apr', 'maj', 'jun', 'jul',
        'aug', 'sep', 'okt', 'nov', 'dec']

    day_names = ['', 'måndag', 'tisdag', 'onsdag', 'torsdag', 'fredag', 'lördag', 'söndag']
    day_abbreviations = ['', 'mån', 'tis', 'ons', 'tor', 'fre', 'lör', 'sön']


class FinnishLocale(Locale):

    names = ['fi', 'fi_fi']

    # The finnish grammar is very complex, and its hard to convert
    # 1-to-1 to something like English.

    past = '{0} sitten'
    future = '{0} kuluttua'

    timeframes = {
        'now': ['juuri nyt', 'juuri nyt'],
        'seconds': ['muutama sekunti', 'muutaman sekunnin'],
        'minute': ['minuutti', 'minuutin'],
        'minutes': ['{0} minuuttia', '{0} minuutin'],
        'hour': ['tunti', 'tunnin'],
        'hours': ['{0} tuntia', '{0} tunnin'],
        'day': ['päivä', 'päivä'],
        'days': ['{0} päivää', '{0} päivän'],
        'month': ['kuukausi', 'kuukauden'],
        'months': ['{0} kuukautta', '{0} kuukauden'],
        'year': ['vuosi', 'vuoden'],
        'years': ['{0} vuotta', '{0} vuoden'],
    }

    # Months and days are lowercase in Finnish
    month_names = ['', 'tammikuu', 'helmikuu', 'maaliskuu', 'huhtikuu',
                       'toukokuu', 'kesäkuu', 'heinäkuu', 'elokuu',
                       'syyskuu', 'lokakuu', 'marraskuu', 'joulukuu']

    month_abbreviations = ['', 'tammi', 'helmi', 'maalis', 'huhti',
                               'touko', 'kesä', 'heinä', 'elo',
                               'syys', 'loka', 'marras', 'joulu']

    day_names = ['', 'maanantai', 'tiistai', 'keskiviikko', 'torstai',
                     'perjantai', 'lauantai', 'sunnuntai']

    day_abbreviations = ['', 'ma', 'ti', 'ke', 'to', 'pe', 'la', 'su']

    def _format_timeframe(self, timeframe, delta):
        return (self.timeframes[timeframe][0].format(abs(delta)),
                self.timeframes[timeframe][1].format(abs(delta)))

    def _format_relative(self, humanized, timeframe, delta):
        if timeframe == 'now':
            return humanized[0]

        direction = self.past if delta < 0 else self.future
        which = 0 if delta < 0 else 1

        return direction.format(humanized[which])

    def _ordinal_number(self, n):
        return '{0}.'.format(n)


class ChineseCNLocale(Locale):

    names = ['zh', 'zh_cn']

    past = '{0}前'
    future = '{0}后'

    timeframes = {
        'now': '刚才',
        'seconds': '几秒',
        'minute': '1分钟',
        'minutes': '{0}分钟',
        'hour': '1小时',
        'hours': '{0}小时',
        'day': '1天',
        'days': '{0}天',
        'month': '1个月',
        'months': '{0}个月',
        'year': '1年',
        'years': '{0}年',
    }

    month_names = ['', '一月', '二月', '三月', '四月', '五月', '六月', '七月',
        '八月', '九月', '十月', '十一月', '十二月']
    month_abbreviations = ['', ' 1', ' 2', ' 3', ' 4', ' 5', ' 6', ' 7', ' 8',
        ' 9', '10', '11', '12']

    day_names = ['', '星期一', '星期二', '星期三', '星期四', '星期五', '星期六', '星期日']
    day_abbreviations = ['', '一', '二', '三', '四', '五', '六', '日']


class ChineseTWLocale(Locale):

    names = ['zh_tw']

    past = '{0}前'
    future = '{0}後'

    timeframes = {
        'now': '剛才',
        'seconds': '幾秒',
        'minute': '1分鐘',
        'minutes': '{0}分鐘',
        'hour': '1小時',
        'hours': '{0}小時',
        'day': '1天',
        'days': '{0}天',
        'month': '1個月',
        'months': '{0}個月',
        'year': '1年',
        'years': '{0}年',
    }

    month_names = ['', '1月', '2月', '3月', '4月', '5月', '6月', '7月', '8月',
        '9月', '10月', '11月', '12月']
    month_abbreviations = ['', ' 1', ' 2', ' 3', ' 4', ' 5', ' 6', ' 7', ' 8',
        ' 9', '10', '11', '12']

    day_names = ['', '周一', '周二', '周三', '周四', '周五', '周六', '周日']
    day_abbreviations = ['', '一', '二', '三', '四', '五', '六', '日']


class KoreanLocale(Locale):

    names = ['ko', 'ko_kr']

    past = '{0} 전'
    future = '{0} 후'

    timeframes = {
        'now': '지금',
        'seconds': '몇 초',
        'minute': '1분',
        'minutes': '{0}분',
        'hour': '1시간',
        'hours': '{0}시간',
        'day': '1일',
        'days': '{0}일',
        'month': '1개월',
        'months': '{0}개월',
        'year': '1년',
        'years': '{0}년',
    }

    month_names = ['', '1월', '2월', '3월', '4월', '5월', '6월', '7월', '8월',
        '9월', '10월', '11월', '12월']
    month_abbreviations = ['', ' 1', ' 2', ' 3', ' 4', ' 5', ' 6', ' 7', ' 8',
        ' 9', '10', '11', '12']

    day_names = ['', '월요일', '화요일', '수요일', '목요일', '금요일', '토요일', '일요일']
    day_abbreviations = ['', '월', '화', '수', '목', '금', '토', '일']


# derived locale types & implementations.
class DutchLocale(Locale):

    names = ['nl', 'nl_nl']

    past = '{0} geleden'
    future = 'over {0}'

    timeframes = {
        'now': 'nu',
        'seconds': 'seconden',
        'minute': 'een minuut',
        'minutes': '{0} minuten',
        'hour': 'een uur',
        'hours': '{0} uur',
        'day': 'een dag',
        'days': '{0} dagen',
        'month': 'een maand',
        'months': '{0} maanden',
        'year': 'een jaar',
        'years': '{0} jaar',
    }

    # In Dutch names of months and days are not starting with a capital letter
    # like in the English language.
    month_names = ['', 'januari', 'februari', 'maart', 'april', 'mei', 'juni', 'juli',
        'augustus', 'september', 'oktober', 'november', 'december']
    month_abbreviations = ['', 'jan', 'feb', 'mrt', 'apr', 'mei', 'jun', 'jul', 'aug',
        'sep', 'okt', 'nov', 'dec']

    day_names = ['', 'maandag', 'dinsdag', 'woensdag', 'donderdag', 'vrijdag', 'zaterdag', 'zondag']
    day_abbreviations = ['', 'ma', 'di', 'wo', 'do', 'vr', 'za', 'zo']


class SlavicBaseLocale(Locale):

    def _format_timeframe(self, timeframe, delta):

        form = self.timeframes[timeframe]
        delta = abs(delta)

        if isinstance(form, list):

            if delta % 10 == 1 and delta % 100 != 11:
                form = form[0]
            elif 2 <= delta % 10 <= 4 and (delta % 100 < 10 or delta % 100 >= 20):
                form = form[1]
            else:
                form = form[2]

        return form.format(delta)

class BelarusianLocale(SlavicBaseLocale):

    names = ['be', 'be_by']

    past = '{0} таму'
    future = 'праз {0}'

    timeframes = {
        'now': 'зараз',
        'seconds': 'некалькі секунд',
        'minute': 'хвіліну',
        'minutes': ['{0} хвіліну', '{0} хвіліны', '{0} хвілін'],
        'hour': 'гадзіну',
        'hours': ['{0} гадзіну', '{0} гадзіны', '{0} гадзін'],
        'day': 'дзень',
        'days': ['{0} дзень', '{0} дні', '{0} дзён'],
        'month': 'месяц',
        'months': ['{0} месяц', '{0} месяцы', '{0} месяцаў'],
        'year': 'год',
        'years': ['{0} год', '{0} гады', '{0} гадоў'],
    }

    month_names = ['', 'студзеня', 'лютага', 'сакавіка', 'красавіка', 'траўня', 'чэрвеня',
        'ліпеня', 'жніўня', 'верасня', 'кастрычніка', 'лістапада', 'снежня']
    month_abbreviations = ['', 'студ', 'лют', 'сак', 'крас', 'трав', 'чэрв', 'ліп', 'жнів',
        'вер', 'каст', 'ліст', 'снеж']

    day_names = ['', 'панядзелак', 'аўторак', 'серада', 'чацвер', 'пятніца', 'субота', 'нядзеля']
    day_abbreviations = ['', 'пн', 'ат', 'ср', 'чц', 'пт', 'сб', 'нд']


class PolishLocale(SlavicBaseLocale):

    names = ['pl', 'pl_pl']

    past = '{0} temu'
    future = 'za {0}'

    timeframes = {
        'now': 'teraz',
        'seconds': 'kilka sekund',
        'minute': 'minutę',
        'minutes': ['{0} minut', '{0} minuty', '{0} minut'],
        'hour': 'godzina',
        'hours': ['{0} godzin', '{0} godziny', '{0} godzin'],
        'day': 'dzień',
        'days': ['{0} dzień', '{0} dni', '{0} dni'],
        'month': 'miesiąc',
        'months': ['{0} miesiąc', '{0} miesiące', '{0} miesięcy'],
        'year': 'rok',
        'years': ['{0} rok', '{0} lata', '{0} lat'],
    }

    month_names = ['', 'styczeń', 'luty', 'marzec', 'kwiecień', 'maj',
        'czerwiec', 'lipiec', 'sierpień', 'wrzesień', 'październik',
        'listopad', 'grudzień']
    month_abbreviations = ['', 'sty', 'lut', 'mar', 'kwi', 'maj', 'cze', 'lip',
        'sie', 'wrz', 'paź', 'lis', 'gru']

    day_names = ['', 'poniedziałek', 'wtorek', 'środa', 'czwartek', 'piątek',
        'sobota', 'niedziela']
    day_abbreviations = ['', 'Pn', 'Wt', 'Śr', 'Czw', 'Pt', 'So', 'Nd']


class RussianLocale(SlavicBaseLocale):

    names = ['ru', 'ru_ru']

    past = '{0} назад'
    future = 'через {0}'

    timeframes = {
        'now': 'сейчас',
        'seconds': 'несколько секунд',
        'minute': 'минуту',
        'minutes': ['{0} минуту', '{0} минуты', '{0} минут'],
        'hour': 'час',
        'hours': ['{0} час', '{0} часа', '{0} часов'],
        'day': 'день',
        'days': ['{0} день', '{0} дня', '{0} дней'],
        'month': 'месяц',
        'months': ['{0} месяц', '{0} месяца', '{0} месяцев'],
        'year': 'год',
        'years': ['{0} год', '{0} года', '{0} лет'],
    }

    month_names = ['', 'января', 'февраля', 'марта', 'апреля', 'мая', 'июня',
        'июля', 'августа', 'сентября', 'октября', 'ноября', 'декабря']
    month_abbreviations = ['', 'янв', 'фев', 'мар', 'апр', 'май', 'июн', 'июл',
        'авг', 'сен', 'окт', 'ноя', 'дек']

    day_names = ['', 'понедельник', 'вторник', 'среда', 'четверг', 'пятница',
        'суббота', 'воскресенье']
    day_abbreviations = ['', 'пн', 'вт', 'ср', 'чт', 'пт', 'сб', 'вс']


class BulgarianLocale(SlavicBaseLocale):

    names = ['bg', 'bg_BG']

    past = '{0} назад'
    future = 'напред {0}'

    timeframes = {
        'now': 'сега',
        'seconds': 'няколко секунди',
        'minute': 'минута',
        'minutes': ['{0} минута', '{0} минути', '{0} минути'],
        'hour': 'час',
        'hours': ['{0} час', '{0} часа', '{0} часа'],
        'day': 'ден',
        'days': ['{0} ден', '{0} дни', '{0} дни'],
        'month': 'месец',
        'months': ['{0} месец', '{0} месеца', '{0} месеца'],
        'year': 'година',
        'years': ['{0} година', '{0} години', '{0} години'],
    }

    month_names = ['', 'януари', 'февруари', 'март', 'април', 'май', 'юни',
        'юли', 'август', 'септември', 'октомври', 'ноември', 'декември']
    month_abbreviations = ['', 'ян', 'февр', 'март', 'апр', 'май', 'юни', 'юли',
        'авг', 'септ', 'окт', 'ноем', 'дек']

    day_names = ['', 'понеделник', 'вторник', 'сряда', 'четвъртък', 'петък',
        'събота', 'неделя']
    day_abbreviations = ['', 'пон', 'вт', 'ср', 'четв', 'пет', 'съб', 'нед']


class UkrainianLocale(SlavicBaseLocale):

    names = ['ua', 'uk_ua']

    past = '{0} тому'
    future = 'за {0}'

    timeframes = {
        'now': 'зараз',
        'seconds': 'кілька секунд',
        'minute': 'хвилину',
        'minutes': ['{0} хвилину', '{0} хвилини', '{0} хвилин'],
        'hour': 'годину',
        'hours': ['{0} годину', '{0} години', '{0} годин'],
        'day': 'день',
        'days': ['{0} день', '{0} дні', '{0} днів'],
        'month': 'місяць',
        'months': ['{0} місяць', '{0} місяці', '{0} місяців'],
        'year': 'рік',
        'years': ['{0} рік', '{0} роки', '{0} років'],
    }

    month_names = ['', 'січня', 'лютого', 'березня', 'квітня', 'травня', 'червня',
        'липня', 'серпня', 'вересня', 'жовтня', 'листопада', 'грудня']
    month_abbreviations = ['', 'січ', 'лют', 'бер', 'квіт', 'трав', 'черв', 'лип', 'серп',
        'вер', 'жовт', 'лист', 'груд']

    day_names = ['', 'понеділок', 'вівторок', 'середа', 'четвер', 'п’ятниця', 'субота', 'неділя']
    day_abbreviations = ['', 'пн', 'вт', 'ср', 'чт', 'пт', 'сб', 'нд']


class _DeutschLocaleCommonMixin(object):

    past = 'vor {0}'
    future = 'in {0}'

    timeframes = {
        'now': 'gerade eben',
        'seconds': 'Sekunden',
        'minute': 'einer Minute',
        'minutes': '{0} Minuten',
        'hour': 'einer Stunde',
        'hours': '{0} Stunden',
        'day': 'einem Tag',
        'days': '{0} Tagen',
        'month': 'einem Monat',
        'months': '{0} Monaten',
        'year': 'einem Jahr',
        'years': '{0} Jahren',
    }

    month_names = [
        '', 'Januar', 'Februar', 'März', 'April', 'Mai', 'Juni', 'Juli',
        'August', 'September', 'Oktober', 'November', 'Dezember'
    ]

    month_abbreviations = [
        '', 'Jan', 'Feb', 'Mär', 'Apr', 'Mai', 'Jun', 'Jul', 'Aug', 'Sep',
        'Okt', 'Nov', 'Dez'
    ]

    day_names = [
        '', 'Montag', 'Dienstag', 'Mittwoch', 'Donnerstag', 'Freitag',
        'Samstag', 'Sonntag'
    ]

    day_abbreviations = [
        '', 'Mo', 'Di', 'Mi', 'Do', 'Fr', 'Sa', 'So'
    ]

    def _ordinal_number(self, n):
        return '{0}.'.format(n)


class GermanLocale(_DeutschLocaleCommonMixin, Locale):

    names = ['de', 'de_de']

    timeframes = _DeutschLocaleCommonMixin.timeframes.copy()
    timeframes['days'] = '{0} Tagen'


class AustriaLocale(_DeutschLocaleCommonMixin, Locale):

    names = ['de', 'de_at']

    timeframes = _DeutschLocaleCommonMixin.timeframes.copy()
    timeframes['days'] = '{0} Tage'


class NorwegianLocale(Locale):

    names = ['nb', 'nb_no']

    past = 'for {0} siden'
    future = 'om {0}'

    timeframes = {
        'now': 'nå nettopp',
        'seconds': 'noen sekunder',
        'minute': 'ett minutt',
        'minutes': '{0} minutter',
        'hour': 'en time',
        'hours': '{0} timer',
        'day': 'en dag',
        'days': '{0} dager',
        'month': 'en måned',
        'months': '{0} måneder',
        'year': 'ett år',
        'years': '{0} år',
    }

    month_names = ['', 'januar', 'februar', 'mars', 'april', 'mai', 'juni',
                   'juli', 'august', 'september', 'oktober', 'november',
                   'desember']
    month_abbreviations = ['', 'jan', 'feb', 'mar', 'apr', 'mai', 'jun', 'jul',
                           'aug', 'sep', 'okt', 'nov', 'des']

    day_names = ['', 'mandag', 'tirsdag', 'onsdag', 'torsdag', 'fredag',
                 'lørdag', 'søndag']
    day_abbreviations = ['', 'ma', 'ti', 'on', 'to', 'fr', 'lø', 'sø']


class NewNorwegianLocale(Locale):

    names = ['nn', 'nn_no']

    past = 'for {0} sidan'
    future = 'om {0}'

    timeframes = {
        'now': 'no nettopp',
        'seconds': 'nokre sekund',
        'minute': 'ett minutt',
        'minutes': '{0} minutt',
        'hour': 'ein time',
        'hours': '{0} timar',
        'day': 'ein dag',
        'days': '{0} dagar',
        'month': 'en månad',
        'months': '{0} månader',
        'year': 'eit år',
        'years': '{0} år',
    }

    month_names = ['', 'januar', 'februar', 'mars', 'april', 'mai', 'juni',
                   'juli', 'august', 'september', 'oktober', 'november',
                   'desember']
    month_abbreviations = ['', 'jan', 'feb', 'mar', 'apr', 'mai', 'jun', 'jul',
                           'aug', 'sep', 'okt', 'nov', 'des']

    day_names = ['', 'måndag', 'tysdag', 'onsdag', 'torsdag', 'fredag',
                 'laurdag', 'sundag']
    day_abbreviations = ['', 'må', 'ty', 'on', 'to', 'fr', 'la', 'su']


class PortugueseLocale(Locale):
    names = ['pt', 'pt_pt']

    past = 'há {0}'
    future = 'em {0}'

    timeframes = {
        'now': 'agora',
        'seconds': 'segundos',
        'minute': 'um minuto',
        'minutes': '{0} minutos',
        'hour': 'uma hora',
        'hours': '{0} horas',
        'day': 'um dia',
        'days': '{0} dias',
        'month': 'um mês',
        'months': '{0} meses',
        'year': 'um ano',
        'years': '{0} anos',
    }

    month_names = ['', 'janeiro', 'fevereiro', 'março', 'abril', 'maio', 'junho', 'julho',
        'agosto', 'setembro', 'outubro', 'novembro', 'dezembro']
    month_abbreviations = ['', 'jan', 'fev', 'mar', 'abr', 'maio', 'jun', 'jul', 'ago',
        'set', 'out', 'nov', 'dez']

    day_names = ['', 'segunda-feira', 'terça-feira', 'quarta-feira', 'quinta-feira', 'sexta-feira',
        'sábado', 'domingo']
    day_abbreviations = ['', 'seg', 'ter', 'qua', 'qui', 'sex', 'sab', 'dom']


class BrazilianPortugueseLocale(PortugueseLocale):
    names = ['pt_br']

    past = 'fazem {0}'


class TagalogLocale(Locale):

    names = ['tl']

    past = 'nakaraang {0}'
    future = '{0} mula ngayon'

    timeframes = {
        'now': 'ngayon lang',
        'seconds': 'segundo',
        'minute': 'isang minuto',
        'minutes': '{0} minuto',
        'hour': 'isang oras',
        'hours': '{0} oras',
        'day': 'isang araw',
        'days': '{0} araw',
        'month': 'isang buwan',
        'months': '{0} buwan',
        'year': 'isang taon',
        'years': '{0} taon',
    }

    month_names = ['', 'Enero', 'Pebrero', 'Marso', 'Abril', 'Mayo', 'Hunyo', 'Hulyo',
        'Agosto', 'Setyembre', 'Oktubre', 'Nobyembre', 'Disyembre']
    month_abbreviations = ['', 'Ene', 'Peb', 'Mar', 'Abr', 'May', 'Hun', 'Hul', 'Ago',
        'Set', 'Okt', 'Nob', 'Dis']

    day_names = ['', 'Lunes', 'Martes', 'Miyerkules', 'Huwebes', 'Biyernes', 'Sabado', 'Linggo']
    day_abbreviations = ['', 'Lun', 'Mar', 'Miy', 'Huw', 'Biy', 'Sab', 'Lin']


class VietnameseLocale(Locale):

    names = ['vi', 'vi_vn']

    past = '{0} trước'
    future = '{0} nữa'

    timeframes = {
        'now': 'hiện tại',
        'seconds': 'giây',
        'minute': 'một phút',
        'minutes': '{0} phút',
        'hour': 'một giờ',
        'hours': '{0} giờ',
        'day': 'một ngày',
        'days': '{0} ngày',
        'month': 'một tháng',
        'months': '{0} tháng',
        'year': 'một năm',
        'years': '{0} năm',
    }

    month_names = ['', 'Tháng Một', 'Tháng Hai', 'Tháng Ba', 'Tháng Tư', 'Tháng Năm', 'Tháng Sáu', 'Tháng Bảy',
        'Tháng Tám', 'Tháng Chín', 'Tháng Mười', 'Tháng Mười Một', 'Tháng Mười Hai']
    month_abbreviations = ['', 'Tháng 1', 'Tháng 2', 'Tháng 3', 'Tháng 4', 'Tháng 5', 'Tháng 6', 'Tháng 7', 'Tháng 8',
        'Tháng 9', 'Tháng 10', 'Tháng 11', 'Tháng 12']

    day_names = ['', 'Thứ Hai', 'Thứ Ba', 'Thứ Tư', 'Thứ Năm', 'Thứ Sáu', 'Thứ Bảy', 'Chủ Nhật']
    day_abbreviations = ['', 'Thứ 2', 'Thứ 3', 'Thứ 4', 'Thứ 5', 'Thứ 6', 'Thứ 7', 'CN']


class TurkishLocale(Locale):

    names = ['tr', 'tr_tr']

    past = '{0} önce'
    future = '{0} sonra'

    timeframes = {
        'now': 'şimdi',
        'seconds': 'saniye',
        'minute': 'bir dakika',
        'minutes': '{0} dakika',
        'hour': 'bir saat',
        'hours': '{0} saat',
        'day': 'bir gün',
        'days': '{0} gün',
        'month': 'bir ay',
        'months': '{0} ay',
        'year': 'yıl',
        'years': '{0} yıl',
    }

    month_names = ['', 'Ocak', 'Şubat', 'Mart', 'Nisan', 'Mayıs', 'Haziran', 'Temmuz',
        'Ağustos', 'Eylül', 'Ekim', 'Kasım', 'Aralık']
    month_abbreviations = ['', 'Oca', 'Şub', 'Mar', 'Nis', 'May', 'Haz', 'Tem', 'Ağu',
        'Eyl', 'Eki', 'Kas', 'Ara']

    day_names = ['', 'Pazartesi', 'Salı', 'Çarşamba', 'Perşembe', 'Cuma', 'Cumartesi', 'Pazar']
    day_abbreviations = ['', 'Pzt', 'Sal', 'Çar', 'Per', 'Cum', 'Cmt', 'Paz']


class AzerbaijaniLocale(Locale):

    names = ['az', 'az_az']

    past = '{0} əvvəl'
    future = '{0} sonra'

    timeframes = {
        'now': 'indi',
        'seconds': 'saniyə',
        'minute': 'bir dəqiqə',
        'minutes': '{0} dəqiqə',
        'hour': 'bir saat',
        'hours': '{0} saat',
        'day': 'bir gün',
        'days': '{0} gün',
        'month': 'bir ay',
        'months': '{0} ay',
        'year': 'il',
        'years': '{0} il',
    }

    month_names = ['', 'Yanvar', 'Fevral', 'Mart', 'Aprel', 'May', 'İyun', 'İyul',
        'Avqust', 'Sentyabr', 'Oktyabr', 'Noyabr', 'Dekabr']
    month_abbreviations = ['', 'Yan', 'Fev', 'Mar', 'Apr', 'May', 'İyn', 'İyl', 'Avq',
        'Sen', 'Okt', 'Noy', 'Dek']

    day_names = ['', 'Bazar ertəsi', 'Çərşənbə axşamı', 'Çərşənbə', 'Cümə axşamı', 'Cümə', 'Şənbə', 'Bazar']
    day_abbreviations = ['', 'Ber', 'Çax', 'Çər', 'Cax', 'Cüm', 'Şnb', 'Bzr']


class ArabicLocale(Locale):

    names = ['ar', 'ar_eg']

    past = 'منذ {0}'
    future = 'خلال {0}'

    timeframes = {
        'now': 'الآن',
        'seconds': 'ثوان',
        'minute': 'دقيقة',
        'minutes': '{0} دقائق',
        'hour': 'ساعة',
        'hours': '{0} ساعات',
        'day': 'يوم',
        'days': '{0} أيام',
        'month': 'شهر',
        'months': '{0} شهور',
        'year': 'سنة',
        'years': '{0} سنوات',
    }

    month_names = ['', 'يناير', 'فبراير', 'مارس', 'أبريل', 'مايو', 'يونيو', 'يوليو',
        'أغسطس', 'سبتمبر', 'أكتوبر', 'نوفمبر', 'ديسمبر']
    month_abbreviations = ['', 'يناير', 'فبراير', 'مارس', 'أبريل', 'مايو', 'يونيو', 'يوليو',
        'أغسطس', 'سبتمبر', 'أكتوبر', 'نوفمبر', 'ديسمبر']

    day_names = ['', 'الاثنين', 'الثلاثاء', 'الأربعاء', 'الخميس', 'الجمعة', 'السبت', 'الأحد']
    day_abbreviations = ['', 'اثنين', 'ثلاثاء', 'أربعاء', 'خميس', 'جمعة', 'سبت', 'أحد']


class IcelandicLocale(Locale):

    def _format_timeframe(self, timeframe, delta):

        timeframe = self.timeframes[timeframe]
        if delta < 0:
            timeframe = timeframe[0]
        elif delta > 0:
            timeframe = timeframe[1]

        return timeframe.format(abs(delta))

    names = ['is', 'is_is']

    past = 'fyrir {0} síðan'
    future = 'eftir {0}'

    timeframes = {
        'now':     'rétt í þessu',
        'seconds': ('nokkrum sekúndum', 'nokkrar sekúndur'),
        'minute':  ('einni mínútu', 'eina mínútu'),
        'minutes': ('{0} mínútum', '{0} mínútur'),
        'hour':    ('einum tíma', 'einn tíma'),
        'hours':   ('{0} tímum', '{0} tíma'),
        'day':     ('einum degi', 'einn dag'),
        'days':    ('{0} dögum', '{0} daga'),
        'month':   ('einum mánuði', 'einn mánuð'),
        'months':  ('{0} mánuðum', '{0} mánuði'),
        'year':    ('einu ári', 'eitt ár'),
        'years':   ('{0} árum', '{0} ár'),
    }

    meridians = {
        'am': 'f.h.',
        'pm': 'e.h.',
        'AM': 'f.h.',
        'PM': 'e.h.',
    }

    month_names = ['', 'janúar', 'febrúar', 'mars', 'apríl', 'maí', 'júní',
        'júlí', 'ágúst', 'september', 'október', 'nóvember', 'desember']
    month_abbreviations = ['', 'jan', 'feb', 'mar', 'apr', 'maí', 'jún',
        'júl', 'ágú', 'sep', 'okt', 'nóv', 'des']

    day_names = ['', 'mánudagur', 'þriðjudagur', 'miðvikudagur', 'fimmtudagur',
        'föstudagur', 'laugardagur', 'sunnudagur']
    day_abbreviations = ['', 'mán', 'þri', 'mið', 'fim', 'fös', 'lau', 'sun']


class DanishLocale(Locale):

    names = ['da', 'da_dk']

    past = 'for {0} siden'
    future = 'efter {0}'

    timeframes = {
        'now':     'lige nu',
        'seconds': 'et par sekunder',
        'minute':  'et minut',
        'minutes': '{0} minutter',
        'hour':    'en time',
        'hours':   '{0} timer',
        'day':     'en dag',
        'days':    '{0} dage',
        'month':   'en måned',
        'months':  '{0} måneder',
        'year':    'et år',
        'years':   '{0} år',
    }

    month_names = ['', 'januar', 'februar', 'marts', 'april', 'maj', 'juni',
        'juli', 'august', 'september', 'oktober', 'november', 'december']
    month_abbreviations = ['', 'jan', 'feb', 'mar', 'apr', 'maj', 'jun',
        'jul', 'aug', 'sep', 'okt', 'nov', 'dec']

    day_names = ['', 'mandag', 'tirsdag', 'onsdag', 'torsdag', 'fredag',
        'lørdag', 'søndag']
    day_abbreviations = ['', 'man', 'tir', 'ons', 'tor', 'fre', 'lør', 'søn']


class MalayalamLocale(Locale):

    names = ['ml']

    past = '{0} മുമ്പ്'
    future = '{0} ശേഷം'

    timeframes = {
        'now': 'ഇപ്പോൾ',
        'seconds': 'സെക്കന്റ്‌',
        'minute': 'ഒരു മിനിറ്റ്',
        'minutes': '{0} മിനിറ്റ്',
        'hour': 'ഒരു മണിക്കൂർ',
        'hours': '{0} മണിക്കൂർ',
        'day': 'ഒരു ദിവസം ',
        'days': '{0} ദിവസം ',
        'month': 'ഒരു മാസം ',
        'months': '{0} മാസം ',
        'year': 'ഒരു വർഷം ',
        'years': '{0} വർഷം ',
    }

    meridians = {
        'am': 'രാവിലെ',
        'pm': 'ഉച്ചക്ക് ശേഷം',
        'AM': 'രാവിലെ',
        'PM': 'ഉച്ചക്ക് ശേഷം',
    }

    month_names = ['', 'ജനുവരി', 'ഫെബ്രുവരി', 'മാർച്ച്‌', 'ഏപ്രിൽ ', 'മെയ്‌ ', 'ജൂണ്‍', 'ജൂലൈ',
                   'ഓഗസ്റ്റ്‌', 'സെപ്റ്റംബർ', 'ഒക്ടോബർ', 'നവംബർ', 'ഡിസംബർ']
    month_abbreviations = ['', 'ജനു', 'ഫെബ് ', 'മാർ', 'ഏപ്രിൽ', 'മേയ്', 'ജൂണ്‍', 'ജൂലൈ', 'ഓഗസ്റ',
                           'സെപ്റ്റ', 'ഒക്ടോ', 'നവം', 'ഡിസം']

    day_names = ['', 'തിങ്കള്‍', 'ചൊവ്വ', 'ബുധന്‍', 'വ്യാഴം', 'വെള്ളി', 'ശനി', 'ഞായര്‍']
    day_abbreviations = ['', 'തിങ്കള്‍', 'ചൊവ്വ', 'ബുധന്‍', 'വ്യാഴം', 'വെള്ളി', 'ശനി', 'ഞായര്‍']


class HindiLocale(Locale):

    names = ['hi']

    past = '{0} पहले'
    future = '{0} बाद'

    timeframes = {
        'now': 'अभी',
        'seconds': 'सेकंड्',
        'minute': 'एक मिनट ',
        'minutes': '{0} मिनट ',
        'hour': 'एक घंटा',
        'hours': '{0} घंटे',
        'day': 'एक दिन',
        'days': '{0} दिन',
        'month': 'एक माह ',
        'months': '{0} महीने ',
        'year': 'एक वर्ष ',
        'years': '{0} साल ',
    }

    meridians = {
        'am': 'सुबह',
        'pm': 'शाम',
        'AM': 'सुबह',
        'PM': 'शाम',
    }

    month_names = ['', 'जनवरी', 'फरवरी', 'मार्च', 'अप्रैल ', 'मई', 'जून', 'जुलाई',
                   'अगस्त', 'सितंबर', 'अक्टूबर', 'नवंबर', 'दिसंबर']
    month_abbreviations = ['', 'जन', 'फ़र', 'मार्च', 'अप्रै', 'मई', 'जून', 'जुलाई', 'आग',
                           'सित', 'अकत', 'नवे', 'दिस']

    day_names = ['', 'सोमवार', 'मंगलवार', 'बुधवार', 'गुरुवार', 'शुक्रवार', 'शनिवार', 'रविवार']
    day_abbreviations = ['', 'सोम', 'मंगल', 'बुध', 'गुरुवार', 'शुक्र', 'शनि', 'रवि']

class CzechLocale(Locale):
    names = ['cs', 'cs_cz']

    timeframes = {
        'now': 'Teď',
        'seconds': {
            'past': '{0} sekundami',
            'future': ['{0} sekundy', '{0} sekund']
        },
        'minute': {'past': 'minutou', 'future': 'minutu', 'zero': '{0} minut'},
        'minutes': {
            'past': '{0} minutami',
            'future': ['{0} minuty', '{0} minut']
        },
        'hour': {'past': 'hodinou', 'future': 'hodinu', 'zero': '{0} hodin'},
        'hours': {
            'past': '{0} hodinami',
            'future': ['{0} hodiny', '{0} hodin']
        },
        'day': {'past': 'dnem', 'future': 'den', 'zero': '{0} dnů'},
        'days': {
            'past': '{0} dny',
            'future': ['{0} dny', '{0} dnů']
        },
        'month': {'past': 'měsícem', 'future': 'měsíc', 'zero': '{0} měsíců'},
        'months': {
            'past': '{0} měsíci',
            'future': ['{0} měsíce', '{0} měsíců']
        },
        'year': {'past': 'rokem', 'future': 'rok', 'zero': '{0} let'},
        'years': {
            'past': '{0} lety',
            'future': ['{0} roky', '{0} let']
        }
    }

    past = 'Před {0}'
    future = 'Za {0}'

    month_names = ['', 'leden', 'únor', 'březen', 'duben', 'květen', 'červen',
        'červenec', 'srpen', 'září', 'říjen', 'listopad', 'prosinec']
    month_abbreviations = ['', 'led', 'úno', 'bře', 'dub', 'kvě', 'čvn', 'čvc',
        'srp', 'zář', 'říj', 'lis', 'pro']

    day_names = ['', 'pondělí', 'úterý', 'středa', 'čtvrtek', 'pátek',
        'sobota', 'neděle']
    day_abbreviations = ['', 'po', 'út', 'st', 'čt', 'pá', 'so', 'ne']


    def _format_timeframe(self, timeframe, delta):
        '''Czech aware time frame format function, takes into account
        the differences between past and future forms.'''
        form = self.timeframes[timeframe]
        if isinstance(form, dict):
            if delta == 0:
                form = form['zero'] # And *never* use 0 in the singular!
            elif delta > 0:
                form = form['future']
            else:
                form = form['past']
        delta = abs(delta)
<<<<<<< HEAD
=======

        if isinstance(form, list):
            if 2 <= delta % 10 <= 4 and (delta % 100 < 10 or delta % 100 >= 20):
                form = form[0]
            else:
                form = form[1]

        return form.format(delta)


class SlovakLocale(Locale):
    names = ['sk', 'sk_sk']

    timeframes = {
        'now': 'Teraz',
        'seconds': {
            'past': 'pár sekundami',
            'future': ['{0} sekundy', '{0} sekúnd']
        },
        'minute': {'past': 'minútou', 'future': 'minútu', 'zero': '{0} minút'},
        'minutes': {
            'past': '{0} minútami',
            'future': ['{0} minúty', '{0} minút']
        },
        'hour': {'past': 'hodinou', 'future': 'hodinu', 'zero': '{0} hodín'},
        'hours': {
            'past': '{0} hodinami',
            'future': ['{0} hodiny', '{0} hodín']
        },
        'day': {'past': 'dňom', 'future': 'deň', 'zero': '{0} dní'},
        'days': {
            'past': '{0} dňami',
            'future': ['{0} dni', '{0} dní']
        },
        'month': {'past': 'mesiacom', 'future': 'mesiac', 'zero': '{0} mesiacov'},
        'months': {
            'past': '{0} mesiacmi',
            'future': ['{0} mesiace', '{0} mesiacov']
        },
        'year': {'past': 'rokom', 'future': 'rok', 'zero': '{0} rokov'},
        'years': {
            'past': '{0} rokmi',
            'future': ['{0} roky', '{0} rokov']
        }
    }

    past = 'Pred {0}'
    future = 'O {0}'

    month_names = ['', 'január', 'február', 'marec', 'apríl', 'máj', 'jún',
        'júl', 'august', 'september', 'október', 'november', 'december']
    month_abbreviations = ['', 'jan', 'feb', 'mar', 'apr', 'máj', 'jún', 'júl',
        'aug', 'sep', 'okt', 'nov', 'dec']

    day_names = ['', 'pondelok', 'utorok', 'streda', 'štvrtok', 'piatok',
        'sobota', 'nedeľa']
    day_abbreviations = ['', 'po', 'ut', 'st', 'št', 'pi', 'so', 'ne']


    def _format_timeframe(self, timeframe, delta):
        '''Slovak aware time frame format function, takes into account
        the differences between past and future forms.'''
        form = self.timeframes[timeframe]
        if isinstance(form, dict):
            if delta == 0:
                form = form['zero']  # And *never* use 0 in the singular!
            elif delta > 0:
                form = form['future']
            else:
                form = form['past']
        delta = abs(delta)
>>>>>>> f2c5c9c1

        if isinstance(form, list):
            if 2 <= delta % 10 <= 4 and (delta % 100 < 10 or delta % 100 >= 20):
                form = form[0]
            else:
                form = form[1]

        return form.format(delta)


class FarsiLocale(Locale):

    names = ['fa', 'fa_ir']

    past = '{0} قبل'
    future = 'در {0}'

    timeframes = {
        'now': 'اکنون',
        'seconds': 'ثانیه',
        'minute': 'یک دقیقه',
        'minutes': '{0} دقیقه',
        'hour': 'یک ساعت',
        'hours': '{0} ساعت',
        'day': 'یک روز',
        'days': '{0} روز',
        'month': 'یک ماه',
        'months': '{0} ماه',
        'year': 'یک سال',
        'years': '{0} سال',
    }

    meridians = {
        'am': 'قبل از ظهر',
        'pm': 'بعد از ظهر',
        'AM': 'قبل از ظهر',
        'PM': 'بعد از ظهر',
    }

    month_names = ['', 'January', 'February', 'March', 'April', 'May', 'June', 'July',
        'August', 'September', 'October', 'November', 'December']
    month_abbreviations = ['', 'Jan', 'Feb', 'Mar', 'Apr', 'May', 'Jun', 'Jul', 'Aug',
        'Sep', 'Oct', 'Nov', 'Dec']

    day_names = ['', 'دو شنبه', 'سه شنبه', 'چهارشنبه', 'پنجشنبه', 'جمعه', 'شنبه', 'یکشنبه']
    day_abbreviations = ['', 'Mon', 'Tue', 'Wed', 'Thu', 'Fri', 'Sat', 'Sun']


class MacedonianLocale(Locale):
    names = ['mk', 'mk_mk']

    past = 'пред {0}'
    future = 'за {0}'

    timeframes = {
        'now': 'сега',
        'seconds': 'секунди',
        'minute': 'една минута',
        'minutes': '{0} минути',
        'hour': 'еден саат',
        'hours': '{0} саати',
        'day': 'еден ден',
        'days': '{0} дена',
        'month': 'еден месец',
        'months': '{0} месеци',
        'year': 'една година',
        'years': '{0} години',
    }

    meridians = {
        'am': 'дп',
        'pm': 'пп',
        'AM': 'претпладне',
        'PM': 'попладне',
    }

    month_names = ['', 'Јануари', 'Февруари', 'Март', 'Април', 'Мај', 'Јуни', 'Јули', 'Август', 'Септември', 'Октомври',
                   'Ноември', 'Декември']
    month_abbreviations = ['', 'Јан.', ' Фев.', ' Мар.', ' Апр.', ' Мај', ' Јун.', ' Јул.', ' Авг.', ' Септ.', ' Окт.',
                           ' Ноем.', ' Декем.']

    day_names = ['', 'Понеделник', ' Вторник', ' Среда', ' Четврток', ' Петок', ' Сабота', ' Недела']
    day_abbreviations = ['', 'Пон.', ' Вт.', ' Сре.', ' Чет.', ' Пет.', ' Саб.', ' Нед.']


class HebrewLocale(Locale):

    names = ['he', 'he_IL']

    past = 'לפני {0}'
    future = 'בעוד {0}'

    timeframes = {
        'now': 'הרגע',
        'seconds': 'שניות',
        'minute': 'דקה',
        'minutes': '{0} דקות',
        'hour': 'שעה',
        'hours': '{0} שעות',
        '2-hours': 'שעתיים',
        'day': 'יום',
        'days': '{0} ימים',
        '2-days': 'יומיים',
        'month': 'חודש',
        'months': '{0} חודשים',
        '2-months': 'חודשיים',
        'year': 'שנה',
        'years': '{0} שנים',
        '2-years': 'שנתיים',
    }

    meridians = {
        'am': 'לפנ"צ',
        'pm': 'אחר"צ',
        'AM': 'לפני הצהריים',
        'PM': 'אחרי הצהריים',
    }

    month_names = ['', 'ינואר', 'פברואר', 'מרץ', 'אפריל', 'מאי', 'יוני', 'יולי',
                   'אוגוסט', 'ספטמבר', 'אוקטובר', 'נובמבר', 'דצמבר']
    month_abbreviations = ['', 'ינו׳', 'פבר׳', 'מרץ', 'אפר׳', 'מאי', 'יוני', 'יולי', 'אוג׳',
                           'ספט׳', 'אוק׳', 'נוב׳', 'דצמ׳']

    day_names = ['', 'שני', 'שלישי', 'רביעי', 'חמישי', 'שישי', 'שבת', 'ראשון']
    day_abbreviations = ['', 'ב׳', 'ג׳', 'ד׳', 'ה׳', 'ו׳', 'ש׳', 'א׳']

    def _format_timeframe(self, timeframe, delta):
        '''Hebrew couple of <timeframe> aware'''
        couple = '2-{0}'.format(timeframe)
        if abs(delta) == 2 and couple in self.timeframes:
            return self.timeframes[couple].format(abs(delta))
        else:
            return self.timeframes[timeframe].format(abs(delta))

class MarathiLocale(Locale):

    names = ['mr']

    past = '{0} आधी'
    future = '{0} नंतर'

    timeframes = {
        'now': 'सद्य',
        'seconds': 'सेकंद',
        'minute': 'एक मिनिट ',
        'minutes': '{0} मिनिट ',
        'hour': 'एक तास',
        'hours': '{0} तास',
        'day': 'एक दिवस',
        'days': '{0} दिवस',
        'month': 'एक महिना ',
        'months': '{0} महिने ',
        'year': 'एक वर्ष ',
        'years': '{0} वर्ष ',
    }

    meridians = {
        'am': 'सकाळ',
        'pm': 'संध्याकाळ',
        'AM': 'सकाळ',
        'PM': 'संध्याकाळ',
    }

    month_names = ['', 'जानेवारी', 'फेब्रुवारी', 'मार्च', 'एप्रिल', 'मे', 'जून', 'जुलै',
                   'अॉगस्ट', 'सप्टेंबर', 'अॉक्टोबर', 'नोव्हेंबर', 'डिसेंबर']
    month_abbreviations = ['', 'जान', 'फेब्रु', 'मार्च', 'एप्रि', 'मे', 'जून', 'जुलै', 'अॉग',
                           'सप्टें', 'अॉक्टो', 'नोव्हें', 'डिसें']

    day_names = ['', 'सोमवार', 'मंगळवार', 'बुधवार', 'गुरुवार', 'शुक्रवार', 'शनिवार', 'रविवार']
    day_abbreviations = ['', 'सोम', 'मंगळ', 'बुध', 'गुरु', 'शुक्र', 'शनि', 'रवि']

def _map_locales():

    locales = {}

    for cls_name, cls in inspect.getmembers(sys.modules[__name__], inspect.isclass):
        if issubclass(cls, Locale):
            for name in cls.names:
                locales[name.lower()] = cls

    return locales

class CatalanLocale(Locale):
    names = ['ca', 'ca_es', 'ca_ad', 'ca_fr', 'ca_it']
    past = 'Fa {0}'
    future = 'En {0}'

    timeframes = {
        'now': 'Ara mateix',
        'seconds': 'segons',
        'minute': '1 minut',
        'minutes': '{0} minuts',
        'hour': 'una hora',
        'hours': '{0} hores',
        'day': 'un dia',
        'days': '{0} dies',
        'month': 'un mes',
        'months': '{0} mesos',
        'year': 'un any',
        'years': '{0} anys',
    }

    month_names = ['', 'Gener', 'Febrer', 'Març', 'Abril', 'Maig', 'Juny', 'Juliol', 'Agost', 'Setembre', 'Octubre', 'Novembre', 'Desembre']
    month_abbreviations = ['', 'Gener', 'Febrer', 'Març', 'Abril', 'Maig', 'Juny', 'Juliol', 'Agost', 'Setembre', 'Octubre', 'Novembre', 'Desembre']
    day_names = ['', 'Dilluns', 'Dimarts', 'Dimecres', 'Dijous', 'Divendres', 'Dissabte', 'Diumenge']
    day_abbreviations = ['', 'Dilluns', 'Dimarts', 'Dimecres', 'Dijous', 'Divendres', 'Dissabte', 'Diumenge']

class BasqueLocale(Locale):
    names = ['eu', 'eu_eu']
    past = 'duela {0}'
    future = '{0}' # I don't know what's the right phrase in Basque for the future.

    timeframes = {
        'now': 'Orain',
        'seconds': 'segundu',
        'minute': 'minutu bat',
        'minutes': '{0} minutu',
        'hour': 'ordu bat',
        'hours': '{0} ordu',
        'day': 'egun bat',
        'days': '{0} egun',
        'month': 'hilabete bat',
        'months': '{0} hilabet',
        'year': 'urte bat',
        'years': '{0} urte',
    }

    month_names = ['', 'urtarrilak', 'otsailak', 'martxoak', 'apirilak', 'maiatzak', 'ekainak', 'uztailak', 'abuztuak', 'irailak', 'urriak', 'azaroak', 'abenduak']
    month_abbreviations = ['', 'urt', 'ots', 'mar', 'api', 'mai', 'eka', 'uzt', 'abu', 'ira', 'urr', 'aza', 'abe']
    day_names = ['', 'asteleehna', 'asteartea', 'asteazkena', 'osteguna', 'ostirala', 'larunbata', 'igandea']
    day_abbreviations = ['', 'al', 'ar', 'az', 'og', 'ol', 'lr', 'ig']


class HungarianLocale(Locale):

    names = ['hu', 'hu_hu']

    past = '{0} ezelőtt'
    future = '{0} múlva'

    timeframes = {
        'now': 'éppen most',
        'seconds': {
            'past': 'másodpercekkel',
            'future': 'pár másodperc'
        },
        'minute': {'past': 'egy perccel', 'future': 'egy perc'},
        'minutes': {'past': '{0} perccel', 'future': '{0} perc'},
        'hour': {'past': 'egy órával', 'future': 'egy óra'},
        'hours': {'past': '{0} órával', 'future': '{0} óra'},
        'day': {
            'past': 'egy nappal',
            'future': 'egy nap'
        },
        'days': {
            'past': '{0} nappal',
            'future': '{0} nap'
        },
        'month': {'past': 'egy hónappal', 'future': 'egy hónap'},
        'months': {'past': '{0} hónappal', 'future': '{0} hónap'},
        'year': {'past': 'egy évvel', 'future': 'egy év'},
        'years': {'past': '{0} évvel', 'future': '{0} év'},
    }

    month_names = ['', 'január', 'február', 'március', 'április', 'május',
                   'június', 'július', 'augusztus', 'szeptember',
                   'október', 'november', 'december']
    month_abbreviations = ['', 'jan', 'febr', 'márc', 'ápr', 'máj', 'jún',
                           'júl', 'aug', 'szept', 'okt', 'nov', 'dec']

    day_names = ['', 'hétfő', 'kedd', 'szerda', 'csütörtök', 'péntek',
                 'szombat', 'vasárnap']
    day_abbreviations = ['', 'hét', 'kedd', 'szer', 'csüt', 'pént',
                         'szom', 'vas']

    meridians = {
        'am': 'de',
        'pm': 'du',
        'AM': 'DE',
        'PM': 'DU',
    }

    def _format_timeframe(self, timeframe, delta):
        form = self.timeframes[timeframe]

        if isinstance(form, dict):
            if delta > 0:
                form = form['future']
            else:
                form = form['past']

        return form.format(abs(delta))


class EsperantoLocale(Locale):
    names = ['eo', 'eo_xx']
    past = 'antaŭ {0}'
    future = 'post {0}'

    timeframes = {
        'now': 'nun',
        'seconds': 'kelkaj sekundoj',
        'minute': 'unu minuto',
        'minutes': '{0} minutoj',
        'hour': 'un horo',
        'hours': '{0} horoj',
        'day': 'unu tago',
        'days': '{0} tagoj',
        'month': 'unu monato',
        'months': '{0} monatoj',
        'year': 'unu jaro',
        'years': '{0} jaroj',
    }

    month_names = ['', 'januaro', 'februaro', 'marto', 'aprilo', 'majo',
                   'junio', 'julio', 'aŭgusto', 'septembro', 'oktobro',
                   'novembro', 'decembro']
    month_abbreviations = ['', 'jan', 'feb', 'mar', 'apr', 'maj', 'jun',
                           'jul', 'aŭg', 'sep', 'okt', 'nov', 'dec']

    day_names = ['', 'lundo', 'mardo', 'merkredo', 'ĵaŭdo', 'vendredo',
                 'sabato', 'dimanĉo']
    day_abbreviations = ['', 'lun', 'mar', 'mer', 'ĵaŭ', 'ven',
                         'sab', 'dim']

    meridians = {
        'am': 'atm',
        'pm': 'ptm',
        'AM': 'ATM',
        'PM': 'PTM',
    }

    ordinal_day_re = r'((?P<value>[1-3]?[0-9](?=a))a)'

    def _ordinal_number(self, n):
        return '{0}a'.format(n)


class ThaiLocale(Locale):

    names = ['th', 'th_th']

    past = '{0}{1}ที่ผ่านมา'
    future = 'ในอีก{1}{0}'

    timeframes = {
        'now': 'ขณะนี้',
        'seconds': 'ไม่กี่วินาที',
        'minute': '1 นาที',
        'minutes': '{0} นาที',
        'hour': '1 ชั่วโมง',
        'hours': '{0} ชั่วโมง',
        'day': '1 วัน',
        'days': '{0} วัน',
        'month': '1 เดือน',
        'months': '{0} เดือน',
        'year': '1 ปี',
        'years': '{0} ปี',
    }

    month_names = ['', 'มกราคม', 'กุมภาพันธ์', 'มีนาคม', 'เมษายน',
                   'พฤษภาคม', 'มิถุนายน', 'กรกฏาคม', 'สิงหาคม',
                   'กันยายน', 'ตุลาคม', 'พฤศจิกายน', 'ธันวาคม']
    month_abbreviations = ['', 'ม.ค.', 'ก.พ.', 'มี.ค.', 'เม.ย.', 'พ.ค.',
                           'มิ.ย.', 'ก.ค.', 'ส.ค.', 'ก.ย.', 'ต.ค.',
                           'พ.ย.', 'ธ.ค.']

    day_names = ['', 'จันทร์', 'อังคาร', 'พุธ', 'พฤหัสบดี', 'ศุกร์',
                 'เสาร์', 'อาทิตย์']
    day_abbreviations = ['', 'จ', 'อ', 'พ', 'พฤ', 'ศ', 'ส', 'อา']

    meridians = {
        'am': 'am',
        'pm': 'pm',
        'AM': 'AM',
        'PM': 'PM',
    }

    BE_OFFSET = 543

    def year_full(self, year):
        '''Thai always use Buddhist Era (BE) which is CE + 543'''
        year += self.BE_OFFSET
        return '{0:04d}'.format(year)

    def year_abbreviation(self, year):
        '''Thai always use Buddhist Era (BE) which is CE + 543'''
        year += self.BE_OFFSET
        return '{0:04d}'.format(year)[2:]

    def _format_relative(self, humanized, timeframe, delta):
        '''Thai normally doesn't have any space between words'''
        if timeframe == 'now':
            return humanized
        space = '' if timeframe == 'seconds' else ' '
        direction = self.past if delta < 0 else self.future

        return direction.format(humanized, space)



class BengaliLocale(Locale):

    names = ['bn', 'bn_bd', 'bn_in']

    past = '{0} আগে'
    future = '{0} পরে'

    timeframes = {
        'now': 'এখন',
        'seconds': 'সেকেন্ড',
        'minute': 'এক মিনিট',
        'minutes': '{0} মিনিট',
        'hour': 'এক ঘণ্টা',
        'hours': '{0} ঘণ্টা',
        'day': 'এক দিন',
        'days': '{0} দিন',
        'month': 'এক মাস',
        'months': '{0} মাস ',
        'year': 'এক বছর',
        'years': '{0} বছর',
    }

    meridians = {
        'am': 'সকাল',
        'pm': 'বিকাল',
        'AM': 'সকাল',
        'PM': 'বিকাল',
    }

    month_names = ['', 'জানুয়ারি', 'ফেব্রুয়ারি', 'মার্চ', 'এপ্রিল', 'মে', 'জুন', 'জুলাই',
                   'আগস্ট', 'সেপ্টেম্বর', 'অক্টোবর', 'নভেম্বর', 'ডিসেম্বর']
    month_abbreviations = ['', 'জানু', 'ফেব', 'মার্চ', 'এপ্রি', 'মে', 'জুন', 'জুল',
                           'অগা','সেপ্ট', 'অক্টো', 'নভে', 'ডিসে']

    day_names = ['', 'সোমবার', 'মঙ্গলবার', 'বুধবার', 'বৃহস্পতিবার', 'শুক্রবার', 'শনিবার', 'রবিবার']
    day_abbreviations = ['', 'সোম', 'মঙ্গল', 'বুধ', 'বৃহঃ', 'শুক্র', 'শনি', 'রবি']

    def _ordinal_number(self, n):
        if n > 10 or n == 0:
            return '{0}তম'.format(n)
        if n in [1, 5, 7, 8, 9, 10]:
            return '{0}ম'.format(n)
        if n in [2, 3]:
            return '{0}য়'.format(n)
        if n == 4:
            return '{0}র্থ'.format(n)
        if n == 6:
            return '{0}ষ্ঠ'.format(n)


class RomanshLocale(Locale):

    names = ['rm', 'rm_ch']

    past = 'avant {0}'
    future = 'en {0}'

    timeframes = {
        'now': 'en quest mument',
        'seconds': 'secundas',
        'minute': 'ina minuta',
        'minutes': '{0} minutas',
        'hour': 'in\'ura',
        'hours': '{0} ura',
        'day': 'in di',
        'days': '{0} dis',
        'month': 'in mais',
        'months': '{0} mais',
        'year': 'in onn',
        'years': '{0} onns',
    }

    month_names = [
        '', 'schaner', 'favrer', 'mars', 'avrigl', 'matg', 'zercladur',
        'fanadur', 'avust', 'settember', 'october', 'november', 'december'
    ]

    month_abbreviations = [
        '', 'schan', 'fav', 'mars', 'avr', 'matg', 'zer', 'fan', 'avu',
        'set', 'oct', 'nov', 'dec'
    ]

    day_names = [
        '', 'glindesdi', 'mardi', 'mesemna', 'gievgia', 'venderdi',
        'sonda', 'dumengia'
    ]

    day_abbreviations = [
        '', 'gli', 'ma', 'me', 'gie', 've', 'so', 'du'
    ]


class SwissLocale(Locale):

    names = ['de', 'de_ch']

    past = 'vor {0}'
    future = 'in {0}'

    timeframes = {
            'now': 'gerade eben',
            'seconds':  'Sekunden',
            'minute': 'einer Minute',
            'minutes': '{0} Minuten',
            'hour': 'einer Stunde',
            'hours': '{0} Stunden',
            'day': 'einem Tag',
            'days': '{0} Tage',
            'month': 'einem Monat',
            'months': '{0} Monaten',
            'year': 'einem Jahr',
            'years': '{0} Jahren',
        }

    month_names = [
            '', 'Januar', 'Februar', 'März', 'April', 'Mai', 'Juni', 'Juli',
            'August', 'September', 'Oktober', 'November', 'Dezember'
        ]

    month_abbreviations = [
            '', 'Jan', 'Feb', 'Mär', 'Apr', 'Mai', 'Jun', 'Jul', 'Aug', 'Sep',
            'Okt', 'Nov', 'Dez'
        ]

    day_names = [
            '', 'Montag', 'Dienstag', 'Mittwoch', 'Donnerstag', 'Freitag',
            'Samstag', 'Sonntag'
        ]

    day_abbreviations = [
            '', 'Mo', 'Di', 'Mi', 'Do', 'Fr', 'Sa', 'So'
        ]


class RomanianLocale(Locale):
    names = ['ro', 'ro_ro']

    past = '{0} în urmă'
    future = 'peste {0}'

    timeframes = {
        'now': 'acum',
        'seconds': 'câteva secunde',
        'minute': 'un minut',
        'minutes': '{0} minute',
        'hour': 'o oră',
        'hours': '{0} ore',
        'day': 'o zi',
        'days': '{0} zile',
        'month': 'o lună',
        'months': '{0} luni',
        'year': 'un an',
        'years': '{0} ani',
    }

    month_names = ['', 'ianuarie', 'februarie', 'martie', 'aprilie', 'mai', 'iunie', 'iulie',
                   'august', 'septembrie', 'octombrie', 'noiembrie', 'decembrie']
    month_abbreviations = ['', 'ian', 'febr', 'mart', 'apr', 'mai', 'iun', 'iul', 'aug', 'sept', 'oct', 'nov', 'dec']

    day_names = ['', 'luni', 'marți', 'miercuri', 'joi', 'vineri', 'sâmbătă', 'duminică']
    day_abbreviations = ['', 'Lun', 'Mar', 'Mie', 'Joi', 'Vin', 'Sâm', 'Dum']


_locales = _map_locales()<|MERGE_RESOLUTION|>--- conflicted
+++ resolved
@@ -1326,8 +1326,6 @@
             else:
                 form = form['past']
         delta = abs(delta)
-<<<<<<< HEAD
-=======
 
         if isinstance(form, list):
             if 2 <= delta % 10 <= 4 and (delta % 100 < 10 or delta % 100 >= 20):
@@ -1399,7 +1397,6 @@
             else:
                 form = form['past']
         delta = abs(delta)
->>>>>>> f2c5c9c1
 
         if isinstance(form, list):
             if 2 <= delta % 10 <= 4 and (delta % 100 < 10 or delta % 100 >= 20):
