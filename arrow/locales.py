import sys
from math import trunc
from typing import (
    Any,
    ClassVar,
    Dict,
    List,
    Mapping,
    Optional,
    Sequence,
    Tuple,
    Type,
    Union,
    cast,
)

if sys.version_info < (3, 8):  # pragma: no cover
    from typing_extensions import Literal
else:
    from typing import Literal  # pragma: no cover

TimeFrameLiteral = Literal[
    "now",
    "second",
    "seconds",
    "minute",
    "minutes",
    "hour",
    "hours",
    "day",
    "days",
    "week",
    "weeks",
    "month",
    "months",
    "year",
    "years",
    "2-hours",
    "2-days",
    "2-weeks",
    "2-months",
    "2-years",
]

_TimeFrameElements = Union[
    str, Sequence[str], Mapping[str, str], Mapping[str, Sequence[str]]
]


_locale_map: Dict[str, Type["Locale"]] = dict()


def get_locale(name: str) -> "Locale":
    """Returns an appropriate :class:`Locale <arrow.locales.Locale>`
    corresponding to an input locale name.

    :param name: the name of the locale.

    """

    locale_cls = _locale_map.get(name.lower())

    if locale_cls is None:
        raise ValueError(f"Unsupported locale {name!r}.")

    return locale_cls()


def get_locale_by_class_name(name: str) -> "Locale":
    """Returns an appropriate :class:`Locale <arrow.locales.Locale>`
    corresponding to an locale class name.

    :param name: the name of the locale class.

    """
    locale_cls: Optional[Type[Locale]] = globals().get(name)

    if locale_cls is None:
        raise ValueError(f"Unsupported locale {name!r}.")

    return locale_cls()


# base locale type.


class Locale:
    """ Represents locale-specific data and functionality. """

    names: ClassVar[List[str]] = []

    timeframes: ClassVar[Mapping[TimeFrameLiteral, _TimeFrameElements]] = {
        "now": "",
        "second": "",
        "seconds": "",
        "minute": "",
        "minutes": "",
        "hour": "",
        "hours": "",
        "day": "",
        "days": "",
        "week": "",
        "weeks": "",
        "month": "",
        "months": "",
        "year": "",
        "years": "",
    }

    meridians: ClassVar[Dict[str, str]] = {"am": "", "pm": "", "AM": "", "PM": ""}

    past: ClassVar[str]
    future: ClassVar[str]
    and_word: ClassVar[Optional[str]] = None

    month_names: ClassVar[List[str]] = []
    month_abbreviations: ClassVar[List[str]] = []

    day_names: ClassVar[List[str]] = []
    day_abbreviations: ClassVar[List[str]] = []

    ordinal_day_re: ClassVar[str] = r"(\d+)"

    _month_name_to_ordinal: Optional[Dict[str, int]]

    def __init_subclass__(cls, **kwargs: Any) -> None:
        for locale_name in cls.names:
            if locale_name in _locale_map:
                raise LookupError(f"Duplicated locale name: {locale_name}")

            _locale_map[locale_name] = cls

    def __init__(self) -> None:

        self._month_name_to_ordinal = None

    def describe(
        self,
        timeframe: TimeFrameLiteral,
        delta: Union[float, int] = 0,
        only_distance: bool = False,
    ) -> str:
        """Describes a delta within a timeframe in plain language.

        :param timeframe: a string representing a timeframe.
        :param delta: a quantity representing a delta in a timeframe.
        :param only_distance: return only distance eg: "11 seconds" without "in" or "ago" keywords
        """

        humanized = self._format_timeframe(timeframe, delta)
        if not only_distance:
            humanized = self._format_relative(humanized, timeframe, delta)

        return humanized

    def describe_multi(
        self,
        timeframes: Sequence[Tuple[TimeFrameLiteral, Union[int, float]]],
        only_distance: bool = False,
    ) -> str:
        """Describes a delta within multiple timeframes in plain language.

        :param timeframes: a list of string, quantity pairs each representing a timeframe and delta.
        :param only_distance: return only distance eg: "2 hours and 11 seconds" without "in" or "ago" keywords
        """

        parts = [
            self._format_timeframe(timeframe, delta) for timeframe, delta in timeframes
        ]
        if self.and_word:
            parts.insert(-1, self.and_word)
        humanized = " ".join(parts)

        if not only_distance:
            humanized = self._format_relative(humanized, *timeframes[-1])

        return humanized

    def day_name(self, day: int) -> str:
        """Returns the day name for a specified day of the week.

        :param day: the ``int`` day of the week (1-7).

        """

        return self.day_names[day]

    def day_abbreviation(self, day: int) -> str:
        """Returns the day abbreviation for a specified day of the week.

        :param day: the ``int`` day of the week (1-7).

        """

        return self.day_abbreviations[day]

    def month_name(self, month: int) -> str:
        """Returns the month name for a specified month of the year.

        :param month: the ``int`` month of the year (1-12).

        """

        return self.month_names[month]

    def month_abbreviation(self, month: int) -> str:
        """Returns the month abbreviation for a specified month of the year.

        :param month: the ``int`` month of the year (1-12).

        """

        return self.month_abbreviations[month]

    def month_number(self, name: str) -> Optional[int]:
        """Returns the month number for a month specified by name or abbreviation.

        :param name: the month name or abbreviation.

        """

        if self._month_name_to_ordinal is None:
            self._month_name_to_ordinal = self._name_to_ordinal(self.month_names)
            self._month_name_to_ordinal.update(
                self._name_to_ordinal(self.month_abbreviations)
            )

        return self._month_name_to_ordinal.get(name)

    def year_full(self, year: int) -> str:
        """Returns the year for specific locale if available

        :param year: the ``int`` year (4-digit)
        """
        return f"{year:04d}"

    def year_abbreviation(self, year: int) -> str:
        """Returns the year for specific locale if available

        :param year: the ``int`` year (4-digit)
        """
        return f"{year:04d}"[2:]

    def meridian(self, hour: int, token: Any) -> Optional[str]:
        """Returns the meridian indicator for a specified hour and format token.

        :param hour: the ``int`` hour of the day.
        :param token: the format token.
        """

        if token == "a":
            return self.meridians["am"] if hour < 12 else self.meridians["pm"]
        if token == "A":
            return self.meridians["AM"] if hour < 12 else self.meridians["PM"]
        return None

    def ordinal_number(self, n: int) -> str:
        """Returns the ordinal format of a given integer

        :param n: an integer
        """
        return self._ordinal_number(n)

    def _ordinal_number(self, n: int) -> str:
        return f"{n}"

    def _name_to_ordinal(self, lst: Sequence[str]) -> Dict[str, int]:
        return {elem.lower(): i for i, elem in enumerate(lst[1:], 1)}

    def _format_timeframe(
        self, timeframe: TimeFrameLiteral, delta: Union[float, int]
    ) -> str:
        # TODO: remove cast
        return cast(str, self.timeframes[timeframe]).format(trunc(abs(delta)))

    def _format_relative(
        self,
        humanized: str,
        timeframe: TimeFrameLiteral,
        delta: Union[float, int],
    ) -> str:

        if timeframe == "now":
            return humanized

        direction = self.past if delta < 0 else self.future

        return direction.format(humanized)


# base locale type implementations.


class EnglishLocale(Locale):

    names = [
        "en",
        "en_us",
        "en_gb",
        "en_au",
        "en_be",
        "en_jp",
        "en_za",
        "en_ca",
        "en_ph",
    ]

    past = "{0} ago"
    future = "in {0}"
    and_word = "and"

    timeframes = {
        "now": "just now",
        "second": "a second",
        "seconds": "{0} seconds",
        "minute": "a minute",
        "minutes": "{0} minutes",
        "hour": "an hour",
        "hours": "{0} hours",
        "day": "a day",
        "days": "{0} days",
        "week": "a week",
        "weeks": "{0} weeks",
        "month": "a month",
        "months": "{0} months",
        "year": "a year",
        "years": "{0} years",
    }

    meridians = {"am": "am", "pm": "pm", "AM": "AM", "PM": "PM"}

    month_names = [
        "",
        "January",
        "February",
        "March",
        "April",
        "May",
        "June",
        "July",
        "August",
        "September",
        "October",
        "November",
        "December",
    ]
    month_abbreviations = [
        "",
        "Jan",
        "Feb",
        "Mar",
        "Apr",
        "May",
        "Jun",
        "Jul",
        "Aug",
        "Sep",
        "Oct",
        "Nov",
        "Dec",
    ]

    day_names = [
        "",
        "Monday",
        "Tuesday",
        "Wednesday",
        "Thursday",
        "Friday",
        "Saturday",
        "Sunday",
    ]
    day_abbreviations = ["", "Mon", "Tue", "Wed", "Thu", "Fri", "Sat", "Sun"]

    ordinal_day_re = r"((?P<value>[2-3]?1(?=st)|[2-3]?2(?=nd)|[2-3]?3(?=rd)|[1-3]?[04-9](?=th)|1[1-3](?=th))(st|nd|rd|th))"

    def _ordinal_number(self, n: int) -> str:
        if n % 100 not in (11, 12, 13):
            remainder = abs(n) % 10
            if remainder == 1:
                return f"{n}st"
            elif remainder == 2:
                return f"{n}nd"
            elif remainder == 3:
                return f"{n}rd"
        return f"{n}th"

    def describe(
        self,
        timeframe: TimeFrameLiteral,
        delta: Union[int, float] = 0,
        only_distance: bool = False,
    ) -> str:
        """Describes a delta within a timeframe in plain language.

        :param timeframe: a string representing a timeframe.
        :param delta: a quantity representing a delta in a timeframe.
        :param only_distance: return only distance eg: "11 seconds" without "in" or "ago" keywords
        """

        humanized = super().describe(timeframe, delta, only_distance)
        if only_distance and timeframe == "now":
            humanized = "instantly"

        return humanized


class ItalianLocale(Locale):
    names = ["it", "it_it"]
    past = "{0} fa"
    future = "tra {0}"
    and_word = "e"

    timeframes = {
        "now": "adesso",
        "second": "un secondo",
        "seconds": "{0} qualche secondo",
        "minute": "un minuto",
        "minutes": "{0} minuti",
        "hour": "un'ora",
        "hours": "{0} ore",
        "day": "un giorno",
        "days": "{0} giorni",
        "week": "una settimana,",
        "weeks": "{0} settimane",
        "month": "un mese",
        "months": "{0} mesi",
        "year": "un anno",
        "years": "{0} anni",
    }

    month_names = [
        "",
        "gennaio",
        "febbraio",
        "marzo",
        "aprile",
        "maggio",
        "giugno",
        "luglio",
        "agosto",
        "settembre",
        "ottobre",
        "novembre",
        "dicembre",
    ]
    month_abbreviations = [
        "",
        "gen",
        "feb",
        "mar",
        "apr",
        "mag",
        "giu",
        "lug",
        "ago",
        "set",
        "ott",
        "nov",
        "dic",
    ]

    day_names = [
        "",
        "lunedì",
        "martedì",
        "mercoledì",
        "giovedì",
        "venerdì",
        "sabato",
        "domenica",
    ]
    day_abbreviations = ["", "lun", "mar", "mer", "gio", "ven", "sab", "dom"]

    ordinal_day_re = r"((?P<value>[1-3]?[0-9](?=[ºª]))[ºª])"

    def _ordinal_number(self, n: int) -> str:
        return f"{n}º"


class SpanishLocale(Locale):
    names = ["es", "es_es"]
    past = "hace {0}"
    future = "en {0}"
    and_word = "y"

    timeframes = {
        "now": "ahora",
        "second": "un segundo",
        "seconds": "{0} segundos",
        "minute": "un minuto",
        "minutes": "{0} minutos",
        "hour": "una hora",
        "hours": "{0} horas",
        "day": "un día",
        "days": "{0} días",
        "week": "una semana",
        "weeks": "{0} semanas",
        "month": "un mes",
        "months": "{0} meses",
        "year": "un año",
        "years": "{0} años",
    }

    meridians = {"am": "am", "pm": "pm", "AM": "AM", "PM": "PM"}

    month_names = [
        "",
        "enero",
        "febrero",
        "marzo",
        "abril",
        "mayo",
        "junio",
        "julio",
        "agosto",
        "septiembre",
        "octubre",
        "noviembre",
        "diciembre",
    ]
    month_abbreviations = [
        "",
        "ene",
        "feb",
        "mar",
        "abr",
        "may",
        "jun",
        "jul",
        "ago",
        "sep",
        "oct",
        "nov",
        "dic",
    ]

    day_names = [
        "",
        "lunes",
        "martes",
        "miércoles",
        "jueves",
        "viernes",
        "sábado",
        "domingo",
    ]
    day_abbreviations = ["", "lun", "mar", "mie", "jue", "vie", "sab", "dom"]

    ordinal_day_re = r"((?P<value>[1-3]?[0-9](?=[ºª]))[ºª])"

    def _ordinal_number(self, n: int) -> str:
        return f"{n}º"


class FrenchBaseLocale(Locale):

    past = "il y a {0}"
    future = "dans {0}"
    and_word = "et"

    timeframes = {
        "now": "maintenant",
        "second": "une seconde",
        "seconds": "{0} secondes",
        "minute": "une minute",
        "minutes": "{0} minutes",
        "hour": "une heure",
        "hours": "{0} heures",
        "day": "un jour",
        "days": "{0} jours",
        "week": "une semaine",
        "weeks": "{0} semaines",
        "month": "un mois",
        "months": "{0} mois",
        "year": "un an",
        "years": "{0} ans",
    }

    month_names = [
        "",
        "janvier",
        "février",
        "mars",
        "avril",
        "mai",
        "juin",
        "juillet",
        "août",
        "septembre",
        "octobre",
        "novembre",
        "décembre",
    ]

    day_names = [
        "",
        "lundi",
        "mardi",
        "mercredi",
        "jeudi",
        "vendredi",
        "samedi",
        "dimanche",
    ]
    day_abbreviations = ["", "lun", "mar", "mer", "jeu", "ven", "sam", "dim"]

    ordinal_day_re = (
        r"((?P<value>\b1(?=er\b)|[1-3]?[02-9](?=e\b)|[1-3]1(?=e\b))(er|e)\b)"
    )

    def _ordinal_number(self, n: int) -> str:
        if abs(n) == 1:
            return f"{n}er"
        return f"{n}e"


class FrenchLocale(FrenchBaseLocale, Locale):

    names = ["fr", "fr_fr"]

    month_abbreviations = [
        "",
        "janv",
        "févr",
        "mars",
        "avr",
        "mai",
        "juin",
        "juil",
        "août",
        "sept",
        "oct",
        "nov",
        "déc",
    ]


class FrenchCanadianLocale(FrenchBaseLocale, Locale):

    names = ["fr_ca"]

    month_abbreviations = [
        "",
        "janv",
        "févr",
        "mars",
        "avr",
        "mai",
        "juin",
        "juill",
        "août",
        "sept",
        "oct",
        "nov",
        "déc",
    ]


class GreekLocale(Locale):

    names = ["el", "el_gr"]

    past = "{0} πριν"
    future = "σε {0}"
    and_word = "και"

    timeframes = {
        "now": "τώρα",
        "second": "ένα δεύτερο",
        "seconds": "{0} δευτερόλεπτα",
        "minute": "ένα λεπτό",
        "minutes": "{0} λεπτά",
        "hour": "μία ώρα",
        "hours": "{0} ώρες",
        "day": "μία μέρα",
        "days": "{0} μέρες",
        "month": "ένα μήνα",
        "months": "{0} μήνες",
        "year": "ένα χρόνο",
        "years": "{0} χρόνια",
    }

    month_names = [
        "",
        "Ιανουαρίου",
        "Φεβρουαρίου",
        "Μαρτίου",
        "Απριλίου",
        "Μαΐου",
        "Ιουνίου",
        "Ιουλίου",
        "Αυγούστου",
        "Σεπτεμβρίου",
        "Οκτωβρίου",
        "Νοεμβρίου",
        "Δεκεμβρίου",
    ]
    month_abbreviations = [
        "",
        "Ιαν",
        "Φεβ",
        "Μαρ",
        "Απρ",
        "Μαϊ",
        "Ιον",
        "Ιολ",
        "Αυγ",
        "Σεπ",
        "Οκτ",
        "Νοε",
        "Δεκ",
    ]

    day_names = [
        "",
        "Δευτέρα",
        "Τρίτη",
        "Τετάρτη",
        "Πέμπτη",
        "Παρασκευή",
        "Σάββατο",
        "Κυριακή",
    ]
    day_abbreviations = ["", "Δευ", "Τρι", "Τετ", "Πεμ", "Παρ", "Σαβ", "Κυρ"]


class JapaneseLocale(Locale):

    names = ["ja", "ja_jp"]

    past = "{0}前"
    future = "{0}後"
    and_word = ""

    timeframes = {
        "now": "現在",
        "second": "1秒",
        "seconds": "{0}秒",
        "minute": "1分",
        "minutes": "{0}分",
        "hour": "1時間",
        "hours": "{0}時間",
        "day": "1日",
        "days": "{0}日",
        "week": "1週間",
        "weeks": "{0}週間",
        "month": "1ヶ月",
        "months": "{0}ヶ月",
        "year": "1年",
        "years": "{0}年",
    }

    month_names = [
        "",
        "1月",
        "2月",
        "3月",
        "4月",
        "5月",
        "6月",
        "7月",
        "8月",
        "9月",
        "10月",
        "11月",
        "12月",
    ]
    month_abbreviations = [
        "",
        " 1",
        " 2",
        " 3",
        " 4",
        " 5",
        " 6",
        " 7",
        " 8",
        " 9",
        "10",
        "11",
        "12",
    ]

    day_names = ["", "月曜日", "火曜日", "水曜日", "木曜日", "金曜日", "土曜日", "日曜日"]
    day_abbreviations = ["", "月", "火", "水", "木", "金", "土", "日"]


class SwedishLocale(Locale):

    names = ["sv", "sv_se"]

    past = "för {0} sen"
    future = "om {0}"
    and_word = "och"

    timeframes = {
        "now": "just nu",
        "second": "en sekund",
        "seconds": "{0} sekunder",
        "minute": "en minut",
        "minutes": "{0} minuter",
        "hour": "en timme",
        "hours": "{0} timmar",
        "day": "en dag",
        "days": "{0} dagar",
        "week": "en vecka",
        "weeks": "{0} veckor",
        "month": "en månad",
        "months": "{0} månader",
        "year": "ett år",
        "years": "{0} år",
    }

    month_names = [
        "",
        "januari",
        "februari",
        "mars",
        "april",
        "maj",
        "juni",
        "juli",
        "augusti",
        "september",
        "oktober",
        "november",
        "december",
    ]
    month_abbreviations = [
        "",
        "jan",
        "feb",
        "mar",
        "apr",
        "maj",
        "jun",
        "jul",
        "aug",
        "sep",
        "okt",
        "nov",
        "dec",
    ]

    day_names = [
        "",
        "måndag",
        "tisdag",
        "onsdag",
        "torsdag",
        "fredag",
        "lördag",
        "söndag",
    ]
    day_abbreviations = ["", "mån", "tis", "ons", "tor", "fre", "lör", "sön"]


class FinnishLocale(Locale):

    names = ["fi", "fi_fi"]

    # The finnish grammar is very complex, and its hard to convert
    # 1-to-1 to something like English.

    past = "{0} sitten"
    future = "{0} kuluttua"

    timeframes: ClassVar[Mapping[TimeFrameLiteral, List[str]]] = {
        "now": ["juuri nyt", "juuri nyt"],
        "second": ["sekunti", "sekunti"],
        "seconds": ["{0} muutama sekunti", "{0} muutaman sekunnin"],
        "minute": ["minuutti", "minuutin"],
        "minutes": ["{0} minuuttia", "{0} minuutin"],
        "hour": ["tunti", "tunnin"],
        "hours": ["{0} tuntia", "{0} tunnin"],
        "day": ["päivä", "päivä"],
        "days": ["{0} päivää", "{0} päivän"],
        "month": ["kuukausi", "kuukauden"],
        "months": ["{0} kuukautta", "{0} kuukauden"],
        "year": ["vuosi", "vuoden"],
        "years": ["{0} vuotta", "{0} vuoden"],
    }

    # Months and days are lowercase in Finnish
    month_names = [
        "",
        "tammikuu",
        "helmikuu",
        "maaliskuu",
        "huhtikuu",
        "toukokuu",
        "kesäkuu",
        "heinäkuu",
        "elokuu",
        "syyskuu",
        "lokakuu",
        "marraskuu",
        "joulukuu",
    ]

    month_abbreviations = [
        "",
        "tammi",
        "helmi",
        "maalis",
        "huhti",
        "touko",
        "kesä",
        "heinä",
        "elo",
        "syys",
        "loka",
        "marras",
        "joulu",
    ]

    day_names = [
        "",
        "maanantai",
        "tiistai",
        "keskiviikko",
        "torstai",
        "perjantai",
        "lauantai",
        "sunnuntai",
    ]

    day_abbreviations = ["", "ma", "ti", "ke", "to", "pe", "la", "su"]

    # TODO: Fix return type
    def _format_timeframe(self, timeframe: TimeFrameLiteral, delta: Union[float, int]) -> Tuple[str, str]:  # type: ignore
        return (
            self.timeframes[timeframe][0].format(abs(delta)),
            self.timeframes[timeframe][1].format(abs(delta)),
        )

    def _format_relative(
        self,
        humanized: str,
        timeframe: TimeFrameLiteral,
        delta: Union[float, int],
    ) -> str:
        if timeframe == "now":
            return humanized[0]

        direction = self.past if delta < 0 else self.future
        which = 0 if delta < 0 else 1

        return direction.format(humanized[which])

    def _ordinal_number(self, n: int) -> str:
        return f"{n}."


class ChineseCNLocale(Locale):

    names = ["zh", "zh_cn"]

    past = "{0}前"
    future = "{0}后"

    timeframes = {
        "now": "刚才",
        "second": "一秒",
        "seconds": "{0}秒",
        "minute": "1分钟",
        "minutes": "{0}分钟",
        "hour": "1小时",
        "hours": "{0}小时",
        "day": "1天",
        "days": "{0}天",
        "week": "一周",
        "weeks": "{0}周",
        "month": "1个月",
        "months": "{0}个月",
        "year": "1年",
        "years": "{0}年",
    }

    month_names = [
        "",
        "一月",
        "二月",
        "三月",
        "四月",
        "五月",
        "六月",
        "七月",
        "八月",
        "九月",
        "十月",
        "十一月",
        "十二月",
    ]
    month_abbreviations = [
        "",
        " 1",
        " 2",
        " 3",
        " 4",
        " 5",
        " 6",
        " 7",
        " 8",
        " 9",
        "10",
        "11",
        "12",
    ]

    day_names = ["", "星期一", "星期二", "星期三", "星期四", "星期五", "星期六", "星期日"]
    day_abbreviations = ["", "一", "二", "三", "四", "五", "六", "日"]


class ChineseTWLocale(Locale):

    names = ["zh_tw"]

    past = "{0}前"
    future = "{0}後"
    and_word = "和"

    timeframes = {
        "now": "剛才",
        "second": "1秒",
        "seconds": "{0}秒",
        "minute": "1分鐘",
        "minutes": "{0}分鐘",
        "hour": "1小時",
        "hours": "{0}小時",
        "day": "1天",
        "days": "{0}天",
        "week": "1週",
        "weeks": "{0}週",
        "month": "1個月",
        "months": "{0}個月",
        "year": "1年",
        "years": "{0}年",
    }

    month_names = [
        "",
        "1月",
        "2月",
        "3月",
        "4月",
        "5月",
        "6月",
        "7月",
        "8月",
        "9月",
        "10月",
        "11月",
        "12月",
    ]
    month_abbreviations = [
        "",
        " 1",
        " 2",
        " 3",
        " 4",
        " 5",
        " 6",
        " 7",
        " 8",
        " 9",
        "10",
        "11",
        "12",
    ]

    day_names = ["", "週一", "週二", "週三", "週四", "週五", "週六", "週日"]
    day_abbreviations = ["", "一", "二", "三", "四", "五", "六", "日"]


class HongKongLocale(Locale):

    names = ["zh_hk"]

    past = "{0}前"
    future = "{0}後"

    timeframes = {
        "now": "剛才",
        "second": "1秒",
        "seconds": "{0}秒",
        "minute": "1分鐘",
        "minutes": "{0}分鐘",
        "hour": "1小時",
        "hours": "{0}小時",
        "day": "1天",
        "days": "{0}天",
        "week": "1星期",
        "weeks": "{0}星期",
        "month": "1個月",
        "months": "{0}個月",
        "year": "1年",
        "years": "{0}年",
    }

    month_names = [
        "",
        "1月",
        "2月",
        "3月",
        "4月",
        "5月",
        "6月",
        "7月",
        "8月",
        "9月",
        "10月",
        "11月",
        "12月",
    ]
    month_abbreviations = [
        "",
        " 1",
        " 2",
        " 3",
        " 4",
        " 5",
        " 6",
        " 7",
        " 8",
        " 9",
        "10",
        "11",
        "12",
    ]

    day_names = ["", "星期一", "星期二", "星期三", "星期四", "星期五", "星期六", "星期日"]
    day_abbreviations = ["", "一", "二", "三", "四", "五", "六", "日"]


class KoreanLocale(Locale):

    names = ["ko", "ko_kr"]

    past = "{0} 전"
    future = "{0} 후"

    timeframes = {
        "now": "지금",
        "second": "1초",
        "seconds": "{0}초",
        "minute": "1분",
        "minutes": "{0}분",
        "hour": "한시간",
        "hours": "{0}시간",
        "day": "하루",
        "days": "{0}일",
        "week": "1주",
        "weeks": "{0}주",
        "month": "한달",
        "months": "{0}개월",
        "year": "1년",
        "years": "{0}년",
    }

    special_dayframes = {
        -3: "그끄제",
        -2: "그제",
        -1: "어제",
        1: "내일",
        2: "모레",
        3: "글피",
        4: "그글피",
    }

    special_yearframes = {-2: "제작년", -1: "작년", 1: "내년", 2: "내후년"}

    month_names = [
        "",
        "1월",
        "2월",
        "3월",
        "4월",
        "5월",
        "6월",
        "7월",
        "8월",
        "9월",
        "10월",
        "11월",
        "12월",
    ]
    month_abbreviations = [
        "",
        " 1",
        " 2",
        " 3",
        " 4",
        " 5",
        " 6",
        " 7",
        " 8",
        " 9",
        "10",
        "11",
        "12",
    ]

    day_names = ["", "월요일", "화요일", "수요일", "목요일", "금요일", "토요일", "일요일"]
    day_abbreviations = ["", "월", "화", "수", "목", "금", "토", "일"]

    def _ordinal_number(self, n: int) -> str:
        ordinals = ["0", "첫", "두", "세", "네", "다섯", "여섯", "일곱", "여덟", "아홉", "열"]
        if n < len(ordinals):
            return f"{ordinals[n]}번째"
        return f"{n}번째"

    def _format_relative(
        self,
        humanized: str,
        timeframe: TimeFrameLiteral,
        delta: Union[float, int],
    ) -> str:
        if timeframe in ("day", "days"):
            special = self.special_dayframes.get(int(delta))
            if special:
                return special
        elif timeframe in ("year", "years"):
            special = self.special_yearframes.get(int(delta))
            if special:
                return special

        return super()._format_relative(humanized, timeframe, delta)


# derived locale types & implementations.
class DutchLocale(Locale):

    names = ["nl", "nl_nl"]

    past = "{0} geleden"
    future = "over {0}"

    timeframes = {
        "now": "nu",
        "second": "een seconde",
        "seconds": "{0} seconden",
        "minute": "een minuut",
        "minutes": "{0} minuten",
        "hour": "een uur",
        "hours": "{0} uur",
        "day": "een dag",
        "days": "{0} dagen",
        "week": "een week",
        "weeks": "{0} weken",
        "month": "een maand",
        "months": "{0} maanden",
        "year": "een jaar",
        "years": "{0} jaar",
    }

    # In Dutch names of months and days are not starting with a capital letter
    # like in the English language.
    month_names = [
        "",
        "januari",
        "februari",
        "maart",
        "april",
        "mei",
        "juni",
        "juli",
        "augustus",
        "september",
        "oktober",
        "november",
        "december",
    ]
    month_abbreviations = [
        "",
        "jan",
        "feb",
        "mrt",
        "apr",
        "mei",
        "jun",
        "jul",
        "aug",
        "sep",
        "okt",
        "nov",
        "dec",
    ]

    day_names = [
        "",
        "maandag",
        "dinsdag",
        "woensdag",
        "donderdag",
        "vrijdag",
        "zaterdag",
        "zondag",
    ]
    day_abbreviations = ["", "ma", "di", "wo", "do", "vr", "za", "zo"]


class SlavicBaseLocale(Locale):
    timeframes: ClassVar[Mapping[TimeFrameLiteral, Union[str, List[str]]]]

    def _format_timeframe(
        self, timeframe: TimeFrameLiteral, delta: Union[float, int]
    ) -> str:
        form = self.timeframes[timeframe]
        delta = abs(delta)

        if isinstance(form, list):
            if delta % 10 == 1 and delta % 100 != 11:
                form = form[0]
            elif 2 <= delta % 10 <= 4 and (delta % 100 < 10 or delta % 100 >= 20):
                form = form[1]
            else:
                form = form[2]

        return form.format(delta)


class BelarusianLocale(SlavicBaseLocale):

    names = ["be", "be_by"]

    past = "{0} таму"
    future = "праз {0}"

    timeframes: ClassVar[Mapping[TimeFrameLiteral, Union[str, List[str]]]] = {
        "now": "зараз",
        "second": "секунду",
        "seconds": "{0} некалькі секунд",
        "minute": "хвіліну",
        "minutes": ["{0} хвіліну", "{0} хвіліны", "{0} хвілін"],
        "hour": "гадзіну",
        "hours": ["{0} гадзіну", "{0} гадзіны", "{0} гадзін"],
        "day": "дзень",
        "days": ["{0} дзень", "{0} дні", "{0} дзён"],
        "month": "месяц",
        "months": ["{0} месяц", "{0} месяцы", "{0} месяцаў"],
        "year": "год",
        "years": ["{0} год", "{0} гады", "{0} гадоў"],
    }

    month_names = [
        "",
        "студзеня",
        "лютага",
        "сакавіка",
        "красавіка",
        "траўня",
        "чэрвеня",
        "ліпеня",
        "жніўня",
        "верасня",
        "кастрычніка",
        "лістапада",
        "снежня",
    ]
    month_abbreviations = [
        "",
        "студ",
        "лют",
        "сак",
        "крас",
        "трав",
        "чэрв",
        "ліп",
        "жнів",
        "вер",
        "каст",
        "ліст",
        "снеж",
    ]

    day_names = [
        "",
        "панядзелак",
        "аўторак",
        "серада",
        "чацвер",
        "пятніца",
        "субота",
        "нядзеля",
    ]
    day_abbreviations = ["", "пн", "ат", "ср", "чц", "пт", "сб", "нд"]


class PolishLocale(SlavicBaseLocale):

    names = ["pl", "pl_pl"]

    past = "{0} temu"
    future = "za {0}"

    # The nouns should be in genitive case (Polish: "dopełniacz")
    # in order to correctly form `past` & `future` expressions.
    timeframes: ClassVar[Mapping[TimeFrameLiteral, Union[str, List[str]]]] = {
        "now": "teraz",
        "second": "sekundę",
        "seconds": ["{0} sekund", "{0} sekundy", "{0} sekund"],
        "minute": "minutę",
        "minutes": ["{0} minut", "{0} minuty", "{0} minut"],
        "hour": "godzinę",
        "hours": ["{0} godzin", "{0} godziny", "{0} godzin"],
        "day": "dzień",
        "days": "{0} dni",
        "week": "tydzień",
        "weeks": ["{0} tygodni", "{0} tygodnie", "{0} tygodni"],
        "month": "miesiąc",
        "months": ["{0} miesięcy", "{0} miesiące", "{0} miesięcy"],
        "year": "rok",
        "years": ["{0} lat", "{0} lata", "{0} lat"],
    }

    month_names = [
        "",
        "styczeń",
        "luty",
        "marzec",
        "kwiecień",
        "maj",
        "czerwiec",
        "lipiec",
        "sierpień",
        "wrzesień",
        "październik",
        "listopad",
        "grudzień",
    ]
    month_abbreviations = [
        "",
        "sty",
        "lut",
        "mar",
        "kwi",
        "maj",
        "cze",
        "lip",
        "sie",
        "wrz",
        "paź",
        "lis",
        "gru",
    ]

    day_names = [
        "",
        "poniedziałek",
        "wtorek",
        "środa",
        "czwartek",
        "piątek",
        "sobota",
        "niedziela",
    ]
    day_abbreviations = ["", "Pn", "Wt", "Śr", "Czw", "Pt", "So", "Nd"]


class RussianLocale(SlavicBaseLocale):

    names = ["ru", "ru_ru"]

    past = "{0} назад"
    future = "через {0}"

    timeframes: ClassVar[Mapping[TimeFrameLiteral, Union[str, List[str]]]] = {
        "now": "сейчас",
        "second": "Второй",
        "seconds": "{0} несколько секунд",
        "minute": "минуту",
        "minutes": ["{0} минуту", "{0} минуты", "{0} минут"],
        "hour": "час",
        "hours": ["{0} час", "{0} часа", "{0} часов"],
        "day": "день",
        "days": ["{0} день", "{0} дня", "{0} дней"],
        "week": "неделю",
        "weeks": ["{0} неделю", "{0} недели", "{0} недель"],
        "month": "месяц",
        "months": ["{0} месяц", "{0} месяца", "{0} месяцев"],
        "year": "год",
        "years": ["{0} год", "{0} года", "{0} лет"],
    }

    month_names = [
        "",
        "января",
        "февраля",
        "марта",
        "апреля",
        "мая",
        "июня",
        "июля",
        "августа",
        "сентября",
        "октября",
        "ноября",
        "декабря",
    ]
    month_abbreviations = [
        "",
        "янв",
        "фев",
        "мар",
        "апр",
        "май",
        "июн",
        "июл",
        "авг",
        "сен",
        "окт",
        "ноя",
        "дек",
    ]

    day_names = [
        "",
        "понедельник",
        "вторник",
        "среда",
        "четверг",
        "пятница",
        "суббота",
        "воскресенье",
    ]
    day_abbreviations = ["", "пн", "вт", "ср", "чт", "пт", "сб", "вс"]


class AfrikaansLocale(Locale):

    names = ["af", "af_nl"]

    past = "{0} gelede"
    future = "in {0}"

    timeframes = {
        "now": "nou",
        "second": "n sekonde",
        "seconds": "{0} sekondes",
        "minute": "minuut",
        "minutes": "{0} minute",
        "hour": "uur",
        "hours": "{0} ure",
        "day": "een dag",
        "days": "{0} dae",
        "month": "een maand",
        "months": "{0} maande",
        "year": "een jaar",
        "years": "{0} jaar",
    }

    month_names = [
        "",
        "Januarie",
        "Februarie",
        "Maart",
        "April",
        "Mei",
        "Junie",
        "Julie",
        "Augustus",
        "September",
        "Oktober",
        "November",
        "Desember",
    ]
    month_abbreviations = [
        "",
        "Jan",
        "Feb",
        "Mrt",
        "Apr",
        "Mei",
        "Jun",
        "Jul",
        "Aug",
        "Sep",
        "Okt",
        "Nov",
        "Des",
    ]

    day_names = [
        "",
        "Maandag",
        "Dinsdag",
        "Woensdag",
        "Donderdag",
        "Vrydag",
        "Saterdag",
        "Sondag",
    ]
    day_abbreviations = ["", "Ma", "Di", "Wo", "Do", "Vr", "Za", "So"]


class BulgarianLocale(SlavicBaseLocale):

    names = ["bg", "bg_BG"]

    past = "{0} назад"
    future = "напред {0}"

    timeframes: ClassVar[Mapping[TimeFrameLiteral, Union[str, List[str]]]] = {
        "now": "сега",
        "second": "секунда",
        "seconds": "{0} няколко секунди",
        "minute": "минута",
        "minutes": ["{0} минута", "{0} минути", "{0} минути"],
        "hour": "час",
        "hours": ["{0} час", "{0} часа", "{0} часа"],
        "day": "ден",
        "days": ["{0} ден", "{0} дни", "{0} дни"],
        "month": "месец",
        "months": ["{0} месец", "{0} месеца", "{0} месеца"],
        "year": "година",
        "years": ["{0} година", "{0} години", "{0} години"],
    }

    month_names = [
        "",
        "януари",
        "февруари",
        "март",
        "април",
        "май",
        "юни",
        "юли",
        "август",
        "септември",
        "октомври",
        "ноември",
        "декември",
    ]
    month_abbreviations = [
        "",
        "ян",
        "февр",
        "март",
        "апр",
        "май",
        "юни",
        "юли",
        "авг",
        "септ",
        "окт",
        "ноем",
        "дек",
    ]

    day_names = [
        "",
        "понеделник",
        "вторник",
        "сряда",
        "четвъртък",
        "петък",
        "събота",
        "неделя",
    ]
    day_abbreviations = ["", "пон", "вт", "ср", "четв", "пет", "съб", "нед"]


class UkrainianLocale(SlavicBaseLocale):

    names = ["ua", "uk_ua"]

    past = "{0} тому"
    future = "за {0}"

    timeframes: ClassVar[Mapping[TimeFrameLiteral, Union[str, List[str]]]] = {
        "now": "зараз",
        "second": "секунда",
        "seconds": "{0} кілька секунд",
        "minute": "хвилину",
        "minutes": ["{0} хвилину", "{0} хвилини", "{0} хвилин"],
        "hour": "годину",
        "hours": ["{0} годину", "{0} години", "{0} годин"],
        "day": "день",
        "days": ["{0} день", "{0} дні", "{0} днів"],
        "month": "місяць",
        "months": ["{0} місяць", "{0} місяці", "{0} місяців"],
        "year": "рік",
        "years": ["{0} рік", "{0} роки", "{0} років"],
    }

    month_names = [
        "",
        "січня",
        "лютого",
        "березня",
        "квітня",
        "травня",
        "червня",
        "липня",
        "серпня",
        "вересня",
        "жовтня",
        "листопада",
        "грудня",
    ]
    month_abbreviations = [
        "",
        "січ",
        "лют",
        "бер",
        "квіт",
        "трав",
        "черв",
        "лип",
        "серп",
        "вер",
        "жовт",
        "лист",
        "груд",
    ]

    day_names = [
        "",
        "понеділок",
        "вівторок",
        "середа",
        "четвер",
        "п’ятниця",
        "субота",
        "неділя",
    ]
    day_abbreviations = ["", "пн", "вт", "ср", "чт", "пт", "сб", "нд"]


class MacedonianLocale(SlavicBaseLocale):
    names = ["mk", "mk_mk"]

    past = "пред {0}"
    future = "за {0}"

    timeframes: ClassVar[Mapping[TimeFrameLiteral, Union[str, List[str]]]] = {
        "now": "сега",
        "second": "една секунда",
        "seconds": ["{0} секунда", "{0} секунди", "{0} секунди"],
        "minute": "една минута",
        "minutes": ["{0} минута", "{0} минути", "{0} минути"],
        "hour": "еден саат",
        "hours": ["{0} саат", "{0} саати", "{0} саати"],
        "day": "еден ден",
        "days": ["{0} ден", "{0} дена", "{0} дена"],
        "week": "една недела",
        "weeks": ["{0} недела", "{0} недели", "{0} недели"],
        "month": "еден месец",
        "months": ["{0} месец", "{0} месеци", "{0} месеци"],
        "year": "една година",
        "years": ["{0} година", "{0} години", "{0} години"],
    }

    meridians = {"am": "дп", "pm": "пп", "AM": "претпладне", "PM": "попладне"}

    month_names = [
        "",
        "Јануари",
        "Февруари",
        "Март",
        "Април",
        "Мај",
        "Јуни",
        "Јули",
        "Август",
        "Септември",
        "Октомври",
        "Ноември",
        "Декември",
    ]
    month_abbreviations = [
        "",
        "Јан",
        "Фев",
        "Мар",
        "Апр",
        "Мај",
        "Јун",
        "Јул",
        "Авг",
        "Септ",
        "Окт",
        "Ноем",
        "Декем",
    ]

    day_names = [
        "",
        "Понеделник",
        "Вторник",
        "Среда",
        "Четврток",
        "Петок",
        "Сабота",
        "Недела",
    ]
    day_abbreviations = [
        "",
        "Пон",
        "Вт",
        "Сре",
        "Чет",
        "Пет",
        "Саб",
        "Нед",
    ]


class GermanBaseLocale(Locale):

    past = "vor {0}"
    future = "in {0}"
    and_word = "und"

    timeframes = {
        "now": "gerade eben",
        "second": "einer Sekunde",
        "seconds": "{0} Sekunden",
        "minute": "einer Minute",
        "minutes": "{0} Minuten",
        "hour": "einer Stunde",
        "hours": "{0} Stunden",
        "day": "einem Tag",
        "days": "{0} Tagen",
        "week": "einer Woche",
        "weeks": "{0} Wochen",
        "month": "einem Monat",
        "months": "{0} Monaten",
        "year": "einem Jahr",
        "years": "{0} Jahren",
    }

    timeframes_only_distance = timeframes.copy()
    timeframes_only_distance["second"] = "eine Sekunde"
    timeframes_only_distance["minute"] = "eine Minute"
    timeframes_only_distance["hour"] = "eine Stunde"
    timeframes_only_distance["day"] = "ein Tag"
    timeframes_only_distance["days"] = "{0} Tage"
    timeframes_only_distance["week"] = "eine Woche"
    timeframes_only_distance["month"] = "ein Monat"
    timeframes_only_distance["months"] = "{0} Monate"
    timeframes_only_distance["year"] = "ein Jahr"
    timeframes_only_distance["years"] = "{0} Jahre"

    month_names = [
        "",
        "Januar",
        "Februar",
        "März",
        "April",
        "Mai",
        "Juni",
        "Juli",
        "August",
        "September",
        "Oktober",
        "November",
        "Dezember",
    ]

    month_abbreviations = [
        "",
        "Jan",
        "Feb",
        "Mär",
        "Apr",
        "Mai",
        "Jun",
        "Jul",
        "Aug",
        "Sep",
        "Okt",
        "Nov",
        "Dez",
    ]

    day_names = [
        "",
        "Montag",
        "Dienstag",
        "Mittwoch",
        "Donnerstag",
        "Freitag",
        "Samstag",
        "Sonntag",
    ]

    day_abbreviations = ["", "Mo", "Di", "Mi", "Do", "Fr", "Sa", "So"]

    def _ordinal_number(self, n: int) -> str:
        return f"{n}."

    def describe(
        self,
        timeframe: TimeFrameLiteral,
        delta: Union[int, float] = 0,
        only_distance: bool = False,
    ) -> str:
        """Describes a delta within a timeframe in plain language.

        :param timeframe: a string representing a timeframe.
        :param delta: a quantity representing a delta in a timeframe.
        :param only_distance: return only distance eg: "11 seconds" without "in" or "ago" keywords
        """

        if not only_distance:
            return super().describe(timeframe, delta, only_distance)

        # German uses a different case without 'in' or 'ago'
        humanized = self.timeframes_only_distance[timeframe].format(trunc(abs(delta)))

        return humanized


class GermanLocale(GermanBaseLocale, Locale):

    names = ["de", "de_de"]


class SwissLocale(GermanBaseLocale, Locale):

    names = ["de_ch"]


class AustrianLocale(GermanBaseLocale, Locale):

    names = ["de_at"]

    month_names = [
        "",
        "Jänner",
        "Februar",
        "März",
        "April",
        "Mai",
        "Juni",
        "Juli",
        "August",
        "September",
        "Oktober",
        "November",
        "Dezember",
    ]


class NorwegianLocale(Locale):

    names = ["nb", "nb_no"]

    past = "for {0} siden"
    future = "om {0}"

    timeframes = {
        "now": "nå nettopp",
        "second": "ett sekund",
        "seconds": "{0} sekunder",
        "minute": "ett minutt",
        "minutes": "{0} minutter",
        "hour": "en time",
        "hours": "{0} timer",
        "day": "en dag",
        "days": "{0} dager",
        "month": "en måned",
        "months": "{0} måneder",
        "year": "ett år",
        "years": "{0} år",
    }

    month_names = [
        "",
        "januar",
        "februar",
        "mars",
        "april",
        "mai",
        "juni",
        "juli",
        "august",
        "september",
        "oktober",
        "november",
        "desember",
    ]
    month_abbreviations = [
        "",
        "jan",
        "feb",
        "mar",
        "apr",
        "mai",
        "jun",
        "jul",
        "aug",
        "sep",
        "okt",
        "nov",
        "des",
    ]

    day_names = [
        "",
        "mandag",
        "tirsdag",
        "onsdag",
        "torsdag",
        "fredag",
        "lørdag",
        "søndag",
    ]
    day_abbreviations = ["", "ma", "ti", "on", "to", "fr", "lø", "sø"]


class NewNorwegianLocale(Locale):

    names = ["nn", "nn_no"]

    past = "for {0} sidan"
    future = "om {0}"

    timeframes = {
        "now": "no nettopp",
        "second": "eitt sekund",
        "seconds": "{0} sekund",
        "minute": "eitt minutt",
        "minutes": "{0} minutt",
        "hour": "ein time",
        "hours": "{0} timar",
        "day": "ein dag",
        "days": "{0} dagar",
        "month": "en månad",
        "months": "{0} månader",
        "year": "eitt år",
        "years": "{0} år",
    }

    month_names = [
        "",
        "januar",
        "februar",
        "mars",
        "april",
        "mai",
        "juni",
        "juli",
        "august",
        "september",
        "oktober",
        "november",
        "desember",
    ]
    month_abbreviations = [
        "",
        "jan",
        "feb",
        "mar",
        "apr",
        "mai",
        "jun",
        "jul",
        "aug",
        "sep",
        "okt",
        "nov",
        "des",
    ]

    day_names = [
        "",
        "måndag",
        "tysdag",
        "onsdag",
        "torsdag",
        "fredag",
        "laurdag",
        "sundag",
    ]
    day_abbreviations = ["", "må", "ty", "on", "to", "fr", "la", "su"]


class PortugueseLocale(Locale):
    names = ["pt", "pt_pt"]

    past = "há {0}"
    future = "em {0}"
    and_word = "e"

    timeframes = {
        "now": "agora",
        "second": "um segundo",
        "seconds": "{0} segundos",
        "minute": "um minuto",
        "minutes": "{0} minutos",
        "hour": "uma hora",
        "hours": "{0} horas",
        "day": "um dia",
        "days": "{0} dias",
        "week": "uma semana",
        "weeks": "{0} semanas",
        "month": "um mês",
        "months": "{0} meses",
        "year": "um ano",
        "years": "{0} anos",
    }

    month_names = [
        "",
        "Janeiro",
        "Fevereiro",
        "Março",
        "Abril",
        "Maio",
        "Junho",
        "Julho",
        "Agosto",
        "Setembro",
        "Outubro",
        "Novembro",
        "Dezembro",
    ]
    month_abbreviations = [
        "",
        "Jan",
        "Fev",
        "Mar",
        "Abr",
        "Mai",
        "Jun",
        "Jul",
        "Ago",
        "Set",
        "Out",
        "Nov",
        "Dez",
    ]

    day_names = [
        "",
        "Segunda-feira",
        "Terça-feira",
        "Quarta-feira",
        "Quinta-feira",
        "Sexta-feira",
        "Sábado",
        "Domingo",
    ]
    day_abbreviations = ["", "Seg", "Ter", "Qua", "Qui", "Sex", "Sab", "Dom"]


class BrazilianPortugueseLocale(PortugueseLocale):
    names = ["pt_br"]

    past = "faz {0}"


class TagalogLocale(Locale):

    names = ["tl", "tl_ph"]

    past = "nakaraang {0}"
    future = "{0} mula ngayon"

    timeframes = {
        "now": "ngayon lang",
        "second": "isang segundo",
        "seconds": "{0} segundo",
        "minute": "isang minuto",
        "minutes": "{0} minuto",
        "hour": "isang oras",
        "hours": "{0} oras",
        "day": "isang araw",
        "days": "{0} araw",
        "week": "isang linggo",
        "weeks": "{0} linggo",
        "month": "isang buwan",
        "months": "{0} buwan",
        "year": "isang taon",
        "years": "{0} taon",
    }

    month_names = [
        "",
        "Enero",
        "Pebrero",
        "Marso",
        "Abril",
        "Mayo",
        "Hunyo",
        "Hulyo",
        "Agosto",
        "Setyembre",
        "Oktubre",
        "Nobyembre",
        "Disyembre",
    ]
    month_abbreviations = [
        "",
        "Ene",
        "Peb",
        "Mar",
        "Abr",
        "May",
        "Hun",
        "Hul",
        "Ago",
        "Set",
        "Okt",
        "Nob",
        "Dis",
    ]

    day_names = [
        "",
        "Lunes",
        "Martes",
        "Miyerkules",
        "Huwebes",
        "Biyernes",
        "Sabado",
        "Linggo",
    ]
    day_abbreviations = ["", "Lun", "Mar", "Miy", "Huw", "Biy", "Sab", "Lin"]

    meridians = {"am": "nu", "pm": "nh", "AM": "ng umaga", "PM": "ng hapon"}

    def _ordinal_number(self, n: int) -> str:
        return f"ika-{n}"


class VietnameseLocale(Locale):

    names = ["vi", "vi_vn"]

    past = "{0} trước"
    future = "{0} nữa"

    timeframes = {
        "now": "hiện tại",
        "second": "một giây",
        "seconds": "{0} giây",
        "minute": "một phút",
        "minutes": "{0} phút",
        "hour": "một giờ",
        "hours": "{0} giờ",
        "day": "một ngày",
        "days": "{0} ngày",
        "week": "một tuần",
        "weeks": "{0} tuần",
        "month": "một tháng",
        "months": "{0} tháng",
        "year": "một năm",
        "years": "{0} năm",
    }

    month_names = [
        "",
        "Tháng Một",
        "Tháng Hai",
        "Tháng Ba",
        "Tháng Tư",
        "Tháng Năm",
        "Tháng Sáu",
        "Tháng Bảy",
        "Tháng Tám",
        "Tháng Chín",
        "Tháng Mười",
        "Tháng Mười Một",
        "Tháng Mười Hai",
    ]
    month_abbreviations = [
        "",
        "Tháng 1",
        "Tháng 2",
        "Tháng 3",
        "Tháng 4",
        "Tháng 5",
        "Tháng 6",
        "Tháng 7",
        "Tháng 8",
        "Tháng 9",
        "Tháng 10",
        "Tháng 11",
        "Tháng 12",
    ]

    day_names = [
        "",
        "Thứ Hai",
        "Thứ Ba",
        "Thứ Tư",
        "Thứ Năm",
        "Thứ Sáu",
        "Thứ Bảy",
        "Chủ Nhật",
    ]
    day_abbreviations = ["", "Thứ 2", "Thứ 3", "Thứ 4", "Thứ 5", "Thứ 6", "Thứ 7", "CN"]


class TurkishLocale(Locale):

    names = ["tr", "tr_tr"]

    past = "{0} önce"
    future = "{0} sonra"

    timeframes = {
        "now": "şimdi",
        "second": "bir saniye",
        "seconds": "{0} saniye",
        "minute": "bir dakika",
        "minutes": "{0} dakika",
        "hour": "bir saat",
        "hours": "{0} saat",
        "day": "bir gün",
        "days": "{0} gün",
        "month": "bir ay",
        "months": "{0} ay",
        "year": "yıl",
        "years": "{0} yıl",
    }

    month_names = [
        "",
        "Ocak",
        "Şubat",
        "Mart",
        "Nisan",
        "Mayıs",
        "Haziran",
        "Temmuz",
        "Ağustos",
        "Eylül",
        "Ekim",
        "Kasım",
        "Aralık",
    ]
    month_abbreviations = [
        "",
        "Oca",
        "Şub",
        "Mar",
        "Nis",
        "May",
        "Haz",
        "Tem",
        "Ağu",
        "Eyl",
        "Eki",
        "Kas",
        "Ara",
    ]

    day_names = [
        "",
        "Pazartesi",
        "Salı",
        "Çarşamba",
        "Perşembe",
        "Cuma",
        "Cumartesi",
        "Pazar",
    ]
    day_abbreviations = ["", "Pzt", "Sal", "Çar", "Per", "Cum", "Cmt", "Paz"]


class AzerbaijaniLocale(Locale):

    names = ["az", "az_az"]

    past = "{0} əvvəl"
    future = "{0} sonra"

    timeframes = {
        "now": "indi",
        "second": "saniyə",
        "seconds": "{0} saniyə",
        "minute": "bir dəqiqə",
        "minutes": "{0} dəqiqə",
        "hour": "bir saat",
        "hours": "{0} saat",
        "day": "bir gün",
        "days": "{0} gün",
        "month": "bir ay",
        "months": "{0} ay",
        "year": "il",
        "years": "{0} il",
    }

    month_names = [
        "",
        "Yanvar",
        "Fevral",
        "Mart",
        "Aprel",
        "May",
        "İyun",
        "İyul",
        "Avqust",
        "Sentyabr",
        "Oktyabr",
        "Noyabr",
        "Dekabr",
    ]
    month_abbreviations = [
        "",
        "Yan",
        "Fev",
        "Mar",
        "Apr",
        "May",
        "İyn",
        "İyl",
        "Avq",
        "Sen",
        "Okt",
        "Noy",
        "Dek",
    ]

    day_names = [
        "",
        "Bazar ertəsi",
        "Çərşənbə axşamı",
        "Çərşənbə",
        "Cümə axşamı",
        "Cümə",
        "Şənbə",
        "Bazar",
    ]
    day_abbreviations = ["", "Ber", "Çax", "Çər", "Cax", "Cüm", "Şnb", "Bzr"]


class ArabicLocale(Locale):
    names = [
        "ar",
        "ar_ae",
        "ar_bh",
        "ar_dj",
        "ar_eg",
        "ar_eh",
        "ar_er",
        "ar_km",
        "ar_kw",
        "ar_ly",
        "ar_om",
        "ar_qa",
        "ar_sa",
        "ar_sd",
        "ar_so",
        "ar_ss",
        "ar_td",
        "ar_ye",
    ]

    past = "منذ {0}"
    future = "خلال {0}"

    timeframes: ClassVar[Mapping[TimeFrameLiteral, Union[str, Mapping[str, str]]]] = {
        "now": "الآن",
        "second": "ثانية",
        "seconds": {"double": "ثانيتين", "ten": "{0} ثوان", "higher": "{0} ثانية"},
        "minute": "دقيقة",
        "minutes": {"double": "دقيقتين", "ten": "{0} دقائق", "higher": "{0} دقيقة"},
        "hour": "ساعة",
        "hours": {"double": "ساعتين", "ten": "{0} ساعات", "higher": "{0} ساعة"},
        "day": "يوم",
        "days": {"double": "يومين", "ten": "{0} أيام", "higher": "{0} يوم"},
        "month": "شهر",
        "months": {"double": "شهرين", "ten": "{0} أشهر", "higher": "{0} شهر"},
        "year": "سنة",
        "years": {"double": "سنتين", "ten": "{0} سنوات", "higher": "{0} سنة"},
    }

    month_names = [
        "",
        "يناير",
        "فبراير",
        "مارس",
        "أبريل",
        "مايو",
        "يونيو",
        "يوليو",
        "أغسطس",
        "سبتمبر",
        "أكتوبر",
        "نوفمبر",
        "ديسمبر",
    ]
    month_abbreviations = [
        "",
        "يناير",
        "فبراير",
        "مارس",
        "أبريل",
        "مايو",
        "يونيو",
        "يوليو",
        "أغسطس",
        "سبتمبر",
        "أكتوبر",
        "نوفمبر",
        "ديسمبر",
    ]

    day_names = [
        "",
        "الإثنين",
        "الثلاثاء",
        "الأربعاء",
        "الخميس",
        "الجمعة",
        "السبت",
        "الأحد",
    ]
    day_abbreviations = ["", "إثنين", "ثلاثاء", "أربعاء", "خميس", "جمعة", "سبت", "أحد"]

    def _format_timeframe(
        self, timeframe: TimeFrameLiteral, delta: Union[float, int]
    ) -> str:
        form = self.timeframes[timeframe]
        delta = abs(delta)
        if isinstance(form, Mapping):
            if delta == 2:
                form = form["double"]
            elif 2 < delta <= 10:
                form = form["ten"]
            else:
                form = form["higher"]

        return form.format(delta)


class LevantArabicLocale(ArabicLocale):
    names = ["ar_iq", "ar_jo", "ar_lb", "ar_ps", "ar_sy"]
    month_names = [
        "",
        "كانون الثاني",
        "شباط",
        "آذار",
        "نيسان",
        "أيار",
        "حزيران",
        "تموز",
        "آب",
        "أيلول",
        "تشرين الأول",
        "تشرين الثاني",
        "كانون الأول",
    ]
    month_abbreviations = [
        "",
        "كانون الثاني",
        "شباط",
        "آذار",
        "نيسان",
        "أيار",
        "حزيران",
        "تموز",
        "آب",
        "أيلول",
        "تشرين الأول",
        "تشرين الثاني",
        "كانون الأول",
    ]


class AlgeriaTunisiaArabicLocale(ArabicLocale):
    names = ["ar_tn", "ar_dz"]
    month_names = [
        "",
        "جانفي",
        "فيفري",
        "مارس",
        "أفريل",
        "ماي",
        "جوان",
        "جويلية",
        "أوت",
        "سبتمبر",
        "أكتوبر",
        "نوفمبر",
        "ديسمبر",
    ]
    month_abbreviations = [
        "",
        "جانفي",
        "فيفري",
        "مارس",
        "أفريل",
        "ماي",
        "جوان",
        "جويلية",
        "أوت",
        "سبتمبر",
        "أكتوبر",
        "نوفمبر",
        "ديسمبر",
    ]


class MauritaniaArabicLocale(ArabicLocale):
    names = ["ar_mr"]
    month_names = [
        "",
        "يناير",
        "فبراير",
        "مارس",
        "إبريل",
        "مايو",
        "يونيو",
        "يوليو",
        "أغشت",
        "شتمبر",
        "أكتوبر",
        "نوفمبر",
        "دجمبر",
    ]
    month_abbreviations = [
        "",
        "يناير",
        "فبراير",
        "مارس",
        "إبريل",
        "مايو",
        "يونيو",
        "يوليو",
        "أغشت",
        "شتمبر",
        "أكتوبر",
        "نوفمبر",
        "دجمبر",
    ]


class MoroccoArabicLocale(ArabicLocale):
    names = ["ar_ma"]
    month_names = [
        "",
        "يناير",
        "فبراير",
        "مارس",
        "أبريل",
        "ماي",
        "يونيو",
        "يوليوز",
        "غشت",
        "شتنبر",
        "أكتوبر",
        "نونبر",
        "دجنبر",
    ]
    month_abbreviations = [
        "",
        "يناير",
        "فبراير",
        "مارس",
        "أبريل",
        "ماي",
        "يونيو",
        "يوليوز",
        "غشت",
        "شتنبر",
        "أكتوبر",
        "نونبر",
        "دجنبر",
    ]


class IcelandicLocale(Locale):
    def _format_timeframe(
        self, timeframe: TimeFrameLiteral, delta: Union[float, int]
    ) -> str:
        form = self.timeframes[timeframe]
        if delta < 0:
            form = form[0]
        elif delta > 0:
            form = form[1]
            # FIXME: handle when delta is 0

        return form.format(abs(delta))  # type: ignore

    names = ["is", "is_is"]

    past = "fyrir {0} síðan"
    future = "eftir {0}"

    timeframes: ClassVar[Mapping[TimeFrameLiteral, Union[Tuple[str, str], str]]] = {
        "now": "rétt í þessu",
        "second": ("sekúndu", "sekúndu"),
        "seconds": ("{0} nokkrum sekúndum", "nokkrar sekúndur"),
        "minute": ("einni mínútu", "eina mínútu"),
        "minutes": ("{0} mínútum", "{0} mínútur"),
        "hour": ("einum tíma", "einn tíma"),
        "hours": ("{0} tímum", "{0} tíma"),
        "day": ("einum degi", "einn dag"),
        "days": ("{0} dögum", "{0} daga"),
        "month": ("einum mánuði", "einn mánuð"),
        "months": ("{0} mánuðum", "{0} mánuði"),
        "year": ("einu ári", "eitt ár"),
        "years": ("{0} árum", "{0} ár"),
    }

    meridians = {"am": "f.h.", "pm": "e.h.", "AM": "f.h.", "PM": "e.h."}

    month_names = [
        "",
        "janúar",
        "febrúar",
        "mars",
        "apríl",
        "maí",
        "júní",
        "júlí",
        "ágúst",
        "september",
        "október",
        "nóvember",
        "desember",
    ]
    month_abbreviations = [
        "",
        "jan",
        "feb",
        "mar",
        "apr",
        "maí",
        "jún",
        "júl",
        "ágú",
        "sep",
        "okt",
        "nóv",
        "des",
    ]

    day_names = [
        "",
        "mánudagur",
        "þriðjudagur",
        "miðvikudagur",
        "fimmtudagur",
        "föstudagur",
        "laugardagur",
        "sunnudagur",
    ]
    day_abbreviations = ["", "mán", "þri", "mið", "fim", "fös", "lau", "sun"]


class DanishLocale(Locale):

    names = ["da", "da_dk"]

    past = "for {0} siden"
    future = "efter {0}"
    and_word = "og"

    timeframes = {
        "now": "lige nu",
        "second": "et sekund",
        "seconds": "{0} et par sekunder",
        "minute": "et minut",
        "minutes": "{0} minutter",
        "hour": "en time",
        "hours": "{0} timer",
        "day": "en dag",
        "days": "{0} dage",
        "month": "en måned",
        "months": "{0} måneder",
        "year": "et år",
        "years": "{0} år",
    }

    month_names = [
        "",
        "januar",
        "februar",
        "marts",
        "april",
        "maj",
        "juni",
        "juli",
        "august",
        "september",
        "oktober",
        "november",
        "december",
    ]
    month_abbreviations = [
        "",
        "jan",
        "feb",
        "mar",
        "apr",
        "maj",
        "jun",
        "jul",
        "aug",
        "sep",
        "okt",
        "nov",
        "dec",
    ]

    day_names = [
        "",
        "mandag",
        "tirsdag",
        "onsdag",
        "torsdag",
        "fredag",
        "lørdag",
        "søndag",
    ]
    day_abbreviations = ["", "man", "tir", "ons", "tor", "fre", "lør", "søn"]


class MalayalamLocale(Locale):

    names = ["ml"]

    past = "{0} മുമ്പ്"
    future = "{0} ശേഷം"

    timeframes = {
        "now": "ഇപ്പോൾ",
        "second": "ഒരു നിമിഷം",
        "seconds": "{0} സെക്കന്റ്‌",
        "minute": "ഒരു മിനിറ്റ്",
        "minutes": "{0} മിനിറ്റ്",
        "hour": "ഒരു മണിക്കൂർ",
        "hours": "{0} മണിക്കൂർ",
        "day": "ഒരു ദിവസം ",
        "days": "{0} ദിവസം ",
        "month": "ഒരു മാസം ",
        "months": "{0} മാസം ",
        "year": "ഒരു വർഷം ",
        "years": "{0} വർഷം ",
    }

    meridians = {
        "am": "രാവിലെ",
        "pm": "ഉച്ചക്ക് ശേഷം",
        "AM": "രാവിലെ",
        "PM": "ഉച്ചക്ക് ശേഷം",
    }

    month_names = [
        "",
        "ജനുവരി",
        "ഫെബ്രുവരി",
        "മാർച്ച്‌",
        "ഏപ്രിൽ ",
        "മെയ്‌ ",
        "ജൂണ്‍",
        "ജൂലൈ",
        "ഓഗസ്റ്റ്‌",
        "സെപ്റ്റംബർ",
        "ഒക്ടോബർ",
        "നവംബർ",
        "ഡിസംബർ",
    ]
    month_abbreviations = [
        "",
        "ജനു",
        "ഫെബ് ",
        "മാർ",
        "ഏപ്രിൽ",
        "മേയ്",
        "ജൂണ്‍",
        "ജൂലൈ",
        "ഓഗസ്റ",
        "സെപ്റ്റ",
        "ഒക്ടോ",
        "നവം",
        "ഡിസം",
    ]

    day_names = ["", "തിങ്കള്‍", "ചൊവ്വ", "ബുധന്‍", "വ്യാഴം", "വെള്ളി", "ശനി", "ഞായര്‍"]
    day_abbreviations = [
        "",
        "തിങ്കള്‍",
        "ചൊവ്വ",
        "ബുധന്‍",
        "വ്യാഴം",
        "വെള്ളി",
        "ശനി",
        "ഞായര്‍",
    ]


class HindiLocale(Locale):

    names = ["hi"]

    past = "{0} पहले"
    future = "{0} बाद"

    timeframes = {
        "now": "अभी",
        "second": "एक पल",
        "seconds": "{0} सेकंड्",
        "minute": "एक मिनट ",
        "minutes": "{0} मिनट ",
        "hour": "एक घंटा",
        "hours": "{0} घंटे",
        "day": "एक दिन",
        "days": "{0} दिन",
        "month": "एक माह ",
        "months": "{0} महीने ",
        "year": "एक वर्ष ",
        "years": "{0} साल ",
    }

    meridians = {"am": "सुबह", "pm": "शाम", "AM": "सुबह", "PM": "शाम"}

    month_names = [
        "",
        "जनवरी",
        "फरवरी",
        "मार्च",
        "अप्रैल ",
        "मई",
        "जून",
        "जुलाई",
        "अगस्त",
        "सितंबर",
        "अक्टूबर",
        "नवंबर",
        "दिसंबर",
    ]
    month_abbreviations = [
        "",
        "जन",
        "फ़र",
        "मार्च",
        "अप्रै",
        "मई",
        "जून",
        "जुलाई",
        "आग",
        "सित",
        "अकत",
        "नवे",
        "दिस",
    ]

    day_names = [
        "",
        "सोमवार",
        "मंगलवार",
        "बुधवार",
        "गुरुवार",
        "शुक्रवार",
        "शनिवार",
        "रविवार",
    ]
    day_abbreviations = ["", "सोम", "मंगल", "बुध", "गुरुवार", "शुक्र", "शनि", "रवि"]


class CzechLocale(Locale):
    names = ["cs", "cs_cz"]

    timeframes: ClassVar[
        Mapping[TimeFrameLiteral, Union[Mapping[str, Union[List[str], str]], str]]
    ] = {
        "now": "Teď",
        "second": {"past": "vteřina", "future": "vteřina", "zero": "vteřina"},
        "seconds": {"past": "{0} sekundami", "future": ["{0} sekundy", "{0} sekund"]},
        "minute": {"past": "minutou", "future": "minutu", "zero": "{0} minut"},
        "minutes": {"past": "{0} minutami", "future": ["{0} minuty", "{0} minut"]},
        "hour": {"past": "hodinou", "future": "hodinu", "zero": "{0} hodin"},
        "hours": {"past": "{0} hodinami", "future": ["{0} hodiny", "{0} hodin"]},
        "day": {"past": "dnem", "future": "den", "zero": "{0} dnů"},
        "days": {"past": "{0} dny", "future": ["{0} dny", "{0} dnů"]},
        "week": {"past": "týdnem", "future": "týden", "zero": "{0} týdnů"},
        "weeks": {"past": "{0} týdny", "future": ["{0} týdny", "{0} týdnů"]},
        "month": {"past": "měsícem", "future": "měsíc", "zero": "{0} měsíců"},
        "months": {"past": "{0} měsíci", "future": ["{0} měsíce", "{0} měsíců"]},
        "year": {"past": "rokem", "future": "rok", "zero": "{0} let"},
        "years": {"past": "{0} lety", "future": ["{0} roky", "{0} let"]},
    }

    past = "Před {0}"
    future = "Za {0}"

    month_names = [
        "",
        "leden",
        "únor",
        "březen",
        "duben",
        "květen",
        "červen",
        "červenec",
        "srpen",
        "září",
        "říjen",
        "listopad",
        "prosinec",
    ]
    month_abbreviations = [
        "",
        "led",
        "úno",
        "bře",
        "dub",
        "kvě",
        "čvn",
        "čvc",
        "srp",
        "zář",
        "říj",
        "lis",
        "pro",
    ]

    day_names = [
        "",
        "pondělí",
        "úterý",
        "středa",
        "čtvrtek",
        "pátek",
        "sobota",
        "neděle",
    ]
    day_abbreviations = ["", "po", "út", "st", "čt", "pá", "so", "ne"]

    def _format_timeframe(
        self, timeframe: TimeFrameLiteral, delta: Union[float, int]
    ) -> str:
        """Czech aware time frame format function, takes into account
        the differences between past and future forms."""
        abs_delta = abs(delta)
        form = self.timeframes[timeframe]

        if isinstance(form, str):
            return form.format(abs_delta)

        if delta == 0:
            key = "zero"  # And *never* use 0 in the singular!
        elif delta > 0:
            key = "future"
        else:
            key = "past"
        form: Union[List[str], str] = form[key]

        if isinstance(form, list):
            if 2 <= abs_delta % 10 <= 4 and (
                abs_delta % 100 < 10 or abs_delta % 100 >= 20
            ):
                form = form[0]
            else:
                form = form[1]

        return form.format(abs_delta)


class SlovakLocale(Locale):
    names = ["sk", "sk_sk"]

    timeframes: ClassVar[
        Mapping[TimeFrameLiteral, Union[Mapping[str, Union[List[str], str]], str]]
    ] = {
        "now": "Teraz",
        "second": {"past": "sekundou", "future": "sekundu", "zero": "{0} sekúnd"},
        "seconds": {"past": "{0} sekundami", "future": ["{0} sekundy", "{0} sekúnd"]},
        "minute": {"past": "minútou", "future": "minútu", "zero": "{0} minút"},
        "minutes": {"past": "{0} minútami", "future": ["{0} minúty", "{0} minút"]},
        "hour": {"past": "hodinou", "future": "hodinu", "zero": "{0} hodín"},
        "hours": {"past": "{0} hodinami", "future": ["{0} hodiny", "{0} hodín"]},
        "day": {"past": "dňom", "future": "deň", "zero": "{0} dní"},
        "days": {"past": "{0} dňami", "future": ["{0} dni", "{0} dní"]},
        "week": {"past": "týždňom", "future": "týždeň", "zero": "{0} týždňov"},
        "weeks": {"past": "{0} týždňami", "future": ["{0} týždne", "{0} týždňov"]},
        "month": {"past": "mesiacom", "future": "mesiac", "zero": "{0} mesiacov"},
        "months": {"past": "{0} mesiacmi", "future": ["{0} mesiace", "{0} mesiacov"]},
        "year": {"past": "rokom", "future": "rok", "zero": "{0} rokov"},
        "years": {"past": "{0} rokmi", "future": ["{0} roky", "{0} rokov"]},
    }

    past = "Pred {0}"
    future = "O {0}"
    and_word = "a"

    month_names = [
        "",
        "január",
        "február",
        "marec",
        "apríl",
        "máj",
        "jún",
        "júl",
        "august",
        "september",
        "október",
        "november",
        "december",
    ]
    month_abbreviations = [
        "",
        "jan",
        "feb",
        "mar",
        "apr",
        "máj",
        "jún",
        "júl",
        "aug",
        "sep",
        "okt",
        "nov",
        "dec",
    ]

    day_names = [
        "",
        "pondelok",
        "utorok",
        "streda",
        "štvrtok",
        "piatok",
        "sobota",
        "nedeľa",
    ]
    day_abbreviations = ["", "po", "ut", "st", "št", "pi", "so", "ne"]

    def _format_timeframe(
        self, timeframe: TimeFrameLiteral, delta: Union[float, int]
    ) -> str:
        """Slovak aware time frame format function, takes into account
        the differences between past and future forms."""
        abs_delta = abs(delta)
        form = self.timeframes[timeframe]

        if isinstance(form, str):
            return form.format(abs_delta)

        if delta == 0:
            key = "zero"  # And *never* use 0 in the singular!
        elif delta > 0:
            key = "future"
        else:
            key = "past"
        form: Union[List[str], str] = form[key]

        if isinstance(form, list):
            if 2 <= abs_delta % 10 <= 4 and (
                abs_delta % 100 < 10 or abs_delta % 100 >= 20
            ):
                form = form[0]
            else:
                form = form[1]

        return form.format(abs_delta)


class FarsiLocale(Locale):

    names = ["fa", "fa_ir"]

    past = "{0} قبل"
    future = "در {0}"

    timeframes = {
        "now": "اکنون",
        "second": "یک لحظه",
        "seconds": "{0} ثانیه",
        "minute": "یک دقیقه",
        "minutes": "{0} دقیقه",
        "hour": "یک ساعت",
        "hours": "{0} ساعت",
        "day": "یک روز",
        "days": "{0} روز",
        "month": "یک ماه",
        "months": "{0} ماه",
        "year": "یک سال",
        "years": "{0} سال",
    }

    meridians = {
        "am": "قبل از ظهر",
        "pm": "بعد از ظهر",
        "AM": "قبل از ظهر",
        "PM": "بعد از ظهر",
    }

    month_names = [
        "",
        "January",
        "February",
        "March",
        "April",
        "May",
        "June",
        "July",
        "August",
        "September",
        "October",
        "November",
        "December",
    ]
    month_abbreviations = [
        "",
        "Jan",
        "Feb",
        "Mar",
        "Apr",
        "May",
        "Jun",
        "Jul",
        "Aug",
        "Sep",
        "Oct",
        "Nov",
        "Dec",
    ]

    day_names = [
        "",
        "دو شنبه",
        "سه شنبه",
        "چهارشنبه",
        "پنجشنبه",
        "جمعه",
        "شنبه",
        "یکشنبه",
    ]
    day_abbreviations = ["", "Mon", "Tue", "Wed", "Thu", "Fri", "Sat", "Sun"]


class HebrewLocale(Locale):

    names = ["he", "he_IL"]

    past = "לפני {0}"
    future = "בעוד {0}"
    and_word = "ו"

    timeframes = {
        "now": "הרגע",
        "second": "שנייה",
        "seconds": "{0} שניות",
        "minute": "דקה",
        "minutes": "{0} דקות",
        "hour": "שעה",
        "hours": "{0} שעות",
        "2-hours": "שעתיים",
        "day": "יום",
        "days": "{0} ימים",
        "2-days": "יומיים",
        "week": "שבוע",
        "weeks": "{0} שבועות",
        "2-weeks": "שבועיים",
        "month": "חודש",
        "months": "{0} חודשים",
        "2-months": "חודשיים",
        "year": "שנה",
        "years": "{0} שנים",
        "2-years": "שנתיים",
    }

    meridians = {
        "am": 'לפנ"צ',
        "pm": 'אחר"צ',
        "AM": "לפני הצהריים",
        "PM": "אחרי הצהריים",
    }

    month_names = [
        "",
        "ינואר",
        "פברואר",
        "מרץ",
        "אפריל",
        "מאי",
        "יוני",
        "יולי",
        "אוגוסט",
        "ספטמבר",
        "אוקטובר",
        "נובמבר",
        "דצמבר",
    ]
    month_abbreviations = [
        "",
        "ינו׳",
        "פבר׳",
        "מרץ",
        "אפר׳",
        "מאי",
        "יוני",
        "יולי",
        "אוג׳",
        "ספט׳",
        "אוק׳",
        "נוב׳",
        "דצמ׳",
    ]

    day_names = ["", "שני", "שלישי", "רביעי", "חמישי", "שישי", "שבת", "ראשון"]
    day_abbreviations = ["", "ב׳", "ג׳", "ד׳", "ה׳", "ו׳", "ש׳", "א׳"]

    def _format_timeframe(
        self, timeframe: TimeFrameLiteral, delta: Union[float, int]
    ) -> str:
        """Hebrew couple of <timeframe> aware"""
        couple = f"2-{timeframe}"
        single = timeframe.rstrip("s")
        if abs(delta) == 2 and couple in self.timeframes:
            key = couple
        elif abs(delta) == 1 and single in self.timeframes:
            key = single
        else:
            key = timeframe

        return self.timeframes[key].format(trunc(abs(delta)))

    def describe_multi(
        self,
        timeframes: Sequence[Tuple[TimeFrameLiteral, Union[int, float]]],
        only_distance: bool = False,
    ) -> str:
        """Describes a delta within multiple timeframes in plain language.
        In Hebrew, the and word behaves a bit differently.

        :param timeframes: a list of string, quantity pairs each representing a timeframe and delta.
        :param only_distance: return only distance eg: "2 hours and 11 seconds" without "in" or "ago" keywords
        """

        humanized = ""
        for index, (timeframe, delta) in enumerate(timeframes):
            last_humanized = self._format_timeframe(timeframe, delta)
            if index == 0:
                humanized = last_humanized
            elif index == len(timeframes) - 1:  # Must have at least 2 items
                humanized += " " + self.and_word
                if last_humanized[0].isdecimal():
                    humanized += "־"
                humanized += last_humanized
            else:  # Don't add for the last one
                humanized += ", " + last_humanized

        if not only_distance:
            humanized = self._format_relative(humanized, timeframe, delta)

        return humanized


class MarathiLocale(Locale):

    names = ["mr"]

    past = "{0} आधी"
    future = "{0} नंतर"

    timeframes = {
        "now": "सद्य",
        "second": "एक सेकंद",
        "seconds": "{0} सेकंद",
        "minute": "एक मिनिट ",
        "minutes": "{0} मिनिट ",
        "hour": "एक तास",
        "hours": "{0} तास",
        "day": "एक दिवस",
        "days": "{0} दिवस",
        "month": "एक महिना ",
        "months": "{0} महिने ",
        "year": "एक वर्ष ",
        "years": "{0} वर्ष ",
    }

    meridians = {"am": "सकाळ", "pm": "संध्याकाळ", "AM": "सकाळ", "PM": "संध्याकाळ"}

    month_names = [
        "",
        "जानेवारी",
        "फेब्रुवारी",
        "मार्च",
        "एप्रिल",
        "मे",
        "जून",
        "जुलै",
        "अॉगस्ट",
        "सप्टेंबर",
        "अॉक्टोबर",
        "नोव्हेंबर",
        "डिसेंबर",
    ]
    month_abbreviations = [
        "",
        "जान",
        "फेब्रु",
        "मार्च",
        "एप्रि",
        "मे",
        "जून",
        "जुलै",
        "अॉग",
        "सप्टें",
        "अॉक्टो",
        "नोव्हें",
        "डिसें",
    ]

    day_names = [
        "",
        "सोमवार",
        "मंगळवार",
        "बुधवार",
        "गुरुवार",
        "शुक्रवार",
        "शनिवार",
        "रविवार",
    ]
    day_abbreviations = ["", "सोम", "मंगळ", "बुध", "गुरु", "शुक्र", "शनि", "रवि"]


class CatalanLocale(Locale):
    names = ["ca", "ca_es", "ca_ad", "ca_fr", "ca_it"]
    past = "Fa {0}"
    future = "En {0}"
    and_word = "i"

    timeframes = {
        "now": "Ara mateix",
        "second": "un segon",
        "seconds": "{0} segons",
        "minute": "1 minut",
        "minutes": "{0} minuts",
        "hour": "una hora",
        "hours": "{0} hores",
        "day": "un dia",
        "days": "{0} dies",
        "month": "un mes",
        "months": "{0} mesos",
        "year": "un any",
        "years": "{0} anys",
    }

    month_names = [
        "",
        "gener",
        "febrer",
        "març",
        "abril",
        "maig",
        "juny",
        "juliol",
        "agost",
        "setembre",
        "octubre",
        "novembre",
        "desembre",
    ]
    month_abbreviations = [
        "",
        "gen.",
        "febr.",
        "març",
        "abr.",
        "maig",
        "juny",
        "jul.",
        "ag.",
        "set.",
        "oct.",
        "nov.",
        "des.",
    ]
    day_names = [
        "",
        "dilluns",
        "dimarts",
        "dimecres",
        "dijous",
        "divendres",
        "dissabte",
        "diumenge",
    ]
    day_abbreviations = [
        "",
        "dl.",
        "dt.",
        "dc.",
        "dj.",
        "dv.",
        "ds.",
        "dg.",
    ]


class BasqueLocale(Locale):
    names = ["eu", "eu_eu"]
    past = "duela {0}"
    future = "{0}"  # I don't know what's the right phrase in Basque for the future.

    timeframes = {
        "now": "Orain",
        "second": "segundo bat",
        "seconds": "{0} segundu",
        "minute": "minutu bat",
        "minutes": "{0} minutu",
        "hour": "ordu bat",
        "hours": "{0} ordu",
        "day": "egun bat",
        "days": "{0} egun",
        "month": "hilabete bat",
        "months": "{0} hilabet",
        "year": "urte bat",
        "years": "{0} urte",
    }

    month_names = [
        "",
        "urtarrilak",
        "otsailak",
        "martxoak",
        "apirilak",
        "maiatzak",
        "ekainak",
        "uztailak",
        "abuztuak",
        "irailak",
        "urriak",
        "azaroak",
        "abenduak",
    ]
    month_abbreviations = [
        "",
        "urt",
        "ots",
        "mar",
        "api",
        "mai",
        "eka",
        "uzt",
        "abu",
        "ira",
        "urr",
        "aza",
        "abe",
    ]
    day_names = [
        "",
        "astelehena",
        "asteartea",
        "asteazkena",
        "osteguna",
        "ostirala",
        "larunbata",
        "igandea",
    ]
    day_abbreviations = ["", "al", "ar", "az", "og", "ol", "lr", "ig"]


class HungarianLocale(Locale):

    names = ["hu", "hu_hu"]

    past = "{0} ezelőtt"
    future = "{0} múlva"

    timeframes: ClassVar[Mapping[TimeFrameLiteral, Union[str, Mapping[str, str]]]] = {
        "now": "éppen most",
        "second": {"past": "egy második", "future": "egy második"},
        "seconds": {"past": "{0} másodpercekkel", "future": "{0} pár másodperc"},
        "minute": {"past": "egy perccel", "future": "egy perc"},
        "minutes": {"past": "{0} perccel", "future": "{0} perc"},
        "hour": {"past": "egy órával", "future": "egy óra"},
        "hours": {"past": "{0} órával", "future": "{0} óra"},
        "day": {"past": "egy nappal", "future": "egy nap"},
        "days": {"past": "{0} nappal", "future": "{0} nap"},
        "month": {"past": "egy hónappal", "future": "egy hónap"},
        "months": {"past": "{0} hónappal", "future": "{0} hónap"},
        "year": {"past": "egy évvel", "future": "egy év"},
        "years": {"past": "{0} évvel", "future": "{0} év"},
    }

    month_names = [
        "",
        "január",
        "február",
        "március",
        "április",
        "május",
        "június",
        "július",
        "augusztus",
        "szeptember",
        "október",
        "november",
        "december",
    ]
    month_abbreviations = [
        "",
        "jan",
        "febr",
        "márc",
        "ápr",
        "máj",
        "jún",
        "júl",
        "aug",
        "szept",
        "okt",
        "nov",
        "dec",
    ]

    day_names = [
        "",
        "hétfő",
        "kedd",
        "szerda",
        "csütörtök",
        "péntek",
        "szombat",
        "vasárnap",
    ]
    day_abbreviations = ["", "hét", "kedd", "szer", "csüt", "pént", "szom", "vas"]

    meridians = {"am": "de", "pm": "du", "AM": "DE", "PM": "DU"}

    def _format_timeframe(
        self, timeframe: TimeFrameLiteral, delta: Union[float, int]
    ) -> str:
        form = self.timeframes[timeframe]

        if isinstance(form, Mapping):
            if delta > 0:
                form = form["future"]
            else:
                form = form["past"]

        return form.format(abs(delta))


class EsperantoLocale(Locale):
    names = ["eo", "eo_xx"]
    past = "antaŭ {0}"
    future = "post {0}"

    timeframes = {
        "now": "nun",
        "second": "sekundo",
        "seconds": "{0} kelkaj sekundoj",
        "minute": "unu minuto",
        "minutes": "{0} minutoj",
        "hour": "un horo",
        "hours": "{0} horoj",
        "day": "unu tago",
        "days": "{0} tagoj",
        "month": "unu monato",
        "months": "{0} monatoj",
        "year": "unu jaro",
        "years": "{0} jaroj",
    }

    month_names = [
        "",
        "januaro",
        "februaro",
        "marto",
        "aprilo",
        "majo",
        "junio",
        "julio",
        "aŭgusto",
        "septembro",
        "oktobro",
        "novembro",
        "decembro",
    ]
    month_abbreviations = [
        "",
        "jan",
        "feb",
        "mar",
        "apr",
        "maj",
        "jun",
        "jul",
        "aŭg",
        "sep",
        "okt",
        "nov",
        "dec",
    ]

    day_names = [
        "",
        "lundo",
        "mardo",
        "merkredo",
        "ĵaŭdo",
        "vendredo",
        "sabato",
        "dimanĉo",
    ]
    day_abbreviations = ["", "lun", "mar", "mer", "ĵaŭ", "ven", "sab", "dim"]

    meridians = {"am": "atm", "pm": "ptm", "AM": "ATM", "PM": "PTM"}

    ordinal_day_re = r"((?P<value>[1-3]?[0-9](?=a))a)"

    def _ordinal_number(self, n: int) -> str:
        return f"{n}a"


class ThaiLocale(Locale):

    names = ["th", "th_th"]

    past = "{0}{1}ที่ผ่านมา"
    future = "ในอีก{1}{0}"

    timeframes = {
        "now": "ขณะนี้",
        "second": "วินาที",
        "seconds": "{0} ไม่กี่วินาที",
        "minute": "1 นาที",
        "minutes": "{0} นาที",
        "hour": "1 ชั่วโมง",
        "hours": "{0} ชั่วโมง",
        "day": "1 วัน",
        "days": "{0} วัน",
        "month": "1 เดือน",
        "months": "{0} เดือน",
        "year": "1 ปี",
        "years": "{0} ปี",
    }

    month_names = [
        "",
        "มกราคม",
        "กุมภาพันธ์",
        "มีนาคม",
        "เมษายน",
        "พฤษภาคม",
        "มิถุนายน",
        "กรกฎาคม",
        "สิงหาคม",
        "กันยายน",
        "ตุลาคม",
        "พฤศจิกายน",
        "ธันวาคม",
    ]
    month_abbreviations = [
        "",
        "ม.ค.",
        "ก.พ.",
        "มี.ค.",
        "เม.ย.",
        "พ.ค.",
        "มิ.ย.",
        "ก.ค.",
        "ส.ค.",
        "ก.ย.",
        "ต.ค.",
        "พ.ย.",
        "ธ.ค.",
    ]

    day_names = ["", "จันทร์", "อังคาร", "พุธ", "พฤหัสบดี", "ศุกร์", "เสาร์", "อาทิตย์"]
    day_abbreviations = ["", "จ", "อ", "พ", "พฤ", "ศ", "ส", "อา"]

    meridians = {"am": "am", "pm": "pm", "AM": "AM", "PM": "PM"}

    BE_OFFSET = 543

    def year_full(self, year: int) -> str:
        """Thai always use Buddhist Era (BE) which is CE + 543"""
        year += self.BE_OFFSET
        return f"{year:04d}"

    def year_abbreviation(self, year: int) -> str:
        """Thai always use Buddhist Era (BE) which is CE + 543"""
        year += self.BE_OFFSET
        return f"{year:04d}"[2:]

    def _format_relative(
        self,
        humanized: str,
        timeframe: TimeFrameLiteral,
        delta: Union[float, int],
    ) -> str:
        """Thai normally doesn't have any space between words"""
        if timeframe == "now":
            return humanized
        space = "" if timeframe == "seconds" else " "
        direction = self.past if delta < 0 else self.future

        return direction.format(humanized, space)


class BengaliLocale(Locale):

    names = ["bn", "bn_bd", "bn_in"]

    past = "{0} আগে"
    future = "{0} পরে"

    timeframes = {
        "now": "এখন",
        "second": "একটি দ্বিতীয়",
        "seconds": "{0} সেকেন্ড",
        "minute": "এক মিনিট",
        "minutes": "{0} মিনিট",
        "hour": "এক ঘণ্টা",
        "hours": "{0} ঘণ্টা",
        "day": "এক দিন",
        "days": "{0} দিন",
        "month": "এক মাস",
        "months": "{0} মাস ",
        "year": "এক বছর",
        "years": "{0} বছর",
    }

    meridians = {"am": "সকাল", "pm": "বিকাল", "AM": "সকাল", "PM": "বিকাল"}

    month_names = [
        "",
        "জানুয়ারি",
        "ফেব্রুয়ারি",
        "মার্চ",
        "এপ্রিল",
        "মে",
        "জুন",
        "জুলাই",
        "আগস্ট",
        "সেপ্টেম্বর",
        "অক্টোবর",
        "নভেম্বর",
        "ডিসেম্বর",
    ]
    month_abbreviations = [
        "",
        "জানু",
        "ফেব",
        "মার্চ",
        "এপ্রি",
        "মে",
        "জুন",
        "জুল",
        "অগা",
        "সেপ্ট",
        "অক্টো",
        "নভে",
        "ডিসে",
    ]

    day_names = [
        "",
        "সোমবার",
        "মঙ্গলবার",
        "বুধবার",
        "বৃহস্পতিবার",
        "শুক্রবার",
        "শনিবার",
        "রবিবার",
    ]
    day_abbreviations = ["", "সোম", "মঙ্গল", "বুধ", "বৃহঃ", "শুক্র", "শনি", "রবি"]

    def _ordinal_number(self, n: int) -> str:
        if n > 10 or n == 0:
            return f"{n}তম"
        if n in [1, 5, 7, 8, 9, 10]:
            return f"{n}ম"
        if n in [2, 3]:
            return f"{n}য়"
        if n == 4:
            return f"{n}র্থ"
        if n == 6:
            return f"{n}ষ্ঠ"


class RomanshLocale(Locale):

    names = ["rm", "rm_ch"]

    past = "avant {0}"
    future = "en {0}"

    timeframes = {
        "now": "en quest mument",
        "second": "in secunda",
        "seconds": "{0} secundas",
        "minute": "ina minuta",
        "minutes": "{0} minutas",
        "hour": "in'ura",
        "hours": "{0} ura",
        "day": "in di",
        "days": "{0} dis",
        "month": "in mais",
        "months": "{0} mais",
        "year": "in onn",
        "years": "{0} onns",
    }

    month_names = [
        "",
        "schaner",
        "favrer",
        "mars",
        "avrigl",
        "matg",
        "zercladur",
        "fanadur",
        "avust",
        "settember",
        "october",
        "november",
        "december",
    ]

    month_abbreviations = [
        "",
        "schan",
        "fav",
        "mars",
        "avr",
        "matg",
        "zer",
        "fan",
        "avu",
        "set",
        "oct",
        "nov",
        "dec",
    ]

    day_names = [
        "",
        "glindesdi",
        "mardi",
        "mesemna",
        "gievgia",
        "venderdi",
        "sonda",
        "dumengia",
    ]

    day_abbreviations = ["", "gli", "ma", "me", "gie", "ve", "so", "du"]


class RomanianLocale(Locale):
    names = ["ro", "ro_ro"]

    past = "{0} în urmă"
    future = "peste {0}"
    and_word = "și"

    timeframes = {
        "now": "acum",
        "second": "o secunda",
        "seconds": "{0} câteva secunde",
        "minute": "un minut",
        "minutes": "{0} minute",
        "hour": "o oră",
        "hours": "{0} ore",
        "day": "o zi",
        "days": "{0} zile",
        "month": "o lună",
        "months": "{0} luni",
        "year": "un an",
        "years": "{0} ani",
    }

    month_names = [
        "",
        "ianuarie",
        "februarie",
        "martie",
        "aprilie",
        "mai",
        "iunie",
        "iulie",
        "august",
        "septembrie",
        "octombrie",
        "noiembrie",
        "decembrie",
    ]
    month_abbreviations = [
        "",
        "ian",
        "febr",
        "mart",
        "apr",
        "mai",
        "iun",
        "iul",
        "aug",
        "sept",
        "oct",
        "nov",
        "dec",
    ]

    day_names = [
        "",
        "luni",
        "marți",
        "miercuri",
        "joi",
        "vineri",
        "sâmbătă",
        "duminică",
    ]
    day_abbreviations = ["", "Lun", "Mar", "Mie", "Joi", "Vin", "Sâm", "Dum"]


class SlovenianLocale(Locale):
    names = ["sl", "sl_si"]

    past = "pred {0}"
    future = "čez {0}"
    and_word = "in"

    timeframes = {
        "now": "zdaj",
        "second": "sekundo",
        "seconds": "{0} sekund",
        "minute": "minuta",
        "minutes": "{0} minutami",
        "hour": "uro",
        "hours": "{0} ur",
        "day": "dan",
        "days": "{0} dni",
        "month": "mesec",
        "months": "{0} mesecev",
        "year": "leto",
        "years": "{0} let",
    }

    meridians = {"am": "", "pm": "", "AM": "", "PM": ""}

    month_names = [
        "",
        "Januar",
        "Februar",
        "Marec",
        "April",
        "Maj",
        "Junij",
        "Julij",
        "Avgust",
        "September",
        "Oktober",
        "November",
        "December",
    ]

    month_abbreviations = [
        "",
        "Jan",
        "Feb",
        "Mar",
        "Apr",
        "Maj",
        "Jun",
        "Jul",
        "Avg",
        "Sep",
        "Okt",
        "Nov",
        "Dec",
    ]

    day_names = [
        "",
        "Ponedeljek",
        "Torek",
        "Sreda",
        "Četrtek",
        "Petek",
        "Sobota",
        "Nedelja",
    ]

    day_abbreviations = ["", "Pon", "Tor", "Sre", "Čet", "Pet", "Sob", "Ned"]


class IndonesianLocale(Locale):

    names = ["id", "id_id"]

    past = "{0} yang lalu"
    future = "dalam {0}"
    and_word = "dan"

    timeframes = {
        "now": "baru saja",
        "second": "1 sebentar",
        "seconds": "{0} detik",
        "minute": "1 menit",
        "minutes": "{0} menit",
        "hour": "1 jam",
        "hours": "{0} jam",
        "day": "1 hari",
        "days": "{0} hari",
        "month": "1 bulan",
        "months": "{0} bulan",
        "year": "1 tahun",
        "years": "{0} tahun",
    }

    meridians = {"am": "", "pm": "", "AM": "", "PM": ""}

    month_names = [
        "",
        "Januari",
        "Februari",
        "Maret",
        "April",
        "Mei",
        "Juni",
        "Juli",
        "Agustus",
        "September",
        "Oktober",
        "November",
        "Desember",
    ]

    month_abbreviations = [
        "",
        "Jan",
        "Feb",
        "Mar",
        "Apr",
        "Mei",
        "Jun",
        "Jul",
        "Ags",
        "Sept",
        "Okt",
        "Nov",
        "Des",
    ]

    day_names = ["", "Senin", "Selasa", "Rabu", "Kamis", "Jumat", "Sabtu", "Minggu"]

    day_abbreviations = [
        "",
        "Senin",
        "Selasa",
        "Rabu",
        "Kamis",
        "Jumat",
        "Sabtu",
        "Minggu",
    ]


class NepaliLocale(Locale):
    names = ["ne", "ne_np"]

    past = "{0} पहिले"
    future = "{0} पछी"

    timeframes = {
        "now": "अहिले",
        "second": "एक सेकेन्ड",
        "seconds": "{0} सेकण्ड",
        "minute": "मिनेट",
        "minutes": "{0} मिनेट",
        "hour": "एक घण्टा",
        "hours": "{0} घण्टा",
        "day": "एक दिन",
        "days": "{0} दिन",
        "month": "एक महिना",
        "months": "{0} महिना",
        "year": "एक बर्ष",
        "years": "बर्ष",
    }

    meridians = {"am": "पूर्वाह्न", "pm": "अपरान्ह", "AM": "पूर्वाह्न", "PM": "अपरान्ह"}

    month_names = [
        "",
        "जनवरी",
        "फेब्रुअरी",
        "मार्च",
        "एप्रील",
        "मे",
        "जुन",
        "जुलाई",
        "अगष्ट",
        "सेप्टेम्बर",
        "अक्टोबर",
        "नोवेम्बर",
        "डिसेम्बर",
    ]
    month_abbreviations = [
        "",
        "जन",
        "फेब",
        "मार्च",
        "एप्रील",
        "मे",
        "जुन",
        "जुलाई",
        "अग",
        "सेप",
        "अक्ट",
        "नोव",
        "डिस",
    ]

    day_names = [
        "",
        "सोमवार",
        "मंगलवार",
        "बुधवार",
        "बिहिवार",
        "शुक्रवार",
        "शनिवार",
        "आइतवार",
    ]

    day_abbreviations = ["", "सोम", "मंगल", "बुध", "बिहि", "शुक्र", "शनि", "आइत"]


class EstonianLocale(Locale):
    names = ["ee", "et"]

    past = "{0} tagasi"
    future = "{0} pärast"
    and_word = "ja"

    timeframes: ClassVar[Mapping[TimeFrameLiteral, Mapping[str, str]]] = {
        "now": {"past": "just nüüd", "future": "just nüüd"},
        "second": {"past": "üks sekund", "future": "ühe sekundi"},
        "seconds": {"past": "{0} sekundit", "future": "{0} sekundi"},
        "minute": {"past": "üks minut", "future": "ühe minuti"},
        "minutes": {"past": "{0} minutit", "future": "{0} minuti"},
        "hour": {"past": "tund aega", "future": "tunni aja"},
        "hours": {"past": "{0} tundi", "future": "{0} tunni"},
        "day": {"past": "üks päev", "future": "ühe päeva"},
        "days": {"past": "{0} päeva", "future": "{0} päeva"},
        "month": {"past": "üks kuu", "future": "ühe kuu"},
        "months": {"past": "{0} kuud", "future": "{0} kuu"},
        "year": {"past": "üks aasta", "future": "ühe aasta"},
        "years": {"past": "{0} aastat", "future": "{0} aasta"},
    }

    month_names = [
        "",
        "Jaanuar",
        "Veebruar",
        "Märts",
        "Aprill",
        "Mai",
        "Juuni",
        "Juuli",
        "August",
        "September",
        "Oktoober",
        "November",
        "Detsember",
    ]
    month_abbreviations = [
        "",
        "Jan",
        "Veb",
        "Mär",
        "Apr",
        "Mai",
        "Jun",
        "Jul",
        "Aug",
        "Sep",
        "Okt",
        "Nov",
        "Dets",
    ]

    day_names = [
        "",
        "Esmaspäev",
        "Teisipäev",
        "Kolmapäev",
        "Neljapäev",
        "Reede",
        "Laupäev",
        "Pühapäev",
    ]
    day_abbreviations = ["", "Esm", "Teis", "Kolm", "Nelj", "Re", "Lau", "Püh"]

    def _format_timeframe(
        self, timeframe: TimeFrameLiteral, delta: Union[float, int]
    ) -> str:
        form = self.timeframes[timeframe]
        if delta > 0:
            _form = form["future"]
        else:
            _form = form["past"]
        return _form.format(abs(delta))


class LatvianLocale(Locale):

    names = ["lv", "lv-lv"]

    past = "pirms {0}"
    future = "pēc {0}"
    and_word = "un"

    timeframes: ClassVar[Mapping[TimeFrameLiteral, Union[str, Mapping[str, str]]]] = {
        "now": "tagad",
        "second": "sekundes",
        "seconds": "{0} sekundēm",
        "minute": "minūtes",
        "minutes": "{0} minūtēm",
        "hour": "stundas",
        "hours": "{0} stundām",
        "day": "dienas",
        "days": "{0} dienām",
        "week": "nedēļas",
        "weeks": "{0} nedēļām",
        "month": "mēneša",
        "months": "{0} mēnešiem",
        "year": "gada",
        "years": "{0} gadiem",
    }

    month_names = [
        "",
        "janvāris",
        "februāris",
        "marts",
        "aprīlis",
        "maijs",
        "jūnijs",
        "jūlijs",
        "augusts",
        "septembris",
        "oktobris",
        "novembris",
        "decembris",
    ]

    month_abbreviations = [
        "",
        "jan",
        "feb",
        "marts",
        "apr",
        "maijs",
        "jūnijs",
        "jūlijs",
        "aug",
        "sept",
        "okt",
        "nov",
        "dec",
    ]

    day_names = [
        "",
        "pirmdiena",
        "otrdiena",
        "trešdiena",
        "ceturtdiena",
        "piektdiena",
        "sestdiena",
        "svētdiena",
    ]

    day_abbreviations = [
        "",
        "pi",
        "ot",
        "tr",
        "ce",
        "pi",
        "se",
        "sv",
    ]


class SwahiliLocale(Locale):

    names = [
        "sw",
        "sw_ke",
        "sw_tz",
    ]

    past = "{0} iliyopita"
    future = "muda wa {0}"
    and_word = "na"

    timeframes = {
        "now": "sasa hivi",
        "second": "sekunde",
        "seconds": "sekunde {0}",
        "minute": "dakika moja",
        "minutes": "dakika {0}",
        "hour": "saa moja",
        "hours": "saa {0}",
        "day": "siku moja",
        "days": "siku {0}",
        "week": "wiki moja",
        "weeks": "wiki {0}",
        "month": "mwezi moja",
        "months": "miezi {0}",
        "year": "mwaka moja",
        "years": "miaka {0}",
    }

    meridians = {"am": "asu", "pm": "mch", "AM": "ASU", "PM": "MCH"}

    month_names = [
        "",
        "Januari",
        "Februari",
        "Machi",
        "Aprili",
        "Mei",
        "Juni",
        "Julai",
        "Agosti",
        "Septemba",
        "Oktoba",
        "Novemba",
        "Desemba",
    ]
    month_abbreviations = [
        "",
        "Jan",
        "Feb",
        "Mac",
        "Apr",
        "Mei",
        "Jun",
        "Jul",
        "Ago",
        "Sep",
        "Okt",
        "Nov",
        "Des",
    ]

    day_names = [
        "",
        "Jumatatu",
        "Jumanne",
        "Jumatano",
        "Alhamisi",
        "Ijumaa",
        "Jumamosi",
        "Jumapili",
    ]
    day_abbreviations = [
        "",
        "Jumatatu",
        "Jumanne",
        "Jumatano",
        "Alhamisi",
        "Ijumaa",
        "Jumamosi",
        "Jumapili",
<<<<<<< HEAD
    ]
=======
    ]


class CroatianLocale(Locale):

    names = ["hr", "hr-hr"]

    past = "prije {0}"
    future = "za {0}"
    and_word = "i"

    timeframes: ClassVar[Mapping[TimeFrameLiteral, Union[str, Mapping[str, str]]]] = {
        "now": "upravo sad",
        "second": "sekundu",
        "seconds": {"double": "{0} sekunde", "higher": "{0} sekundi"},
        "minute": "minutu",
        "minutes": {"double": "{0} minute", "higher": "{0} minuta"},
        "hour": "sat",
        "hours": {"double": "{0} sata", "higher": "{0} sati"},
        "day": "jedan dan",
        "days": {"double": "{0} dana", "higher": "{0} dana"},
        "week": "tjedan",
        "weeks": {"double": "{0} tjedna", "higher": "{0} tjedana"},
        "month": "mjesec",
        "months": {"double": "{0} mjeseca", "higher": "{0} mjeseci"},
        "year": "godinu",
        "years": {"double": "{0} godine", "higher": "{0} godina"},
    }

    month_names = [
        "",
        "siječanj",
        "veljača",
        "ožujak",
        "travanj",
        "svibanj",
        "lipanj",
        "srpanj",
        "kolovoz",
        "rujan",
        "listopad",
        "studeni",
        "prosinac",
    ]

    month_abbreviations = [
        "",
        "siječ",
        "velj",
        "ožuj",
        "trav",
        "svib",
        "lip",
        "srp",
        "kol",
        "ruj",
        "list",
        "stud",
        "pros",
    ]

    day_names = [
        "",
        "ponedjeljak",
        "utorak",
        "srijeda",
        "četvrtak",
        "petak",
        "subota",
        "nedjelja",
    ]

    day_abbreviations = [
        "",
        "po",
        "ut",
        "sr",
        "če",
        "pe",
        "su",
        "ne",
    ]

    def _format_timeframe(
        self, timeframe: TimeFrameLiteral, delta: Union[float, int]
    ) -> str:
        form = self.timeframes[timeframe]
        delta = abs(delta)
        if isinstance(form, Mapping):
            if 1 < delta <= 4:
                form = form["double"]
            else:
                form = form["higher"]

        return form.format(delta)


class LithuanianLocale(Locale):

    names = ["lt", "lt-lt"]

    past = "prieš {0}"
    future = "po {0}"
    and_word = "ir"

    timeframes: ClassVar[Mapping[TimeFrameLiteral, Union[str, Mapping[str, str]]]] = {
        "now": "dabar",
        "second": "sekundės",
        "seconds": "{0} sekundžių",
        "minute": "minutės",
        "minutes": "{0} minučių",
        "hour": "valandos",
        "hours": "{0} valandų",
        "day": "dieną",
        "days": "{0} dienų",
        "week": "savaitės",
        "weeks": "{0} savaičių",
        "month": "mėnesio",
        "months": "{0} mėnesių",
        "year": "metų",
        "years": "{0} metų",
    }

    month_names = [
        "",
        "sausis",
        "vasaris",
        "kovas",
        "balandis",
        "gegužė",
        "birželis",
        "liepa",
        "rugpjūtis",
        "rugsėjis",
        "spalis",
        "lapkritis",
        "gruodis",
    ]

    month_abbreviations = [
        "",
        "saus",
        "vas",
        "kovas",
        "bal",
        "geg",
        "birž",
        "liepa",
        "rugp",
        "rugs",
        "spalis",
        "lapkr",
        "gr",
    ]

    day_names = [
        "",
        "pirmadienis",
        "antradienis",
        "trečiadienis",
        "ketvirtadienis",
        "penktadienis",
        "šeštadienis",
        "sekmadienis",
    ]

    day_abbreviations = [
        "",
        "pi",
        "an",
        "tr",
        "ke",
        "pe",
        "še",
        "se",
    ]


_locales: Dict[str, Type[Locale]] = _map_locales()
>>>>>>> 485d40ba
<|MERGE_RESOLUTION|>--- conflicted
+++ resolved
@@ -4465,9 +4465,6 @@
         "Ijumaa",
         "Jumamosi",
         "Jumapili",
-<<<<<<< HEAD
-    ]
-=======
     ]
 
 
@@ -4643,8 +4640,4 @@
         "pe",
         "še",
         "se",
-    ]
-
-
-_locales: Dict[str, Type[Locale]] = _map_locales()
->>>>>>> 485d40ba
+    ]