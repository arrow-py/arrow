--- conflicted
+++ resolved
@@ -6321,7 +6321,6 @@
         return humanized
 
 
-<<<<<<< HEAD
 class ArmenianLocale(Locale):
     names = ["hy", "hy-am"]
     past = "{0} առաջ"
@@ -6351,7 +6350,63 @@
         "pm": "պ.մ.",
         "AM": "Ամ",
         "PM": "պ.մ.",
-=======
+    }
+    
+    month_names = [
+        "",
+        "հունվար",
+        "փետրվար",
+        "մարտ",
+        "ապրիլ",
+        "մայիս",
+        "հունիս",
+        "հուլիս",
+        "օգոստոս",
+        "սեպտեմբեր",
+        "հոկտեմբեր",
+        "նոյեմբեր",
+        "դեկտեմբեր",
+    }
+
+    month_abbreviations = [
+        "",
+        "հունվար",
+        "փետրվար",
+        "մարտ",
+        "ապրիլ",
+        "մայիս",
+        "հունիս",
+        "հուլիս",
+        "օգոստոս",
+        "սեպտեմբեր",
+        "հոկտեմբեր",
+        "նոյեմբեր",
+        "դեկտեմբեր",
+    }
+      
+    day_names = [
+        "",
+        "երկուշաբթի",
+        "երեքշաբթի",
+        "չորեքշաբթի",
+        "հինգշաբթի",
+        "ուրբաթ",
+        "շաբաթ",
+        "կիրակի",
+        ]
+
+    day_abbreviations = [
+        "",
+        "երկ.",
+        "երեք.",
+        "չորեք.",
+        "հինգ.",
+        "ուրբ.",
+        "շաբ.",
+        "կիր.",
+    ]
+
+      
 class UzbekLocale(Locale):
     names = ["uz", "uz-uz"]
     past = "{0}dan avval"
@@ -6372,25 +6427,10 @@
         "months": "{0} oy",
         "year": "bir yil",
         "years": "{0} yil",
->>>>>>> 4357f8c8
-    }
-
-    month_names = [
-        "",
-<<<<<<< HEAD
-        "հունվար",
-        "փետրվար",
-        "մարտ",
-        "ապրիլ",
-        "մայիս",
-        "հունիս",
-        "հուլիս",
-        "օգոստոս",
-        "սեպտեմբեր",
-        "հոկտեմբեր",
-        "նոյեմբեր",
-        "դեկտեմբեր",
-=======
+    }
+
+    month_names = [
+        "",
         "Yanvar",
         "Fevral",
         "Mart",
@@ -6403,25 +6443,10 @@
         "Oktyabr",
         "Noyabr",
         "Dekabr",
->>>>>>> 4357f8c8
-    ]
-
-    month_abbreviations = [
-        "",
-<<<<<<< HEAD
-        "հունվար",
-        "փետրվար",
-        "մարտ",
-        "ապրիլ",
-        "մայիս",
-        "հունիս",
-        "հուլիս",
-        "օգոստոս",
-        "սեպտեմբեր",
-        "հոկտեմբեր",
-        "նոյեմբեր",
-        "դեկտեմբեր",
-=======
+    ]
+
+    month_abbreviations = [
+        "",
         "Yan",
         "Fev",
         "Mar",
@@ -6434,32 +6459,10 @@
         "Okt",
         "Noy",
         "Dek",
->>>>>>> 4357f8c8
     ]
 
     day_names = [
         "",
-<<<<<<< HEAD
-        "երկուշաբթի",
-        "երեքշաբթի",
-        "չորեքշաբթի",
-        "հինգշաբթի",
-        "ուրբաթ",
-        "շաբաթ",
-        "կիրակի",
-    ]
-
-    day_abbreviations = [
-        "",
-        "երկ.",
-        "երեք.",
-        "չորեք.",
-        "հինգ.",
-        "ուրբ.",
-        "շաբ.",
-        "կիր.",
-    ]
-=======
         "Dushanba",
         "Seshanba",
         "Chorshanba",
@@ -6468,5 +6471,5 @@
         "Shanba",
         "Yakshanba",
     ]
+      
     day_abbreviations = ["", "Dush", "Sesh", "Chor", "Pay", "Jum", "Shan", "Yak"]
->>>>>>> 4357f8c8
