import inspect
import sys
from math import trunc
from typing import Any, Collection, Dict, List, Optional, Sequence, Tuple, Union

# from mypy_extensions import NoReturn


def get_locale(name: str) -> Any:
    """Returns an appropriate :class:`Locale <arrow.locales.Locale>`
    corresponding to an inpute locale name.

    :param name: the name of the locale.

    """

    locale_cls = _locales.get(name.lower())

    if locale_cls is None:
        raise ValueError(f"Unsupported locale '{name}'")

    return locale_cls()


def get_locale_by_class_name(name: str) -> "Locale":
    """Returns an appropriate :class:`Locale <arrow.locales.Locale>`
    corresponding to an locale class name.

    :param name: the name of the locale class.

    """
    locale_cls = globals().get(name)

    if locale_cls is None:
        raise ValueError(f"Unsupported locale '{name}'")

    return locale_cls()


# base locale type.


class Locale:
    """ Represents locale-specific data and functionality. """

    names: List[str] = []

    timeframes: Dict[
        str,
        Union[
            str,
            Dict[str, str],
            List[str],
            Tuple[str, str],
            Dict[str, List[str]],
            Dict[str, Sequence[str]],
            Sequence[str],
        ],
    ] = {
        "now": "",
        "second": "",
        "seconds": "",
        "minute": "",
        "minutes": "",
        "hour": "",
        "hours": "",
        "day": "",
        "days": "",
        "week": "",
        "weeks": "",
        "month": "",
        "months": "",
        "year": "",
        "years": "",
    }

    meridians = {"am": "", "pm": "", "AM": "", "PM": ""}

    past: Union[str, None] = None
    future: Union[str, None] = None
    and_word: Union[str, None] = None

    month_names: List[str] = []
    month_abbreviations: List[str] = []

    day_names: List[str] = []
    day_abbreviations: List[str] = []

    ordinal_day_re: str = r"(\d+)"

    def __init__(self) -> None:

        self._month_name_to_ordinal: Union[Dict[str, int], None] = None

    def describe(
        self, timeframe: str, delta: float = 0, only_distance: bool = False
    ) -> str:
        """Describes a delta within a timeframe in plain language.

        :param timeframe: a string representing a timeframe.
        :param delta: a quantity representing a delta in a timeframe.
        :param only_distance: return only distance eg: "11 seconds" without "in" or "ago" keywords
        """

        humanized = self._format_timeframe(timeframe, delta)
        if not only_distance:
            humanized = self._format_relative(humanized, timeframe, delta)

        return humanized

    def describe_multi(
        self,
        timeframes: List[List[Any]],
        only_distance: bool = False,  # TODO Check type
    ) -> str:
        """Describes a delta within multiple timeframes in plain language.

        :param timeframes: a list of string, quantity pairs each representing a timeframe and delta.
        :param only_distance: return only distance eg: "2 hours and 11 seconds" without "in" or "ago" keywords
        """

        humanized: str = ""
        delta: float
        timeframe: str
        index: float
        for index, (timeframe, delta) in enumerate(timeframes):
            humanized += self._format_timeframe(timeframe, delta)
            if index == len(timeframes) - 2 and self.and_word:
                humanized += " " + self.and_word + " "
            elif index < len(timeframes) - 1:
                humanized += " "

        if not only_distance:
            humanized = self._format_relative(humanized, timeframe, delta)

        return humanized

    def day_name(self, day: int) -> str:
        """Returns the day name for a specified day of the week.

        :param day: the ``int`` day of the week (1-7).

        """

        return self.day_names[day]

    def day_abbreviation(self, day: int) -> str:
        """Returns the day abbreviation for a specified day of the week.

        :param day: the ``int`` day of the week (1-7).

        """

        return self.day_abbreviations[day]

    def month_name(self, month: int) -> str:
        """Returns the month name for a specified month of the year.

        :param month: the ``int`` month of the year (1-12).

        """

        return self.month_names[month]

    def month_abbreviation(self, month: int) -> str:
        """Returns the month abbreviation for a specified month of the year.

        :param month: the ``int`` month of the year (1-12).

        """

        return self.month_abbreviations[month]

    def month_number(self, name: str) -> Union[Optional[int], int]:
        """Returns the month number for a month specified by name or abbreviation.

        :param name: the month name or abbreviation.

        """

        if self._month_name_to_ordinal is None:
            self._month_name_to_ordinal = self._name_to_ordinal(self.month_names)
            self._month_name_to_ordinal.update(
                self._name_to_ordinal(self.month_abbreviations)
            )

        return self._month_name_to_ordinal.get(name)

    def year_full(self, year: int) -> str:
        """Returns the year for specific locale if available

        :param year: the ``int`` year (4-digit)
        """
        return f"{year:04d}"

    def year_abbreviation(self, year: int) -> str:
        """Returns the year for specific locale if available

        :param year: the ``int`` year (4-digit)
        """
        return f"{year:04d}"[2:]

    def meridian(self, hour: int, token: Optional[str]) -> Optional[str]:
        """Returns the meridian indicator for a specified hour and format token.

        :param hour: the ``int`` hour of the day.
        :param token: the format token.
        """

        if token == "a":
            return self.meridians["am"] if hour < 12 else self.meridians["pm"]
        if token == "A":
            return self.meridians["AM"] if hour < 12 else self.meridians["PM"]
        return None  # to appease pymy

    def ordinal_number(self, n: int) -> str:
        """Returns the ordinal format of a given integer

        :param n: an integer
        """
        return self._ordinal_number(n)

    def _ordinal_number(self, n: int) -> str:
        return f"{n}"

    def _name_to_ordinal(self, lst: List[str]) -> Dict[str, int]:
        return dict(map(lambda i: (i[1].lower(), i[0] + 1), enumerate(lst[1:])))

    def _format_timeframe(self, timeframe: str, delta: float) -> str:
        timeframe_str: str = str(self.timeframes[timeframe])
        return timeframe_str.format(trunc(abs(delta)))

    def _format_relative(
        self,
        humanized: str,
        timeframe: str,
        delta: float,
    ) -> str:

        if timeframe == "now":
            return humanized

        direction: str = str(self.past if delta < 0 else self.future)

        return direction.format(humanized)


# base locale type implementations.


class EnglishLocale(Locale):

    names = [
        "en",
        "en_us",
        "en_gb",
        "en_au",
        "en_be",
        "en_jp",
        "en_za",
        "en_ca",
        "en_ph",
    ]

    past = "{0} ago"
    future = "in {0}"
    and_word = "and"

    timeframes = {
        "now": "just now",
        "second": "a second",
        "seconds": "{0} seconds",
        "minute": "a minute",
        "minutes": "{0} minutes",
        "hour": "an hour",
        "hours": "{0} hours",
        "day": "a day",
        "days": "{0} days",
        "week": "a week",
        "weeks": "{0} weeks",
        "month": "a month",
        "months": "{0} months",
        "year": "a year",
        "years": "{0} years",
    }

    meridians = {"am": "am", "pm": "pm", "AM": "AM", "PM": "PM"}

    month_names = [
        "",
        "January",
        "February",
        "March",
        "April",
        "May",
        "June",
        "July",
        "August",
        "September",
        "October",
        "November",
        "December",
    ]
    month_abbreviations = [
        "",
        "Jan",
        "Feb",
        "Mar",
        "Apr",
        "May",
        "Jun",
        "Jul",
        "Aug",
        "Sep",
        "Oct",
        "Nov",
        "Dec",
    ]

    day_names = [
        "",
        "Monday",
        "Tuesday",
        "Wednesday",
        "Thursday",
        "Friday",
        "Saturday",
        "Sunday",
    ]
    day_abbreviations = ["", "Mon", "Tue", "Wed", "Thu", "Fri", "Sat", "Sun"]

    ordinal_day_re = r"((?P<value>[2-3]?1(?=st)|[2-3]?2(?=nd)|[2-3]?3(?=rd)|[1-3]?[04-9](?=th)|1[1-3](?=th))(st|nd|rd|th))"

    def _ordinal_number(self, n: int) -> str:
        if n % 100 not in (11, 12, 13):
            remainder = abs(n) % 10
            if remainder == 1:
                return f"{n}st"
            elif remainder == 2:
                return f"{n}nd"
            elif remainder == 3:
                return f"{n}rd"
        return f"{n}th"

    def describe(
        self, timeframe: str, delta: float = 0, only_distance: bool = False
    ) -> str:
        """Describes a delta within a timeframe in plain language.

        :param timeframe: a string representing a timeframe.
        :param delta: a quantity representing a delta in a timeframe.
        :param only_distance: return only distance eg: "11 seconds" without "in" or "ago" keywords
        """

        humanized = super().describe(timeframe, delta, only_distance)
        if only_distance and timeframe == "now":
            humanized = "instantly"

        return humanized


class ItalianLocale(Locale):
    names = ["it", "it_it"]
    past = "{0} fa"
    future = "tra {0}"
    and_word = "e"

    timeframes = {
        "now": "adesso",
        "second": "un secondo",
        "seconds": "{0} qualche secondo",
        "minute": "un minuto",
        "minutes": "{0} minuti",
        "hour": "un'ora",
        "hours": "{0} ore",
        "day": "un giorno",
        "days": "{0} giorni",
        "week": "una settimana,",
        "weeks": "{0} settimane",
        "month": "un mese",
        "months": "{0} mesi",
        "year": "un anno",
        "years": "{0} anni",
    }

    month_names = [
        "",
        "gennaio",
        "febbraio",
        "marzo",
        "aprile",
        "maggio",
        "giugno",
        "luglio",
        "agosto",
        "settembre",
        "ottobre",
        "novembre",
        "dicembre",
    ]
    month_abbreviations = [
        "",
        "gen",
        "feb",
        "mar",
        "apr",
        "mag",
        "giu",
        "lug",
        "ago",
        "set",
        "ott",
        "nov",
        "dic",
    ]

    day_names = [
        "",
        "lunedì",
        "martedì",
        "mercoledì",
        "giovedì",
        "venerdì",
        "sabato",
        "domenica",
    ]
    day_abbreviations = ["", "lun", "mar", "mer", "gio", "ven", "sab", "dom"]

    ordinal_day_re = r"((?P<value>[1-3]?[0-9](?=[ºª]))[ºª])"

    def _ordinal_number(self, n: int) -> str:
        return f"{n}º"


class SpanishLocale(Locale):
    names = ["es", "es_es"]
    past = "hace {0}"
    future = "en {0}"
    and_word = "y"

    timeframes = {
        "now": "ahora",
        "second": "un segundo",
        "seconds": "{0} segundos",
        "minute": "un minuto",
        "minutes": "{0} minutos",
        "hour": "una hora",
        "hours": "{0} horas",
        "day": "un día",
        "days": "{0} días",
        "week": "una semana",
        "weeks": "{0} semanas",
        "month": "un mes",
        "months": "{0} meses",
        "year": "un año",
        "years": "{0} años",
    }

    meridians = {"am": "am", "pm": "pm", "AM": "AM", "PM": "PM"}

    month_names = [
        "",
        "enero",
        "febrero",
        "marzo",
        "abril",
        "mayo",
        "junio",
        "julio",
        "agosto",
        "septiembre",
        "octubre",
        "noviembre",
        "diciembre",
    ]
    month_abbreviations = [
        "",
        "ene",
        "feb",
        "mar",
        "abr",
        "may",
        "jun",
        "jul",
        "ago",
        "sep",
        "oct",
        "nov",
        "dic",
    ]

    day_names = [
        "",
        "lunes",
        "martes",
        "miércoles",
        "jueves",
        "viernes",
        "sábado",
        "domingo",
    ]
    day_abbreviations = ["", "lun", "mar", "mie", "jue", "vie", "sab", "dom"]

    ordinal_day_re = r"((?P<value>[1-3]?[0-9](?=[ºª]))[ºª])"

    def _ordinal_number(self, n: int) -> str:
        return f"{n}º"


class FrenchBaseLocale(Locale):

    past = "il y a {0}"
    future = "dans {0}"
    and_word = "et"

    timeframes = {
        "now": "maintenant",
        "second": "une seconde",
        "seconds": "{0} quelques secondes",
        "minute": "une minute",
        "minutes": "{0} minutes",
        "hour": "une heure",
        "hours": "{0} heures",
        "day": "un jour",
        "days": "{0} jours",
        "week": "une semaine",
        "weeks": "{0} semaines",
        "month": "un mois",
        "months": "{0} mois",
        "year": "un an",
        "years": "{0} ans",
    }

    month_names = [
        "",
        "janvier",
        "février",
        "mars",
        "avril",
        "mai",
        "juin",
        "juillet",
        "août",
        "septembre",
        "octobre",
        "novembre",
        "décembre",
    ]

    day_names = [
        "",
        "lundi",
        "mardi",
        "mercredi",
        "jeudi",
        "vendredi",
        "samedi",
        "dimanche",
    ]
    day_abbreviations = ["", "lun", "mar", "mer", "jeu", "ven", "sam", "dim"]

    ordinal_day_re = (
        r"((?P<value>\b1(?=er\b)|[1-3]?[02-9](?=e\b)|[1-3]1(?=e\b))(er|e)\b)"
    )

    def _ordinal_number(self, n: int) -> str:
        if abs(n) == 1:
            return f"{n}er"
        return f"{n}e"


class FrenchLocale(FrenchBaseLocale, Locale):

    names = ["fr", "fr_fr"]

    month_abbreviations = [
        "",
        "janv",
        "févr",
        "mars",
        "avr",
        "mai",
        "juin",
        "juil",
        "août",
        "sept",
        "oct",
        "nov",
        "déc",
    ]


class FrenchCanadianLocale(FrenchBaseLocale, Locale):

    names = ["fr_ca"]

    month_abbreviations = [
        "",
        "janv",
        "févr",
        "mars",
        "avr",
        "mai",
        "juin",
        "juill",
        "août",
        "sept",
        "oct",
        "nov",
        "déc",
    ]


class GreekLocale(Locale):

    names = ["el", "el_gr"]

    past = "{0} πριν"
    future = "σε {0}"
    and_word = "και"

    timeframes = {
        "now": "τώρα",
        "second": "ένα δεύτερο",
        "seconds": "{0} δευτερόλεπτα",
        "minute": "ένα λεπτό",
        "minutes": "{0} λεπτά",
        "hour": "μία ώρα",
        "hours": "{0} ώρες",
        "day": "μία μέρα",
        "days": "{0} μέρες",
        "month": "ένα μήνα",
        "months": "{0} μήνες",
        "year": "ένα χρόνο",
        "years": "{0} χρόνια",
    }

    month_names = [
        "",
        "Ιανουαρίου",
        "Φεβρουαρίου",
        "Μαρτίου",
        "Απριλίου",
        "Μαΐου",
        "Ιουνίου",
        "Ιουλίου",
        "Αυγούστου",
        "Σεπτεμβρίου",
        "Οκτωβρίου",
        "Νοεμβρίου",
        "Δεκεμβρίου",
    ]
    month_abbreviations = [
        "",
        "Ιαν",
        "Φεβ",
        "Μαρ",
        "Απρ",
        "Μαϊ",
        "Ιον",
        "Ιολ",
        "Αυγ",
        "Σεπ",
        "Οκτ",
        "Νοε",
        "Δεκ",
    ]

    day_names = [
        "",
        "Δευτέρα",
        "Τρίτη",
        "Τετάρτη",
        "Πέμπτη",
        "Παρασκευή",
        "Σάββατο",
        "Κυριακή",
    ]
    day_abbreviations = ["", "Δευ", "Τρι", "Τετ", "Πεμ", "Παρ", "Σαβ", "Κυρ"]


class JapaneseLocale(Locale):

    names = ["ja", "ja_jp"]

    past = "{0}前"
    future = "{0}後"

    timeframes = {
        "now": "現在",
        "second": "二番目の",
        "seconds": "{0}数秒",
        "minute": "1分",
        "minutes": "{0}分",
        "hour": "1時間",
        "hours": "{0}時間",
        "day": "1日",
        "days": "{0}日",
        "week": "1週間",
        "weeks": "{0}週間",
        "month": "1ヶ月",
        "months": "{0}ヶ月",
        "year": "1年",
        "years": "{0}年",
    }

    month_names = [
        "",
        "1月",
        "2月",
        "3月",
        "4月",
        "5月",
        "6月",
        "7月",
        "8月",
        "9月",
        "10月",
        "11月",
        "12月",
    ]
    month_abbreviations = [
        "",
        " 1",
        " 2",
        " 3",
        " 4",
        " 5",
        " 6",
        " 7",
        " 8",
        " 9",
        "10",
        "11",
        "12",
    ]

    day_names = ["", "月曜日", "火曜日", "水曜日", "木曜日", "金曜日", "土曜日", "日曜日"]
    day_abbreviations = ["", "月", "火", "水", "木", "金", "土", "日"]


class SwedishLocale(Locale):

    names = ["sv", "sv_se"]

    past = "för {0} sen"
    future = "om {0}"
    and_word = "och"

    timeframes = {
        "now": "just nu",
        "second": "en sekund",
        "seconds": "{0} några sekunder",
        "minute": "en minut",
        "minutes": "{0} minuter",
        "hour": "en timme",
        "hours": "{0} timmar",
        "day": "en dag",
        "days": "{0} dagar",
        "week": "en vecka",
        "weeks": "{0} veckor",
        "month": "en månad",
        "months": "{0} månader",
        "year": "ett år",
        "years": "{0} år",
    }

    month_names = [
        "",
        "januari",
        "februari",
        "mars",
        "april",
        "maj",
        "juni",
        "juli",
        "augusti",
        "september",
        "oktober",
        "november",
        "december",
    ]
    month_abbreviations = [
        "",
        "jan",
        "feb",
        "mar",
        "apr",
        "maj",
        "jun",
        "jul",
        "aug",
        "sep",
        "okt",
        "nov",
        "dec",
    ]

    day_names = [
        "",
        "måndag",
        "tisdag",
        "onsdag",
        "torsdag",
        "fredag",
        "lördag",
        "söndag",
    ]
    day_abbreviations = ["", "mån", "tis", "ons", "tor", "fre", "lör", "sön"]


class FinnishLocale(Locale):

    names = ["fi", "fi_fi"]

    # The finnish grammar is very complex, and its hard to convert
    # 1-to-1 to something like English.

    past = "{0} sitten"
    future = "{0} kuluttua"

    timeframes = {
        "now": ["juuri nyt", "juuri nyt"],
        "second": ["sekunti", "sekunti"],
        "seconds": ["{0} muutama sekunti", "{0} muutaman sekunnin"],
        "minute": ["minuutti", "minuutin"],
        "minutes": ["{0} minuuttia", "{0} minuutin"],
        "hour": ["tunti", "tunnin"],
        "hours": ["{0} tuntia", "{0} tunnin"],
        "day": ["päivä", "päivä"],
        "days": ["{0} päivää", "{0} päivän"],
        "month": ["kuukausi", "kuukauden"],
        "months": ["{0} kuukautta", "{0} kuukauden"],
        "year": ["vuosi", "vuoden"],
        "years": ["{0} vuotta", "{0} vuoden"],
    }

    # Months and days are lowercase in Finnish
    month_names = [
        "",
        "tammikuu",
        "helmikuu",
        "maaliskuu",
        "huhtikuu",
        "toukokuu",
        "kesäkuu",
        "heinäkuu",
        "elokuu",
        "syyskuu",
        "lokakuu",
        "marraskuu",
        "joulukuu",
    ]

    month_abbreviations = [
        "",
        "tammi",
        "helmi",
        "maalis",
        "huhti",
        "touko",
        "kesä",
        "heinä",
        "elo",
        "syys",
        "loka",
        "marras",
        "joulu",
    ]

    day_names = [
        "",
        "maanantai",
        "tiistai",
        "keskiviikko",
        "torstai",
        "perjantai",
        "lauantai",
        "sunnuntai",
    ]

    day_abbreviations = ["", "ma", "ti", "ke", "to", "pe", "la", "su"]

    def _format_timeframe(self, timeframe: str, delta: float) -> str:
        tf_seq: Sequence[str] = self.timeframes[timeframe]
        if delta > 0:
            tf = tf_seq[1]
        else:
            tf = tf_seq[0]
        return tf.format(abs(delta))

    def _format_relative(
        self, humanized: Union[str, List[str]], timeframe: str, delta: float
    ) -> str:
        if timeframe == "now":
            return humanized[0]

        direction = self.past if delta < 0 else self.future
        which = 0 if delta < 0 else 1

        return direction.format(humanized[which])

    def _ordinal_number(self, n: int) -> str:
        return f"{n}."


class ChineseCNLocale(Locale):

    names = ["zh", "zh_cn"]

    past = "{0}前"
    future = "{0}后"

    timeframes = {
        "now": "刚才",
        "second": "一秒",
        "seconds": "{0}秒",
        "minute": "1分钟",
        "minutes": "{0}分钟",
        "hour": "1小时",
        "hours": "{0}小时",
        "day": "1天",
        "days": "{0}天",
        "week": "一周",
        "weeks": "{0}周",
        "month": "1个月",
        "months": "{0}个月",
        "year": "1年",
        "years": "{0}年",
    }

    month_names = [
        "",
        "一月",
        "二月",
        "三月",
        "四月",
        "五月",
        "六月",
        "七月",
        "八月",
        "九月",
        "十月",
        "十一月",
        "十二月",
    ]
    month_abbreviations = [
        "",
        " 1",
        " 2",
        " 3",
        " 4",
        " 5",
        " 6",
        " 7",
        " 8",
        " 9",
        "10",
        "11",
        "12",
    ]

    day_names = ["", "星期一", "星期二", "星期三", "星期四", "星期五", "星期六", "星期日"]
    day_abbreviations = ["", "一", "二", "三", "四", "五", "六", "日"]


class ChineseTWLocale(Locale):

    names = ["zh_tw"]

    past = "{0}前"
    future = "{0}後"
    and_word = "和"

    timeframes = {
        "now": "剛才",
        "second": "1秒",
        "seconds": "{0}秒",
        "minute": "1分鐘",
        "minutes": "{0}分鐘",
        "hour": "1小時",
        "hours": "{0}小時",
        "day": "1天",
        "days": "{0}天",
        "week": "1週",
        "weeks": "{0}週",
        "month": "1個月",
        "months": "{0}個月",
        "year": "1年",
        "years": "{0}年",
    }

    month_names = [
        "",
        "1月",
        "2月",
        "3月",
        "4月",
        "5月",
        "6月",
        "7月",
        "8月",
        "9月",
        "10月",
        "11月",
        "12月",
    ]
    month_abbreviations = [
        "",
        " 1",
        " 2",
        " 3",
        " 4",
        " 5",
        " 6",
        " 7",
        " 8",
        " 9",
        "10",
        "11",
        "12",
    ]

    day_names = ["", "週一", "週二", "週三", "週四", "週五", "週六", "週日"]
    day_abbreviations = ["", "一", "二", "三", "四", "五", "六", "日"]


class HongKongLocale(Locale):

    names = ["zh_hk"]

    past = "{0}前"
    future = "{0}後"

    timeframes = {
        "now": "剛才",
        "second": "1秒",
        "seconds": "{0}秒",
        "minute": "1分鐘",
        "minutes": "{0}分鐘",
        "hour": "1小時",
        "hours": "{0}小時",
        "day": "1天",
        "days": "{0}天",
        "week": "1星期",
        "weeks": "{0}星期",
        "month": "1個月",
        "months": "{0}個月",
        "year": "1年",
        "years": "{0}年",
    }

    month_names = [
        "",
        "1月",
        "2月",
        "3月",
        "4月",
        "5月",
        "6月",
        "7月",
        "8月",
        "9月",
        "10月",
        "11月",
        "12月",
    ]
    month_abbreviations = [
        "",
        " 1",
        " 2",
        " 3",
        " 4",
        " 5",
        " 6",
        " 7",
        " 8",
        " 9",
        "10",
        "11",
        "12",
    ]

    day_names = ["", "星期一", "星期二", "星期三", "星期四", "星期五", "星期六", "星期日"]
    day_abbreviations = ["", "一", "二", "三", "四", "五", "六", "日"]


class KoreanLocale(Locale):

    names = ["ko", "ko_kr"]

    past = "{0} 전"
    future = "{0} 후"

    timeframes = {
        "now": "지금",
        "second": "1초",
        "seconds": "{0}초",
        "minute": "1분",
        "minutes": "{0}분",
        "hour": "한시간",
        "hours": "{0}시간",
        "day": "하루",
        "days": "{0}일",
        "week": "1주",
        "weeks": "{0}주",
        "month": "한달",
        "months": "{0}개월",
        "year": "1년",
        "years": "{0}년",
    }

    special_dayframes = {
        -3: "그끄제",
        -2: "그제",
        -1: "어제",
        1: "내일",
        2: "모레",
        3: "글피",
        4: "그글피",
    }

    special_yearframes = {-2: "제작년", -1: "작년", 1: "내년", 2: "내후년"}

    month_names = [
        "",
        "1월",
        "2월",
        "3월",
        "4월",
        "5월",
        "6월",
        "7월",
        "8월",
        "9월",
        "10월",
        "11월",
        "12월",
    ]
    month_abbreviations = [
        "",
        " 1",
        " 2",
        " 3",
        " 4",
        " 5",
        " 6",
        " 7",
        " 8",
        " 9",
        "10",
        "11",
        "12",
    ]

    day_names = ["", "월요일", "화요일", "수요일", "목요일", "금요일", "토요일", "일요일"]
    day_abbreviations = ["", "월", "화", "수", "목", "금", "토", "일"]

    def _ordinal_number(self, n):
        ordinals = ["0", "첫", "두", "세", "네", "다섯", "여섯", "일곱", "여덟", "아홉", "열"]
        if n < len(ordinals):
            return "{}번째".format(ordinals[n])
        return "{}번째".format(n)

    def _format_relative(self, humanized, timeframe, delta):
        if timeframe in ("day", "days"):
            special = self.special_dayframes.get(delta)
            if special:
                return special
        elif timeframe in ("year", "years"):
            special = self.special_yearframes.get(delta)
            if special:
                return special

        return super(KoreanLocale, self)._format_relative(humanized, timeframe, delta)


# derived locale types & implementations.
class DutchLocale(Locale):

    names = ["nl", "nl_nl"]

    past = "{0} geleden"
    future = "over {0}"

    timeframes = {
        "now": "nu",
        "second": "een seconde",
        "seconds": "{0} seconden",
        "minute": "een minuut",
        "minutes": "{0} minuten",
        "hour": "een uur",
        "hours": "{0} uur",
        "day": "een dag",
        "days": "{0} dagen",
        "week": "een week",
        "weeks": "{0} weken",
        "month": "een maand",
        "months": "{0} maanden",
        "year": "een jaar",
        "years": "{0} jaar",
    }

    # In Dutch names of months and days are not starting with a capital letter
    # like in the English language.
    month_names = [
        "",
        "januari",
        "februari",
        "maart",
        "april",
        "mei",
        "juni",
        "juli",
        "augustus",
        "september",
        "oktober",
        "november",
        "december",
    ]
    month_abbreviations = [
        "",
        "jan",
        "feb",
        "mrt",
        "apr",
        "mei",
        "jun",
        "jul",
        "aug",
        "sep",
        "okt",
        "nov",
        "dec",
    ]

    day_names = [
        "",
        "maandag",
        "dinsdag",
        "woensdag",
        "donderdag",
        "vrijdag",
        "zaterdag",
        "zondag",
    ]
    day_abbreviations = ["", "ma", "di", "wo", "do", "vr", "za", "zo"]


class SlavicBaseLocale(Locale):
    def _format_timeframe(self, timeframe: str, delta: float) -> str:

        form = self.timeframes[timeframe]
        delta = abs(delta)
        exitstr: str = ""
        if isinstance(form, list):

            if delta % 10 == 1 and delta % 100 != 11:
                exitstr = form[0]
            elif 2 <= delta % 10 <= 4 and (delta % 100 < 10 or delta % 100 >= 20):
                exitstr = form[1]
            else:
                exitstr = form[2]
        else:
            exitstr = str(form)
        return exitstr.format(delta)


class BelarusianLocale(SlavicBaseLocale):

    names = ["be", "be_by"]

    past = "{0} таму"
    future = "праз {0}"

    timeframes = {
        "now": "зараз",
        "second": "секунду",
        "seconds": "{0} некалькі секунд",
        "minute": "хвіліну",
        "minutes": ["{0} хвіліну", "{0} хвіліны", "{0} хвілін"],
        "hour": "гадзіну",
        "hours": ["{0} гадзіну", "{0} гадзіны", "{0} гадзін"],
        "day": "дзень",
        "days": ["{0} дзень", "{0} дні", "{0} дзён"],
        "month": "месяц",
        "months": ["{0} месяц", "{0} месяцы", "{0} месяцаў"],
        "year": "год",
        "years": ["{0} год", "{0} гады", "{0} гадоў"],
    }

    month_names = [
        "",
        "студзеня",
        "лютага",
        "сакавіка",
        "красавіка",
        "траўня",
        "чэрвеня",
        "ліпеня",
        "жніўня",
        "верасня",
        "кастрычніка",
        "лістапада",
        "снежня",
    ]
    month_abbreviations = [
        "",
        "студ",
        "лют",
        "сак",
        "крас",
        "трав",
        "чэрв",
        "ліп",
        "жнів",
        "вер",
        "каст",
        "ліст",
        "снеж",
    ]

    day_names = [
        "",
        "панядзелак",
        "аўторак",
        "серада",
        "чацвер",
        "пятніца",
        "субота",
        "нядзеля",
    ]
    day_abbreviations = ["", "пн", "ат", "ср", "чц", "пт", "сб", "нд"]


class PolishLocale(SlavicBaseLocale):

    names = ["pl", "pl_pl"]

    past = "{0} temu"
    future = "za {0}"

    # The nouns should be in genitive case (Polish: "dopełniacz")
    # in order to correctly form `past` & `future` expressions.
    timeframes = {
        "now": "teraz",
        "second": "sekundę",
        "seconds": ["{0} sekund", "{0} sekundy", "{0} sekund"],
        "minute": "minutę",
        "minutes": ["{0} minut", "{0} minuty", "{0} minut"],
        "hour": "godzinę",
        "hours": ["{0} godzin", "{0} godziny", "{0} godzin"],
        "day": "dzień",
        "days": "{0} dni",
        "week": "tydzień",
        "weeks": ["{0} tygodni", "{0} tygodnie", "{0} tygodni"],
        "month": "miesiąc",
        "months": ["{0} miesięcy", "{0} miesiące", "{0} miesięcy"],
        "year": "rok",
        "years": ["{0} lat", "{0} lata", "{0} lat"],
    }

    month_names = [
        "",
        "styczeń",
        "luty",
        "marzec",
        "kwiecień",
        "maj",
        "czerwiec",
        "lipiec",
        "sierpień",
        "wrzesień",
        "październik",
        "listopad",
        "grudzień",
    ]
    month_abbreviations = [
        "",
        "sty",
        "lut",
        "mar",
        "kwi",
        "maj",
        "cze",
        "lip",
        "sie",
        "wrz",
        "paź",
        "lis",
        "gru",
    ]

    day_names = [
        "",
        "poniedziałek",
        "wtorek",
        "środa",
        "czwartek",
        "piątek",
        "sobota",
        "niedziela",
    ]
    day_abbreviations = ["", "Pn", "Wt", "Śr", "Czw", "Pt", "So", "Nd"]


class RussianLocale(SlavicBaseLocale):

    names = ["ru", "ru_ru"]

    past = "{0} назад"
    future = "через {0}"

    timeframes = {
        "now": "сейчас",
        "second": "Второй",
        "seconds": "{0} несколько секунд",
        "minute": "минуту",
        "minutes": ["{0} минуту", "{0} минуты", "{0} минут"],
        "hour": "час",
        "hours": ["{0} час", "{0} часа", "{0} часов"],
        "day": "день",
        "days": ["{0} день", "{0} дня", "{0} дней"],
        "week": "неделю",
        "weeks": ["{0} неделю", "{0} недели", "{0} недель"],
        "month": "месяц",
        "months": ["{0} месяц", "{0} месяца", "{0} месяцев"],
        "year": "год",
        "years": ["{0} год", "{0} года", "{0} лет"],
    }

    month_names = [
        "",
        "января",
        "февраля",
        "марта",
        "апреля",
        "мая",
        "июня",
        "июля",
        "августа",
        "сентября",
        "октября",
        "ноября",
        "декабря",
    ]
    month_abbreviations = [
        "",
        "янв",
        "фев",
        "мар",
        "апр",
        "май",
        "июн",
        "июл",
        "авг",
        "сен",
        "окт",
        "ноя",
        "дек",
    ]

    day_names = [
        "",
        "понедельник",
        "вторник",
        "среда",
        "четверг",
        "пятница",
        "суббота",
        "воскресенье",
    ]
    day_abbreviations = ["", "пн", "вт", "ср", "чт", "пт", "сб", "вс"]


class AfrikaansLocale(Locale):

    names = ["af", "af_nl"]

    past = "{0} gelede"
    future = "in {0}"

    timeframes = {
        "now": "nou",
        "second": "n sekonde",
        "seconds": "{0} sekondes",
        "minute": "minuut",
        "minutes": "{0} minute",
        "hour": "uur",
        "hours": "{0} ure",
        "day": "een dag",
        "days": "{0} dae",
        "month": "een maand",
        "months": "{0} maande",
        "year": "een jaar",
        "years": "{0} jaar",
    }

    month_names = [
        "",
        "Januarie",
        "Februarie",
        "Maart",
        "April",
        "Mei",
        "Junie",
        "Julie",
        "Augustus",
        "September",
        "Oktober",
        "November",
        "Desember",
    ]
    month_abbreviations = [
        "",
        "Jan",
        "Feb",
        "Mrt",
        "Apr",
        "Mei",
        "Jun",
        "Jul",
        "Aug",
        "Sep",
        "Okt",
        "Nov",
        "Des",
    ]

    day_names = [
        "",
        "Maandag",
        "Dinsdag",
        "Woensdag",
        "Donderdag",
        "Vrydag",
        "Saterdag",
        "Sondag",
    ]
    day_abbreviations = ["", "Ma", "Di", "Wo", "Do", "Vr", "Za", "So"]


class BulgarianLocale(SlavicBaseLocale):

    names = ["bg", "bg_BG"]

    past = "{0} назад"
    future = "напред {0}"

    timeframes = {
        "now": "сега",
        "second": "секунда",
        "seconds": "{0} няколко секунди",
        "minute": "минута",
        "minutes": ["{0} минута", "{0} минути", "{0} минути"],
        "hour": "час",
        "hours": ["{0} час", "{0} часа", "{0} часа"],
        "day": "ден",
        "days": ["{0} ден", "{0} дни", "{0} дни"],
        "month": "месец",
        "months": ["{0} месец", "{0} месеца", "{0} месеца"],
        "year": "година",
        "years": ["{0} година", "{0} години", "{0} години"],
    }

    month_names = [
        "",
        "януари",
        "февруари",
        "март",
        "април",
        "май",
        "юни",
        "юли",
        "август",
        "септември",
        "октомври",
        "ноември",
        "декември",
    ]
    month_abbreviations = [
        "",
        "ян",
        "февр",
        "март",
        "апр",
        "май",
        "юни",
        "юли",
        "авг",
        "септ",
        "окт",
        "ноем",
        "дек",
    ]

    day_names = [
        "",
        "понеделник",
        "вторник",
        "сряда",
        "четвъртък",
        "петък",
        "събота",
        "неделя",
    ]
    day_abbreviations = ["", "пон", "вт", "ср", "четв", "пет", "съб", "нед"]


class UkrainianLocale(SlavicBaseLocale):

    names = ["ua", "uk_ua"]

    past = "{0} тому"
    future = "за {0}"

    timeframes = {
        "now": "зараз",
        "second": "секунда",
        "seconds": "{0} кілька секунд",
        "minute": "хвилину",
        "minutes": ["{0} хвилину", "{0} хвилини", "{0} хвилин"],
        "hour": "годину",
        "hours": ["{0} годину", "{0} години", "{0} годин"],
        "day": "день",
        "days": ["{0} день", "{0} дні", "{0} днів"],
        "month": "місяць",
        "months": ["{0} місяць", "{0} місяці", "{0} місяців"],
        "year": "рік",
        "years": ["{0} рік", "{0} роки", "{0} років"],
    }

    month_names = [
        "",
        "січня",
        "лютого",
        "березня",
        "квітня",
        "травня",
        "червня",
        "липня",
        "серпня",
        "вересня",
        "жовтня",
        "листопада",
        "грудня",
    ]
    month_abbreviations = [
        "",
        "січ",
        "лют",
        "бер",
        "квіт",
        "трав",
        "черв",
        "лип",
        "серп",
        "вер",
        "жовт",
        "лист",
        "груд",
    ]

    day_names = [
        "",
        "понеділок",
        "вівторок",
        "середа",
        "четвер",
        "п’ятниця",
        "субота",
        "неділя",
    ]
    day_abbreviations = ["", "пн", "вт", "ср", "чт", "пт", "сб", "нд"]


class MacedonianLocale(SlavicBaseLocale):
    names = ["mk", "mk_mk"]

    past = "пред {0}"
    future = "за {0}"

    timeframes = {
        "now": "сега",
        "second": "една секунда",
        "seconds": ["{0} секунда", "{0} секунди", "{0} секунди"],
        "minute": "една минута",
        "minutes": ["{0} минута", "{0} минути", "{0} минути"],
        "hour": "еден саат",
        "hours": ["{0} саат", "{0} саати", "{0} саати"],
        "day": "еден ден",
        "days": ["{0} ден", "{0} дена", "{0} дена"],
        "week": "една недела",
        "weeks": ["{0} недела", "{0} недели", "{0} недели"],
        "month": "еден месец",
        "months": ["{0} месец", "{0} месеци", "{0} месеци"],
        "year": "една година",
        "years": ["{0} година", "{0} години", "{0} години"],
    }

    meridians = {"am": "дп", "pm": "пп", "AM": "претпладне", "PM": "попладне"}

    month_names = [
        "",
        "Јануари",
        "Февруари",
        "Март",
        "Април",
        "Мај",
        "Јуни",
        "Јули",
        "Август",
        "Септември",
        "Октомври",
        "Ноември",
        "Декември",
    ]
    month_abbreviations = [
        "",
        "Јан",
        "Фев",
        "Мар",
        "Апр",
        "Мај",
        "Јун",
        "Јул",
        "Авг",
        "Септ",
        "Окт",
        "Ноем",
        "Декем",
    ]

    day_names = [
        "",
        "Понеделник",
        "Вторник",
        "Среда",
        "Четврток",
        "Петок",
        "Сабота",
        "Недела",
    ]
    day_abbreviations = [
        "",
        "Пон",
        "Вт",
        "Сре",
        "Чет",
        "Пет",
        "Саб",
        "Нед",
    ]


class GermanBaseLocale(Locale):

    past = "vor {0}"
    future = "in {0}"
    and_word = "und"

    timeframes = {
        "now": "gerade eben",
        "second": "eine Sekunde",
        "seconds": "{0} Sekunden",
        "minute": "einer Minute",
        "minutes": "{0} Minuten",
        "hour": "einer Stunde",
        "hours": "{0} Stunden",
        "day": "einem Tag",
        "days": "{0} Tagen",
        "week": "einer Woche",
        "weeks": "{0} Wochen",
        "month": "einem Monat",
        "months": "{0} Monaten",
        "year": "einem Jahr",
        "years": "{0} Jahren",
    }

    timeframes_only_distance = timeframes.copy()
    timeframes_only_distance["minute"] = "eine Minute"
    timeframes_only_distance["hour"] = "eine Stunde"
    timeframes_only_distance["day"] = "ein Tag"
    timeframes_only_distance["week"] = "eine Woche"
    timeframes_only_distance["month"] = "ein Monat"
    timeframes_only_distance["year"] = "ein Jahr"

    month_names = [
        "",
        "Januar",
        "Februar",
        "März",
        "April",
        "Mai",
        "Juni",
        "Juli",
        "August",
        "September",
        "Oktober",
        "November",
        "Dezember",
    ]

    month_abbreviations = [
        "",
        "Jan",
        "Feb",
        "Mär",
        "Apr",
        "Mai",
        "Jun",
        "Jul",
        "Aug",
        "Sep",
        "Okt",
        "Nov",
        "Dez",
    ]

    day_names = [
        "",
        "Montag",
        "Dienstag",
        "Mittwoch",
        "Donnerstag",
        "Freitag",
        "Samstag",
        "Sonntag",
    ]

    day_abbreviations = ["", "Mo", "Di", "Mi", "Do", "Fr", "Sa", "So"]

    def _ordinal_number(self, n: int) -> str:
        return f"{n}."

    def describe(
        self, timeframe: str, delta: float = 0, only_distance: bool = False
    ) -> str:
        """Describes a delta within a timeframe in plain language.

        :param timeframe: a string representing a timeframe.
        :param delta: a quantity representing a delta in a timeframe.
        :param only_distance: return only distance eg: "11 seconds" without "in" or "ago" keywords
        """

        if not only_distance:
            return super().describe(timeframe, delta, only_distance)

        # German uses a different case without 'in' or 'ago'
        humanized = self.timeframes_only_distance[timeframe].format(trunc(abs(delta)))

        return humanized


class GermanLocale(GermanBaseLocale, Locale):

    names = ["de", "de_de"]


class SwissLocale(GermanBaseLocale, Locale):

    names = ["de_ch"]


class AustrianLocale(GermanBaseLocale, Locale):

    names = ["de_at"]

    month_names = [
        "",
        "Jänner",
        "Februar",
        "März",
        "April",
        "Mai",
        "Juni",
        "Juli",
        "August",
        "September",
        "Oktober",
        "November",
        "Dezember",
    ]


class NorwegianLocale(Locale):

    names = ["nb", "nb_no"]

    past = "for {0} siden"
    future = "om {0}"

    timeframes = {
        "now": "nå nettopp",
        "second": "et sekund",
        "seconds": "{0} noen sekunder",
        "minute": "ett minutt",
        "minutes": "{0} minutter",
        "hour": "en time",
        "hours": "{0} timer",
        "day": "en dag",
        "days": "{0} dager",
        "month": "en måned",
        "months": "{0} måneder",
        "year": "ett år",
        "years": "{0} år",
    }

    month_names = [
        "",
        "januar",
        "februar",
        "mars",
        "april",
        "mai",
        "juni",
        "juli",
        "august",
        "september",
        "oktober",
        "november",
        "desember",
    ]
    month_abbreviations = [
        "",
        "jan",
        "feb",
        "mar",
        "apr",
        "mai",
        "jun",
        "jul",
        "aug",
        "sep",
        "okt",
        "nov",
        "des",
    ]

    day_names = [
        "",
        "mandag",
        "tirsdag",
        "onsdag",
        "torsdag",
        "fredag",
        "lørdag",
        "søndag",
    ]
    day_abbreviations = ["", "ma", "ti", "on", "to", "fr", "lø", "sø"]


class NewNorwegianLocale(Locale):

    names = ["nn", "nn_no"]

    past = "for {0} sidan"
    future = "om {0}"

    timeframes = {
        "now": "no nettopp",
        "second": "et sekund",
        "seconds": "{0} nokre sekund",
        "minute": "ett minutt",
        "minutes": "{0} minutt",
        "hour": "ein time",
        "hours": "{0} timar",
        "day": "ein dag",
        "days": "{0} dagar",
        "month": "en månad",
        "months": "{0} månader",
        "year": "eit år",
        "years": "{0} år",
    }

    month_names = [
        "",
        "januar",
        "februar",
        "mars",
        "april",
        "mai",
        "juni",
        "juli",
        "august",
        "september",
        "oktober",
        "november",
        "desember",
    ]
    month_abbreviations = [
        "",
        "jan",
        "feb",
        "mar",
        "apr",
        "mai",
        "jun",
        "jul",
        "aug",
        "sep",
        "okt",
        "nov",
        "des",
    ]

    day_names = [
        "",
        "måndag",
        "tysdag",
        "onsdag",
        "torsdag",
        "fredag",
        "laurdag",
        "sundag",
    ]
    day_abbreviations = ["", "må", "ty", "on", "to", "fr", "la", "su"]


class PortugueseLocale(Locale):
    names = ["pt", "pt_pt"]

    past = "há {0}"
    future = "em {0}"
    and_word = "e"

    timeframes = {
        "now": "agora",
        "second": "um segundo",
        "seconds": "{0} segundos",
        "minute": "um minuto",
        "minutes": "{0} minutos",
        "hour": "uma hora",
        "hours": "{0} horas",
        "day": "um dia",
        "days": "{0} dias",
        "week": "uma semana",
        "weeks": "{0} semanas",
        "month": "um mês",
        "months": "{0} meses",
        "year": "um ano",
        "years": "{0} anos",
    }

    month_names = [
        "",
        "Janeiro",
        "Fevereiro",
        "Março",
        "Abril",
        "Maio",
        "Junho",
        "Julho",
        "Agosto",
        "Setembro",
        "Outubro",
        "Novembro",
        "Dezembro",
    ]
    month_abbreviations = [
        "",
        "Jan",
        "Fev",
        "Mar",
        "Abr",
        "Mai",
        "Jun",
        "Jul",
        "Ago",
        "Set",
        "Out",
        "Nov",
        "Dez",
    ]

    day_names = [
        "",
        "Segunda-feira",
        "Terça-feira",
        "Quarta-feira",
        "Quinta-feira",
        "Sexta-feira",
        "Sábado",
        "Domingo",
    ]
    day_abbreviations = ["", "Seg", "Ter", "Qua", "Qui", "Sex", "Sab", "Dom"]


class BrazilianPortugueseLocale(PortugueseLocale):
    names = ["pt_br"]

    past = "faz {0}"


class TagalogLocale(Locale):

    names = ["tl", "tl_ph"]

    past = "nakaraang {0}"
    future = "{0} mula ngayon"

    timeframes = {
        "now": "ngayon lang",
        "second": "isang segundo",
        "seconds": "{0} segundo",
        "minute": "isang minuto",
        "minutes": "{0} minuto",
        "hour": "isang oras",
        "hours": "{0} oras",
        "day": "isang araw",
        "days": "{0} araw",
        "week": "isang linggo",
        "weeks": "{0} linggo",
        "month": "isang buwan",
        "months": "{0} buwan",
        "year": "isang taon",
        "years": "{0} taon",
    }

    month_names = [
        "",
        "Enero",
        "Pebrero",
        "Marso",
        "Abril",
        "Mayo",
        "Hunyo",
        "Hulyo",
        "Agosto",
        "Setyembre",
        "Oktubre",
        "Nobyembre",
        "Disyembre",
    ]
    month_abbreviations = [
        "",
        "Ene",
        "Peb",
        "Mar",
        "Abr",
        "May",
        "Hun",
        "Hul",
        "Ago",
        "Set",
        "Okt",
        "Nob",
        "Dis",
    ]

    day_names = [
        "",
        "Lunes",
        "Martes",
        "Miyerkules",
        "Huwebes",
        "Biyernes",
        "Sabado",
        "Linggo",
    ]
    day_abbreviations = ["", "Lun", "Mar", "Miy", "Huw", "Biy", "Sab", "Lin"]

<<<<<<< HEAD
    def _ordinal_number(self, n: int) -> str:
        return f"ika-{n}"
=======
    meridians = {"am": "nu", "pm": "nh", "AM": "ng umaga", "PM": "ng hapon"}

    def _ordinal_number(self, n):
        return "ika-{}".format(n)
>>>>>>> 80aa80c0


class VietnameseLocale(Locale):

    names = ["vi", "vi_vn"]

    past = "{0} trước"
    future = "{0} nữa"

    timeframes = {
        "now": "hiện tại",
        "second": "một giây",
        "seconds": "{0} giây",
        "minute": "một phút",
        "minutes": "{0} phút",
        "hour": "một giờ",
        "hours": "{0} giờ",
        "day": "một ngày",
        "days": "{0} ngày",
        "week": "một tuần",
        "weeks": "{0} tuần",
        "month": "một tháng",
        "months": "{0} tháng",
        "year": "một năm",
        "years": "{0} năm",
    }

    month_names = [
        "",
        "Tháng Một",
        "Tháng Hai",
        "Tháng Ba",
        "Tháng Tư",
        "Tháng Năm",
        "Tháng Sáu",
        "Tháng Bảy",
        "Tháng Tám",
        "Tháng Chín",
        "Tháng Mười",
        "Tháng Mười Một",
        "Tháng Mười Hai",
    ]
    month_abbreviations = [
        "",
        "Tháng 1",
        "Tháng 2",
        "Tháng 3",
        "Tháng 4",
        "Tháng 5",
        "Tháng 6",
        "Tháng 7",
        "Tháng 8",
        "Tháng 9",
        "Tháng 10",
        "Tháng 11",
        "Tháng 12",
    ]

    day_names = [
        "",
        "Thứ Hai",
        "Thứ Ba",
        "Thứ Tư",
        "Thứ Năm",
        "Thứ Sáu",
        "Thứ Bảy",
        "Chủ Nhật",
    ]
    day_abbreviations = ["", "Thứ 2", "Thứ 3", "Thứ 4", "Thứ 5", "Thứ 6", "Thứ 7", "CN"]


class TurkishLocale(Locale):

    names = ["tr", "tr_tr"]

    past = "{0} önce"
    future = "{0} sonra"

    timeframes = {
        "now": "şimdi",
        "second": "bir saniye",
        "seconds": "{0} saniye",
        "minute": "bir dakika",
        "minutes": "{0} dakika",
        "hour": "bir saat",
        "hours": "{0} saat",
        "day": "bir gün",
        "days": "{0} gün",
        "month": "bir ay",
        "months": "{0} ay",
        "year": "yıl",
        "years": "{0} yıl",
    }

    month_names = [
        "",
        "Ocak",
        "Şubat",
        "Mart",
        "Nisan",
        "Mayıs",
        "Haziran",
        "Temmuz",
        "Ağustos",
        "Eylül",
        "Ekim",
        "Kasım",
        "Aralık",
    ]
    month_abbreviations = [
        "",
        "Oca",
        "Şub",
        "Mar",
        "Nis",
        "May",
        "Haz",
        "Tem",
        "Ağu",
        "Eyl",
        "Eki",
        "Kas",
        "Ara",
    ]

    day_names = [
        "",
        "Pazartesi",
        "Salı",
        "Çarşamba",
        "Perşembe",
        "Cuma",
        "Cumartesi",
        "Pazar",
    ]
    day_abbreviations = ["", "Pzt", "Sal", "Çar", "Per", "Cum", "Cmt", "Paz"]


class AzerbaijaniLocale(Locale):

    names = ["az", "az_az"]

    past = "{0} əvvəl"
    future = "{0} sonra"

    timeframes = {
        "now": "indi",
        "second": "saniyə",
        "seconds": "{0} saniyə",
        "minute": "bir dəqiqə",
        "minutes": "{0} dəqiqə",
        "hour": "bir saat",
        "hours": "{0} saat",
        "day": "bir gün",
        "days": "{0} gün",
        "month": "bir ay",
        "months": "{0} ay",
        "year": "il",
        "years": "{0} il",
    }

    month_names = [
        "",
        "Yanvar",
        "Fevral",
        "Mart",
        "Aprel",
        "May",
        "İyun",
        "İyul",
        "Avqust",
        "Sentyabr",
        "Oktyabr",
        "Noyabr",
        "Dekabr",
    ]
    month_abbreviations = [
        "",
        "Yan",
        "Fev",
        "Mar",
        "Apr",
        "May",
        "İyn",
        "İyl",
        "Avq",
        "Sen",
        "Okt",
        "Noy",
        "Dek",
    ]

    day_names = [
        "",
        "Bazar ertəsi",
        "Çərşənbə axşamı",
        "Çərşənbə",
        "Cümə axşamı",
        "Cümə",
        "Şənbə",
        "Bazar",
    ]
    day_abbreviations = ["", "Ber", "Çax", "Çər", "Cax", "Cüm", "Şnb", "Bzr"]


class ArabicLocale(Locale):
    names = [
        "ar",
        "ar_ae",
        "ar_bh",
        "ar_dj",
        "ar_eg",
        "ar_eh",
        "ar_er",
        "ar_km",
        "ar_kw",
        "ar_ly",
        "ar_om",
        "ar_qa",
        "ar_sa",
        "ar_sd",
        "ar_so",
        "ar_ss",
        "ar_td",
        "ar_ye",
    ]

    past = "منذ {0}"
    future = "خلال {0}"

    timeframes = {
        "now": "الآن",
        "second": "ثانية",
        "seconds": {"double": "ثانيتين", "ten": "{0} ثوان", "higher": "{0} ثانية"},
        "minute": "دقيقة",
        "minutes": {"double": "دقيقتين", "ten": "{0} دقائق", "higher": "{0} دقيقة"},
        "hour": "ساعة",
        "hours": {"double": "ساعتين", "ten": "{0} ساعات", "higher": "{0} ساعة"},
        "day": "يوم",
        "days": {"double": "يومين", "ten": "{0} أيام", "higher": "{0} يوم"},
        "month": "شهر",
        "months": {"double": "شهرين", "ten": "{0} أشهر", "higher": "{0} شهر"},
        "year": "سنة",
        "years": {"double": "سنتين", "ten": "{0} سنوات", "higher": "{0} سنة"},
    }

    month_names = [
        "",
        "يناير",
        "فبراير",
        "مارس",
        "أبريل",
        "مايو",
        "يونيو",
        "يوليو",
        "أغسطس",
        "سبتمبر",
        "أكتوبر",
        "نوفمبر",
        "ديسمبر",
    ]
    month_abbreviations = [
        "",
        "يناير",
        "فبراير",
        "مارس",
        "أبريل",
        "مايو",
        "يونيو",
        "يوليو",
        "أغسطس",
        "سبتمبر",
        "أكتوبر",
        "نوفمبر",
        "ديسمبر",
    ]

    day_names = [
        "",
        "الإثنين",
        "الثلاثاء",
        "الأربعاء",
        "الخميس",
        "الجمعة",
        "السبت",
        "الأحد",
    ]
    day_abbreviations = ["", "إثنين", "ثلاثاء", "أربعاء", "خميس", "جمعة", "سبت", "أحد"]

    def _format_timeframe(self, timeframe: str, delta: float) -> str:
        form = self.timeframes[timeframe]
        delta = abs(delta)
        exitstr: str = ""
        if isinstance(form, dict):
            if delta == 2:
                exitstr = form["double"]
            elif delta > 2 and delta <= 10:
                exitstr = form["ten"]
            else:
                exitstr = form["higher"]
        else:
            exitstr = str(form)

        return exitstr.format(delta)


class LevantArabicLocale(ArabicLocale):
    names = ["ar_iq", "ar_jo", "ar_lb", "ar_ps", "ar_sy"]
    month_names = [
        "",
        "كانون الثاني",
        "شباط",
        "آذار",
        "نيسان",
        "أيار",
        "حزيران",
        "تموز",
        "آب",
        "أيلول",
        "تشرين الأول",
        "تشرين الثاني",
        "كانون الأول",
    ]
    month_abbreviations = [
        "",
        "كانون الثاني",
        "شباط",
        "آذار",
        "نيسان",
        "أيار",
        "حزيران",
        "تموز",
        "آب",
        "أيلول",
        "تشرين الأول",
        "تشرين الثاني",
        "كانون الأول",
    ]


class AlgeriaTunisiaArabicLocale(ArabicLocale):
    names = ["ar_tn", "ar_dz"]
    month_names = [
        "",
        "جانفي",
        "فيفري",
        "مارس",
        "أفريل",
        "ماي",
        "جوان",
        "جويلية",
        "أوت",
        "سبتمبر",
        "أكتوبر",
        "نوفمبر",
        "ديسمبر",
    ]
    month_abbreviations = [
        "",
        "جانفي",
        "فيفري",
        "مارس",
        "أفريل",
        "ماي",
        "جوان",
        "جويلية",
        "أوت",
        "سبتمبر",
        "أكتوبر",
        "نوفمبر",
        "ديسمبر",
    ]


class MauritaniaArabicLocale(ArabicLocale):
    names = ["ar_mr"]
    month_names = [
        "",
        "يناير",
        "فبراير",
        "مارس",
        "إبريل",
        "مايو",
        "يونيو",
        "يوليو",
        "أغشت",
        "شتمبر",
        "أكتوبر",
        "نوفمبر",
        "دجمبر",
    ]
    month_abbreviations = [
        "",
        "يناير",
        "فبراير",
        "مارس",
        "إبريل",
        "مايو",
        "يونيو",
        "يوليو",
        "أغشت",
        "شتمبر",
        "أكتوبر",
        "نوفمبر",
        "دجمبر",
    ]


class MoroccoArabicLocale(ArabicLocale):
    names = ["ar_ma"]
    month_names = [
        "",
        "يناير",
        "فبراير",
        "مارس",
        "أبريل",
        "ماي",
        "يونيو",
        "يوليوز",
        "غشت",
        "شتنبر",
        "أكتوبر",
        "نونبر",
        "دجنبر",
    ]
    month_abbreviations = [
        "",
        "يناير",
        "فبراير",
        "مارس",
        "أبريل",
        "ماي",
        "يونيو",
        "يوليوز",
        "غشت",
        "شتنبر",
        "أكتوبر",
        "نونبر",
        "دجنبر",
    ]


class IcelandicLocale(Locale):
    def _format_timeframe(self, timeframe: str, delta: float) -> str:

        tf_seq: Sequence[str] = self.timeframes[timeframe]
        if delta < 0:
            tf = tf_seq[0]
        elif delta > 0:
            tf = tf_seq[1]
        else:
            tf = str(tf_seq)

        return tf.format(abs(delta))

    names = ["is", "is_is"]

    past = "fyrir {0} síðan"
    future = "eftir {0}"

    timeframes = {
        "now": "rétt í þessu",
        "second": ("sekúndu", "sekúndu"),
        "seconds": ("{0} nokkrum sekúndum", "nokkrar sekúndur"),
        "minute": ("einni mínútu", "eina mínútu"),
        "minutes": ("{0} mínútum", "{0} mínútur"),
        "hour": ("einum tíma", "einn tíma"),
        "hours": ("{0} tímum", "{0} tíma"),
        "day": ("einum degi", "einn dag"),
        "days": ("{0} dögum", "{0} daga"),
        "month": ("einum mánuði", "einn mánuð"),
        "months": ("{0} mánuðum", "{0} mánuði"),
        "year": ("einu ári", "eitt ár"),
        "years": ("{0} árum", "{0} ár"),
    }

    meridians = {"am": "f.h.", "pm": "e.h.", "AM": "f.h.", "PM": "e.h."}

    month_names = [
        "",
        "janúar",
        "febrúar",
        "mars",
        "apríl",
        "maí",
        "júní",
        "júlí",
        "ágúst",
        "september",
        "október",
        "nóvember",
        "desember",
    ]
    month_abbreviations = [
        "",
        "jan",
        "feb",
        "mar",
        "apr",
        "maí",
        "jún",
        "júl",
        "ágú",
        "sep",
        "okt",
        "nóv",
        "des",
    ]

    day_names = [
        "",
        "mánudagur",
        "þriðjudagur",
        "miðvikudagur",
        "fimmtudagur",
        "föstudagur",
        "laugardagur",
        "sunnudagur",
    ]
    day_abbreviations = ["", "mán", "þri", "mið", "fim", "fös", "lau", "sun"]


class DanishLocale(Locale):

    names = ["da", "da_dk"]

    past = "for {0} siden"
    future = "efter {0}"
    and_word = "og"

    timeframes = {
        "now": "lige nu",
        "second": "et sekund",
        "seconds": "{0} et par sekunder",
        "minute": "et minut",
        "minutes": "{0} minutter",
        "hour": "en time",
        "hours": "{0} timer",
        "day": "en dag",
        "days": "{0} dage",
        "month": "en måned",
        "months": "{0} måneder",
        "year": "et år",
        "years": "{0} år",
    }

    month_names = [
        "",
        "januar",
        "februar",
        "marts",
        "april",
        "maj",
        "juni",
        "juli",
        "august",
        "september",
        "oktober",
        "november",
        "december",
    ]
    month_abbreviations = [
        "",
        "jan",
        "feb",
        "mar",
        "apr",
        "maj",
        "jun",
        "jul",
        "aug",
        "sep",
        "okt",
        "nov",
        "dec",
    ]

    day_names = [
        "",
        "mandag",
        "tirsdag",
        "onsdag",
        "torsdag",
        "fredag",
        "lørdag",
        "søndag",
    ]
    day_abbreviations = ["", "man", "tir", "ons", "tor", "fre", "lør", "søn"]


class MalayalamLocale(Locale):

    names = ["ml"]

    past = "{0} മുമ്പ്"
    future = "{0} ശേഷം"

    timeframes = {
        "now": "ഇപ്പോൾ",
        "second": "ഒരു നിമിഷം",
        "seconds": "{0} സെക്കന്റ്‌",
        "minute": "ഒരു മിനിറ്റ്",
        "minutes": "{0} മിനിറ്റ്",
        "hour": "ഒരു മണിക്കൂർ",
        "hours": "{0} മണിക്കൂർ",
        "day": "ഒരു ദിവസം ",
        "days": "{0} ദിവസം ",
        "month": "ഒരു മാസം ",
        "months": "{0} മാസം ",
        "year": "ഒരു വർഷം ",
        "years": "{0} വർഷം ",
    }

    meridians = {
        "am": "രാവിലെ",
        "pm": "ഉച്ചക്ക് ശേഷം",
        "AM": "രാവിലെ",
        "PM": "ഉച്ചക്ക് ശേഷം",
    }

    month_names = [
        "",
        "ജനുവരി",
        "ഫെബ്രുവരി",
        "മാർച്ച്‌",
        "ഏപ്രിൽ ",
        "മെയ്‌ ",
        "ജൂണ്‍",
        "ജൂലൈ",
        "ഓഗസ്റ്റ്‌",
        "സെപ്റ്റംബർ",
        "ഒക്ടോബർ",
        "നവംബർ",
        "ഡിസംബർ",
    ]
    month_abbreviations = [
        "",
        "ജനു",
        "ഫെബ് ",
        "മാർ",
        "ഏപ്രിൽ",
        "മേയ്",
        "ജൂണ്‍",
        "ജൂലൈ",
        "ഓഗസ്റ",
        "സെപ്റ്റ",
        "ഒക്ടോ",
        "നവം",
        "ഡിസം",
    ]

    day_names = ["", "തിങ്കള്‍", "ചൊവ്വ", "ബുധന്‍", "വ്യാഴം", "വെള്ളി", "ശനി", "ഞായര്‍"]
    day_abbreviations = [
        "",
        "തിങ്കള്‍",
        "ചൊവ്വ",
        "ബുധന്‍",
        "വ്യാഴം",
        "വെള്ളി",
        "ശനി",
        "ഞായര്‍",
    ]


class HindiLocale(Locale):

    names = ["hi"]

    past = "{0} पहले"
    future = "{0} बाद"

    timeframes = {
        "now": "अभी",
        "second": "एक पल",
        "seconds": "{0} सेकंड्",
        "minute": "एक मिनट ",
        "minutes": "{0} मिनट ",
        "hour": "एक घंटा",
        "hours": "{0} घंटे",
        "day": "एक दिन",
        "days": "{0} दिन",
        "month": "एक माह ",
        "months": "{0} महीने ",
        "year": "एक वर्ष ",
        "years": "{0} साल ",
    }

    meridians = {"am": "सुबह", "pm": "शाम", "AM": "सुबह", "PM": "शाम"}

    month_names = [
        "",
        "जनवरी",
        "फरवरी",
        "मार्च",
        "अप्रैल ",
        "मई",
        "जून",
        "जुलाई",
        "अगस्त",
        "सितंबर",
        "अक्टूबर",
        "नवंबर",
        "दिसंबर",
    ]
    month_abbreviations = [
        "",
        "जन",
        "फ़र",
        "मार्च",
        "अप्रै",
        "मई",
        "जून",
        "जुलाई",
        "आग",
        "सित",
        "अकत",
        "नवे",
        "दिस",
    ]

    day_names = [
        "",
        "सोमवार",
        "मंगलवार",
        "बुधवार",
        "गुरुवार",
        "शुक्रवार",
        "शनिवार",
        "रविवार",
    ]
    day_abbreviations = ["", "सोम", "मंगल", "बुध", "गुरुवार", "शुक्र", "शनि", "रवि"]


class CzechLocale(Locale):
    names = ["cs", "cs_cz"]

    timeframes = {
        "now": "Teď",
        "second": {"past": "vteřina", "future": "vteřina", "zero": "vteřina"},
        "seconds": {"past": "{0} sekundami", "future": ["{0} sekundy", "{0} sekund"]},
        "minute": {"past": "minutou", "future": "minutu", "zero": "{0} minut"},
        "minutes": {"past": "{0} minutami", "future": ["{0} minuty", "{0} minut"]},
        "hour": {"past": "hodinou", "future": "hodinu", "zero": "{0} hodin"},
        "hours": {"past": "{0} hodinami", "future": ["{0} hodiny", "{0} hodin"]},
        "day": {"past": "dnem", "future": "den", "zero": "{0} dnů"},
        "days": {"past": "{0} dny", "future": ["{0} dny", "{0} dnů"]},
        "week": {"past": "týdnem", "future": "týden", "zero": "{0} týdnů"},
        "weeks": {"past": "{0} týdny", "future": ["{0} týdny", "{0} týdnů"]},
        "month": {"past": "měsícem", "future": "měsíc", "zero": "{0} měsíců"},
        "months": {"past": "{0} měsíci", "future": ["{0} měsíce", "{0} měsíců"]},
        "year": {"past": "rokem", "future": "rok", "zero": "{0} let"},
        "years": {"past": "{0} lety", "future": ["{0} roky", "{0} let"]},
    }

    past = "Před {0}"
    future = "Za {0}"

    month_names = [
        "",
        "leden",
        "únor",
        "březen",
        "duben",
        "květen",
        "červen",
        "červenec",
        "srpen",
        "září",
        "říjen",
        "listopad",
        "prosinec",
    ]
    month_abbreviations = [
        "",
        "led",
        "úno",
        "bře",
        "dub",
        "kvě",
        "čvn",
        "čvc",
        "srp",
        "zář",
        "říj",
        "lis",
        "pro",
    ]

    day_names = [
        "",
        "pondělí",
        "úterý",
        "středa",
        "čtvrtek",
        "pátek",
        "sobota",
        "neděle",
    ]
    day_abbreviations = ["", "po", "út", "st", "čt", "pá", "so", "ne"]

    def _format_timeframe(self, timeframe: str, delta: float) -> str:
        """Czech aware time frame format function, takes into account
        the differences between past and future forms."""
        exitform: str = ""
        form: Collection[str] = self.timeframes[timeframe]
        if isinstance(form, dict):
            if delta == 0:
                exitform = form["zero"]  # And *never* use 0 in the singular!
            elif delta > 0:
                exitform = form["future"]
            else:
                exitform = form["past"]
        if isinstance(exitform, list):
            if 2 <= delta % 10 <= 4 and (delta % 100 < 10 or delta % 100 >= 20):
                exitstr = exitform[0]
            else:
                exitstr = exitform[1]
        else:
            exitstr = exitform or str(form)
        return exitstr.format(abs(delta))


class SlovakLocale(Locale):
    names = ["sk", "sk_sk"]

    timeframes = {
        "now": "Teraz",
        "second": {"past": "sekundou", "future": "sekundu", "zero": "{0} sekúnd"},
        "seconds": {"past": "{0} sekundami", "future": ["{0} sekundy", "{0} sekúnd"]},
        "minute": {"past": "minútou", "future": "minútu", "zero": "{0} minút"},
        "minutes": {"past": "{0} minútami", "future": ["{0} minúty", "{0} minút"]},
        "hour": {"past": "hodinou", "future": "hodinu", "zero": "{0} hodín"},
        "hours": {"past": "{0} hodinami", "future": ["{0} hodiny", "{0} hodín"]},
        "day": {"past": "dňom", "future": "deň", "zero": "{0} dní"},
        "days": {"past": "{0} dňami", "future": ["{0} dni", "{0} dní"]},
        "week": {"past": "týždňom", "future": "týždeň", "zero": "{0} týždňov"},
        "weeks": {"past": "{0} týždňami", "future": ["{0} týždne", "{0} týždňov"]},
        "month": {"past": "mesiacom", "future": "mesiac", "zero": "{0} mesiacov"},
        "months": {"past": "{0} mesiacmi", "future": ["{0} mesiace", "{0} mesiacov"]},
        "year": {"past": "rokom", "future": "rok", "zero": "{0} rokov"},
        "years": {"past": "{0} rokmi", "future": ["{0} roky", "{0} rokov"]},
    }

    past = "Pred {0}"
    future = "O {0}"
    and_word = "a"

    month_names = [
        "",
        "január",
        "február",
        "marec",
        "apríl",
        "máj",
        "jún",
        "júl",
        "august",
        "september",
        "október",
        "november",
        "december",
    ]
    month_abbreviations = [
        "",
        "jan",
        "feb",
        "mar",
        "apr",
        "máj",
        "jún",
        "júl",
        "aug",
        "sep",
        "okt",
        "nov",
        "dec",
    ]

    day_names = [
        "",
        "pondelok",
        "utorok",
        "streda",
        "štvrtok",
        "piatok",
        "sobota",
        "nedeľa",
    ]
    day_abbreviations = ["", "po", "ut", "st", "št", "pi", "so", "ne"]

    def _format_timeframe(self, timeframe: str, delta: float) -> str:
        """Slovak aware time frame format function, takes into account
        the differences between past and future forms."""
        exitstr: str = ""
        exitform: Union[str, Dict[str, str]] = ""
        form: Collection[str] = self.timeframes[timeframe]
        if isinstance(form, dict):
            if delta == 0:
                exitform = form["zero"]  # And *never* use 0 in the singular!
            elif delta > 0:
                exitform = form["future"]
            else:
                exitform = form["past"]
        delta = abs(delta)

        if isinstance(exitform, list):
            if 2 <= delta % 10 <= 4 and (delta % 100 < 10 or delta % 100 >= 20):
                exitstr = exitform[0]
            else:
                exitstr = exitform[1]
        else:
            exitstr = str(exitform) or str(form)
        return exitstr.format(delta)


class FarsiLocale(Locale):

    names = ["fa", "fa_ir"]

    past = "{0} قبل"
    future = "در {0}"

    timeframes = {
        "now": "اکنون",
        "second": "یک لحظه",
        "seconds": "{0} ثانیه",
        "minute": "یک دقیقه",
        "minutes": "{0} دقیقه",
        "hour": "یک ساعت",
        "hours": "{0} ساعت",
        "day": "یک روز",
        "days": "{0} روز",
        "month": "یک ماه",
        "months": "{0} ماه",
        "year": "یک سال",
        "years": "{0} سال",
    }

    meridians = {
        "am": "قبل از ظهر",
        "pm": "بعد از ظهر",
        "AM": "قبل از ظهر",
        "PM": "بعد از ظهر",
    }

    month_names = [
        "",
        "January",
        "February",
        "March",
        "April",
        "May",
        "June",
        "July",
        "August",
        "September",
        "October",
        "November",
        "December",
    ]
    month_abbreviations = [
        "",
        "Jan",
        "Feb",
        "Mar",
        "Apr",
        "May",
        "Jun",
        "Jul",
        "Aug",
        "Sep",
        "Oct",
        "Nov",
        "Dec",
    ]

    day_names = [
        "",
        "دو شنبه",
        "سه شنبه",
        "چهارشنبه",
        "پنجشنبه",
        "جمعه",
        "شنبه",
        "یکشنبه",
    ]
    day_abbreviations = ["", "Mon", "Tue", "Wed", "Thu", "Fri", "Sat", "Sun"]


class HebrewLocale(Locale):

    names = ["he", "he_IL"]

    past = "לפני {0}"
    future = "בעוד {0}"
    and_word = "ו"

    timeframes = {
        "now": "הרגע",
        "second": "שנייה",
        "seconds": "{0} שניות",
        "minute": "דקה",
        "minutes": "{0} דקות",
        "hour": "שעה",
        "hours": "{0} שעות",
        "2-hours": "שעתיים",
        "day": "יום",
        "days": "{0} ימים",
        "2-days": "יומיים",
        "week": "שבוע",
        "weeks": "{0} שבועות",
        "2-weeks": "שבועיים",
        "month": "חודש",
        "months": "{0} חודשים",
        "2-months": "חודשיים",
        "year": "שנה",
        "years": "{0} שנים",
        "2-years": "שנתיים",
    }

    meridians = {
        "am": 'לפנ"צ',
        "pm": 'אחר"צ',
        "AM": "לפני הצהריים",
        "PM": "אחרי הצהריים",
    }

    month_names = [
        "",
        "ינואר",
        "פברואר",
        "מרץ",
        "אפריל",
        "מאי",
        "יוני",
        "יולי",
        "אוגוסט",
        "ספטמבר",
        "אוקטובר",
        "נובמבר",
        "דצמבר",
    ]
    month_abbreviations = [
        "",
        "ינו׳",
        "פבר׳",
        "מרץ",
        "אפר׳",
        "מאי",
        "יוני",
        "יולי",
        "אוג׳",
        "ספט׳",
        "אוק׳",
        "נוב׳",
        "דצמ׳",
    ]

    day_names = ["", "שני", "שלישי", "רביעי", "חמישי", "שישי", "שבת", "ראשון"]
    day_abbreviations = ["", "ב׳", "ג׳", "ד׳", "ה׳", "ו׳", "ש׳", "א׳"]

    def _format_timeframe(self, timeframe: str, delta: float) -> str:
        """Hebrew couple of <timeframe> aware"""
        couple = f"2-{timeframe}"
        single = timeframe.rstrip("s")
        if abs(delta) == 2 and couple in self.timeframes:
            key = couple
        elif abs(delta) == 1 and single in self.timeframes:
            key = single
        else:
            key = timeframe

        return self.timeframes[key].format(trunc(abs(delta)))

    def describe_multi(
        self, timeframes: List[List[Any]], only_distance: bool = False
    ) -> str:
        """Describes a delta within multiple timeframes in plain language.
        In Hebrew, the and word behaves a bit differently.

        :param timeframes: a list of string, quantity pairs each representing a timeframe and delta.
        :param only_distance: return only distance eg: "2 hours and 11 seconds" without "in" or "ago" keywords
        """

        humanized = ""
        for index, (timeframe, delta) in enumerate(timeframes):
            last_humanized = self._format_timeframe(timeframe, delta)
            if index == 0:
                humanized = last_humanized
            elif index == len(timeframes) - 1:  # Must have at least 2 items
                humanized += " " + self.and_word
                if last_humanized[0].isdecimal():
                    humanized += "־"
                humanized += last_humanized
            else:  # Don't add for the last one
                humanized += ", " + last_humanized

        if not only_distance:
            humanized = self._format_relative(humanized, timeframe, delta)

        return humanized


class MarathiLocale(Locale):

    names = ["mr"]

    past = "{0} आधी"
    future = "{0} नंतर"

    timeframes = {
        "now": "सद्य",
        "second": "एक सेकंद",
        "seconds": "{0} सेकंद",
        "minute": "एक मिनिट ",
        "minutes": "{0} मिनिट ",
        "hour": "एक तास",
        "hours": "{0} तास",
        "day": "एक दिवस",
        "days": "{0} दिवस",
        "month": "एक महिना ",
        "months": "{0} महिने ",
        "year": "एक वर्ष ",
        "years": "{0} वर्ष ",
    }

    meridians = {"am": "सकाळ", "pm": "संध्याकाळ", "AM": "सकाळ", "PM": "संध्याकाळ"}

    month_names = [
        "",
        "जानेवारी",
        "फेब्रुवारी",
        "मार्च",
        "एप्रिल",
        "मे",
        "जून",
        "जुलै",
        "अॉगस्ट",
        "सप्टेंबर",
        "अॉक्टोबर",
        "नोव्हेंबर",
        "डिसेंबर",
    ]
    month_abbreviations = [
        "",
        "जान",
        "फेब्रु",
        "मार्च",
        "एप्रि",
        "मे",
        "जून",
        "जुलै",
        "अॉग",
        "सप्टें",
        "अॉक्टो",
        "नोव्हें",
        "डिसें",
    ]

    day_names = [
        "",
        "सोमवार",
        "मंगळवार",
        "बुधवार",
        "गुरुवार",
        "शुक्रवार",
        "शनिवार",
        "रविवार",
    ]
    day_abbreviations = ["", "सोम", "मंगळ", "बुध", "गुरु", "शुक्र", "शनि", "रवि"]


def _map_locales():

    locales = {}

    for _, cls in inspect.getmembers(sys.modules[__name__], inspect.isclass):
        if issubclass(cls, Locale):  # pragma: no branch
            for name in cls.names:
                locales[name.lower()] = cls

    return locales


class CatalanLocale(Locale):
    names = ["ca", "ca_es", "ca_ad", "ca_fr", "ca_it"]
    past = "Fa {0}"
    future = "En {0}"
    and_word = "i"

    timeframes = {
        "now": "Ara mateix",
        "second": "un segon",
        "seconds": "{0} segons",
        "minute": "1 minut",
        "minutes": "{0} minuts",
        "hour": "una hora",
        "hours": "{0} hores",
        "day": "un dia",
        "days": "{0} dies",
        "month": "un mes",
        "months": "{0} mesos",
        "year": "un any",
        "years": "{0} anys",
    }

    month_names = [
        "",
        "Gener",
        "Febrer",
        "Març",
        "Abril",
        "Maig",
        "Juny",
        "Juliol",
        "Agost",
        "Setembre",
        "Octubre",
        "Novembre",
        "Desembre",
    ]
    month_abbreviations = [
        "",
        "Gener",
        "Febrer",
        "Març",
        "Abril",
        "Maig",
        "Juny",
        "Juliol",
        "Agost",
        "Setembre",
        "Octubre",
        "Novembre",
        "Desembre",
    ]
    day_names = [
        "",
        "Dilluns",
        "Dimarts",
        "Dimecres",
        "Dijous",
        "Divendres",
        "Dissabte",
        "Diumenge",
    ]
    day_abbreviations = [
        "",
        "Dilluns",
        "Dimarts",
        "Dimecres",
        "Dijous",
        "Divendres",
        "Dissabte",
        "Diumenge",
    ]


class BasqueLocale(Locale):
    names = ["eu", "eu_eu"]
    past = "duela {0}"
    future = "{0}"  # I don't know what's the right phrase in Basque for the future.

    timeframes = {
        "now": "Orain",
        "second": "segundo bat",
        "seconds": "{0} segundu",
        "minute": "minutu bat",
        "minutes": "{0} minutu",
        "hour": "ordu bat",
        "hours": "{0} ordu",
        "day": "egun bat",
        "days": "{0} egun",
        "month": "hilabete bat",
        "months": "{0} hilabet",
        "year": "urte bat",
        "years": "{0} urte",
    }

    month_names = [
        "",
        "urtarrilak",
        "otsailak",
        "martxoak",
        "apirilak",
        "maiatzak",
        "ekainak",
        "uztailak",
        "abuztuak",
        "irailak",
        "urriak",
        "azaroak",
        "abenduak",
    ]
    month_abbreviations = [
        "",
        "urt",
        "ots",
        "mar",
        "api",
        "mai",
        "eka",
        "uzt",
        "abu",
        "ira",
        "urr",
        "aza",
        "abe",
    ]
    day_names = [
        "",
        "astelehena",
        "asteartea",
        "asteazkena",
        "osteguna",
        "ostirala",
        "larunbata",
        "igandea",
    ]
    day_abbreviations = ["", "al", "ar", "az", "og", "ol", "lr", "ig"]


class HungarianLocale(Locale):

    names = ["hu", "hu_hu"]

    past = "{0} ezelőtt"
    future = "{0} múlva"

    timeframes = {
        "now": "éppen most",
        "second": {"past": "egy második", "future": "egy második"},
        "seconds": {"past": "{0} másodpercekkel", "future": "{0} pár másodperc"},
        "minute": {"past": "egy perccel", "future": "egy perc"},
        "minutes": {"past": "{0} perccel", "future": "{0} perc"},
        "hour": {"past": "egy órával", "future": "egy óra"},
        "hours": {"past": "{0} órával", "future": "{0} óra"},
        "day": {"past": "egy nappal", "future": "egy nap"},
        "days": {"past": "{0} nappal", "future": "{0} nap"},
        "month": {"past": "egy hónappal", "future": "egy hónap"},
        "months": {"past": "{0} hónappal", "future": "{0} hónap"},
        "year": {"past": "egy évvel", "future": "egy év"},
        "years": {"past": "{0} évvel", "future": "{0} év"},
    }

    month_names = [
        "",
        "január",
        "február",
        "március",
        "április",
        "május",
        "június",
        "július",
        "augusztus",
        "szeptember",
        "október",
        "november",
        "december",
    ]
    month_abbreviations = [
        "",
        "jan",
        "febr",
        "márc",
        "ápr",
        "máj",
        "jún",
        "júl",
        "aug",
        "szept",
        "okt",
        "nov",
        "dec",
    ]

    day_names = [
        "",
        "hétfő",
        "kedd",
        "szerda",
        "csütörtök",
        "péntek",
        "szombat",
        "vasárnap",
    ]
    day_abbreviations = ["", "hét", "kedd", "szer", "csüt", "pént", "szom", "vas"]

    meridians = {"am": "de", "pm": "du", "AM": "DE", "PM": "DU"}

    def _format_timeframe(self, timeframe: str, delta: float) -> str:
        form: Collection[str] = self.timeframes[timeframe]
        exitstr: str = ""
        if isinstance(form, dict):
            if delta > 0:
                exitstr = form["future"]
            else:
                exitstr = form["past"]
        else:
            exitstr = str(form)
        return exitstr.format(abs(delta))


class EsperantoLocale(Locale):
    names = ["eo", "eo_xx"]
    past = "antaŭ {0}"
    future = "post {0}"

    timeframes = {
        "now": "nun",
        "second": "sekundo",
        "seconds": "{0} kelkaj sekundoj",
        "minute": "unu minuto",
        "minutes": "{0} minutoj",
        "hour": "un horo",
        "hours": "{0} horoj",
        "day": "unu tago",
        "days": "{0} tagoj",
        "month": "unu monato",
        "months": "{0} monatoj",
        "year": "unu jaro",
        "years": "{0} jaroj",
    }

    month_names = [
        "",
        "januaro",
        "februaro",
        "marto",
        "aprilo",
        "majo",
        "junio",
        "julio",
        "aŭgusto",
        "septembro",
        "oktobro",
        "novembro",
        "decembro",
    ]
    month_abbreviations = [
        "",
        "jan",
        "feb",
        "mar",
        "apr",
        "maj",
        "jun",
        "jul",
        "aŭg",
        "sep",
        "okt",
        "nov",
        "dec",
    ]

    day_names = [
        "",
        "lundo",
        "mardo",
        "merkredo",
        "ĵaŭdo",
        "vendredo",
        "sabato",
        "dimanĉo",
    ]
    day_abbreviations = ["", "lun", "mar", "mer", "ĵaŭ", "ven", "sab", "dim"]

    meridians = {"am": "atm", "pm": "ptm", "AM": "ATM", "PM": "PTM"}

    ordinal_day_re = r"((?P<value>[1-3]?[0-9](?=a))a)"

    def _ordinal_number(self, n: int) -> str:
        return f"{n}a"


class ThaiLocale(Locale):

    names = ["th", "th_th"]

    past = "{0}{1}ที่ผ่านมา"
    future = "ในอีก{1}{0}"

    timeframes = {
        "now": "ขณะนี้",
        "second": "วินาที",
        "seconds": "{0} ไม่กี่วินาที",
        "minute": "1 นาที",
        "minutes": "{0} นาที",
        "hour": "1 ชั่วโมง",
        "hours": "{0} ชั่วโมง",
        "day": "1 วัน",
        "days": "{0} วัน",
        "month": "1 เดือน",
        "months": "{0} เดือน",
        "year": "1 ปี",
        "years": "{0} ปี",
    }

    month_names = [
        "",
        "มกราคม",
        "กุมภาพันธ์",
        "มีนาคม",
        "เมษายน",
        "พฤษภาคม",
        "มิถุนายน",
        "กรกฎาคม",
        "สิงหาคม",
        "กันยายน",
        "ตุลาคม",
        "พฤศจิกายน",
        "ธันวาคม",
    ]
    month_abbreviations = [
        "",
        "ม.ค.",
        "ก.พ.",
        "มี.ค.",
        "เม.ย.",
        "พ.ค.",
        "มิ.ย.",
        "ก.ค.",
        "ส.ค.",
        "ก.ย.",
        "ต.ค.",
        "พ.ย.",
        "ธ.ค.",
    ]

    day_names = ["", "จันทร์", "อังคาร", "พุธ", "พฤหัสบดี", "ศุกร์", "เสาร์", "อาทิตย์"]
    day_abbreviations = ["", "จ", "อ", "พ", "พฤ", "ศ", "ส", "อา"]

    meridians = {"am": "am", "pm": "pm", "AM": "AM", "PM": "PM"}

    BE_OFFSET = 543

    def year_full(self, year: int) -> str:
        """Thai always use Buddhist Era (BE) which is CE + 543"""
        year += self.BE_OFFSET
        return f"{year:04d}"

    def year_abbreviation(self, year: int) -> str:
        """Thai always use Buddhist Era (BE) which is CE + 543"""
        year += self.BE_OFFSET
        return f"{year:04d}"[2:]

    def _format_relative(
        self, humanized: Union[str, List[str]], timeframe: str, delta: float
    ) -> str:
        """Thai normally doesn't have any space between words"""
        if timeframe == "now":
            return str(humanized)
        space = "" if timeframe == "seconds" else " "
        direction = self.past if delta < 0 else self.future

        return direction.format(humanized, space)


class BengaliLocale(Locale):

    names = ["bn", "bn_bd", "bn_in"]

    past = "{0} আগে"
    future = "{0} পরে"

    timeframes = {
        "now": "এখন",
        "second": "একটি দ্বিতীয়",
        "seconds": "{0} সেকেন্ড",
        "minute": "এক মিনিট",
        "minutes": "{0} মিনিট",
        "hour": "এক ঘণ্টা",
        "hours": "{0} ঘণ্টা",
        "day": "এক দিন",
        "days": "{0} দিন",
        "month": "এক মাস",
        "months": "{0} মাস ",
        "year": "এক বছর",
        "years": "{0} বছর",
    }

    meridians = {"am": "সকাল", "pm": "বিকাল", "AM": "সকাল", "PM": "বিকাল"}

    month_names = [
        "",
        "জানুয়ারি",
        "ফেব্রুয়ারি",
        "মার্চ",
        "এপ্রিল",
        "মে",
        "জুন",
        "জুলাই",
        "আগস্ট",
        "সেপ্টেম্বর",
        "অক্টোবর",
        "নভেম্বর",
        "ডিসেম্বর",
    ]
    month_abbreviations = [
        "",
        "জানু",
        "ফেব",
        "মার্চ",
        "এপ্রি",
        "মে",
        "জুন",
        "জুল",
        "অগা",
        "সেপ্ট",
        "অক্টো",
        "নভে",
        "ডিসে",
    ]

    day_names = [
        "",
        "সোমবার",
        "মঙ্গলবার",
        "বুধবার",
        "বৃহস্পতিবার",
        "শুক্রবার",
        "শনিবার",
        "রবিবার",
    ]
    day_abbreviations = ["", "সোম", "মঙ্গল", "বুধ", "বৃহঃ", "শুক্র", "শনি", "রবি"]

    def _ordinal_number(self, n: int) -> str:
        if n > 10 or n == 0:
            return f"{n}তম"
        if n in [1, 5, 7, 8, 9, 10]:
            return f"{n}ম"
        if n in [2, 3]:
            return f"{n}য়"
        if n == 4:
            return f"{n}র্থ"
        if n == 6:
            return f"{n}ষ্ঠ"
        return f"{n}"


class RomanshLocale(Locale):

    names = ["rm", "rm_ch"]

    past = "avant {0}"
    future = "en {0}"

    timeframes = {
        "now": "en quest mument",
        "second": "in secunda",
        "seconds": "{0} secundas",
        "minute": "ina minuta",
        "minutes": "{0} minutas",
        "hour": "in'ura",
        "hours": "{0} ura",
        "day": "in di",
        "days": "{0} dis",
        "month": "in mais",
        "months": "{0} mais",
        "year": "in onn",
        "years": "{0} onns",
    }

    month_names = [
        "",
        "schaner",
        "favrer",
        "mars",
        "avrigl",
        "matg",
        "zercladur",
        "fanadur",
        "avust",
        "settember",
        "october",
        "november",
        "december",
    ]

    month_abbreviations = [
        "",
        "schan",
        "fav",
        "mars",
        "avr",
        "matg",
        "zer",
        "fan",
        "avu",
        "set",
        "oct",
        "nov",
        "dec",
    ]

    day_names = [
        "",
        "glindesdi",
        "mardi",
        "mesemna",
        "gievgia",
        "venderdi",
        "sonda",
        "dumengia",
    ]

    day_abbreviations = ["", "gli", "ma", "me", "gie", "ve", "so", "du"]


class RomanianLocale(Locale):
    names = ["ro", "ro_ro"]

    past = "{0} în urmă"
    future = "peste {0}"
    and_word = "și"

    timeframes = {
        "now": "acum",
        "second": "o secunda",
        "seconds": "{0} câteva secunde",
        "minute": "un minut",
        "minutes": "{0} minute",
        "hour": "o oră",
        "hours": "{0} ore",
        "day": "o zi",
        "days": "{0} zile",
        "month": "o lună",
        "months": "{0} luni",
        "year": "un an",
        "years": "{0} ani",
    }

    month_names = [
        "",
        "ianuarie",
        "februarie",
        "martie",
        "aprilie",
        "mai",
        "iunie",
        "iulie",
        "august",
        "septembrie",
        "octombrie",
        "noiembrie",
        "decembrie",
    ]
    month_abbreviations = [
        "",
        "ian",
        "febr",
        "mart",
        "apr",
        "mai",
        "iun",
        "iul",
        "aug",
        "sept",
        "oct",
        "nov",
        "dec",
    ]

    day_names = [
        "",
        "luni",
        "marți",
        "miercuri",
        "joi",
        "vineri",
        "sâmbătă",
        "duminică",
    ]
    day_abbreviations = ["", "Lun", "Mar", "Mie", "Joi", "Vin", "Sâm", "Dum"]


class SlovenianLocale(Locale):
    names = ["sl", "sl_si"]

    past = "pred {0}"
    future = "čez {0}"
    and_word = "in"

    timeframes = {
        "now": "zdaj",
        "second": "sekundo",
        "seconds": "{0} sekund",
        "minute": "minuta",
        "minutes": "{0} minutami",
        "hour": "uro",
        "hours": "{0} ur",
        "day": "dan",
        "days": "{0} dni",
        "month": "mesec",
        "months": "{0} mesecev",
        "year": "leto",
        "years": "{0} let",
    }

    meridians = {"am": "", "pm": "", "AM": "", "PM": ""}

    month_names = [
        "",
        "Januar",
        "Februar",
        "Marec",
        "April",
        "Maj",
        "Junij",
        "Julij",
        "Avgust",
        "September",
        "Oktober",
        "November",
        "December",
    ]

    month_abbreviations = [
        "",
        "Jan",
        "Feb",
        "Mar",
        "Apr",
        "Maj",
        "Jun",
        "Jul",
        "Avg",
        "Sep",
        "Okt",
        "Nov",
        "Dec",
    ]

    day_names = [
        "",
        "Ponedeljek",
        "Torek",
        "Sreda",
        "Četrtek",
        "Petek",
        "Sobota",
        "Nedelja",
    ]

    day_abbreviations = ["", "Pon", "Tor", "Sre", "Čet", "Pet", "Sob", "Ned"]


class IndonesianLocale(Locale):

    names = ["id", "id_id"]

    past = "{0} yang lalu"
    future = "dalam {0}"
    and_word = "dan"

    timeframes = {
        "now": "baru saja",
        "second": "1 sebentar",
        "seconds": "{0} detik",
        "minute": "1 menit",
        "minutes": "{0} menit",
        "hour": "1 jam",
        "hours": "{0} jam",
        "day": "1 hari",
        "days": "{0} hari",
        "month": "1 bulan",
        "months": "{0} bulan",
        "year": "1 tahun",
        "years": "{0} tahun",
    }

    meridians = {"am": "", "pm": "", "AM": "", "PM": ""}

    month_names = [
        "",
        "Januari",
        "Februari",
        "Maret",
        "April",
        "Mei",
        "Juni",
        "Juli",
        "Agustus",
        "September",
        "Oktober",
        "November",
        "Desember",
    ]

    month_abbreviations = [
        "",
        "Jan",
        "Feb",
        "Mar",
        "Apr",
        "Mei",
        "Jun",
        "Jul",
        "Ags",
        "Sept",
        "Okt",
        "Nov",
        "Des",
    ]

    day_names = ["", "Senin", "Selasa", "Rabu", "Kamis", "Jumat", "Sabtu", "Minggu"]

    day_abbreviations = [
        "",
        "Senin",
        "Selasa",
        "Rabu",
        "Kamis",
        "Jumat",
        "Sabtu",
        "Minggu",
    ]


class NepaliLocale(Locale):
    names = ["ne", "ne_np"]

    past = "{0} पहिले"
    future = "{0} पछी"

    timeframes = {
        "now": "अहिले",
        "second": "एक सेकेन्ड",
        "seconds": "{0} सेकण्ड",
        "minute": "मिनेट",
        "minutes": "{0} मिनेट",
        "hour": "एक घण्टा",
        "hours": "{0} घण्टा",
        "day": "एक दिन",
        "days": "{0} दिन",
        "month": "एक महिना",
        "months": "{0} महिना",
        "year": "एक बर्ष",
        "years": "बर्ष",
    }

    meridians = {"am": "पूर्वाह्न", "pm": "अपरान्ह", "AM": "पूर्वाह्न", "PM": "अपरान्ह"}

    month_names = [
        "",
        "जनवरी",
        "फेब्रुअरी",
        "मार्च",
        "एप्रील",
        "मे",
        "जुन",
        "जुलाई",
        "अगष्ट",
        "सेप्टेम्बर",
        "अक्टोबर",
        "नोवेम्बर",
        "डिसेम्बर",
    ]
    month_abbreviations = [
        "",
        "जन",
        "फेब",
        "मार्च",
        "एप्रील",
        "मे",
        "जुन",
        "जुलाई",
        "अग",
        "सेप",
        "अक्ट",
        "नोव",
        "डिस",
    ]

    day_names = [
        "",
        "सोमवार",
        "मंगलवार",
        "बुधवार",
        "बिहिवार",
        "शुक्रवार",
        "शनिवार",
        "आइतवार",
    ]

    day_abbreviations = ["", "सोम", "मंगल", "बुध", "बिहि", "शुक्र", "शनि", "आइत"]


class EstonianLocale(Locale):
    names = ["ee", "et"]

    past = "{0} tagasi"
    future = "{0} pärast"
    and_word = "ja"

    timeframes = {
        "now": {"past": "just nüüd", "future": "just nüüd"},
        "second": {"past": "üks sekund", "future": "ühe sekundi"},
        "seconds": {"past": "{0} sekundit", "future": "{0} sekundi"},
        "minute": {"past": "üks minut", "future": "ühe minuti"},
        "minutes": {"past": "{0} minutit", "future": "{0} minuti"},
        "hour": {"past": "tund aega", "future": "tunni aja"},
        "hours": {"past": "{0} tundi", "future": "{0} tunni"},
        "day": {"past": "üks päev", "future": "ühe päeva"},
        "days": {"past": "{0} päeva", "future": "{0} päeva"},
        "month": {"past": "üks kuu", "future": "ühe kuu"},
        "months": {"past": "{0} kuud", "future": "{0} kuu"},
        "year": {"past": "üks aasta", "future": "ühe aasta"},
        "years": {"past": "{0} aastat", "future": "{0} aasta"},
    }

    month_names = [
        "",
        "Jaanuar",
        "Veebruar",
        "Märts",
        "Aprill",
        "Mai",
        "Juuni",
        "Juuli",
        "August",
        "September",
        "Oktoober",
        "November",
        "Detsember",
    ]
    month_abbreviations = [
        "",
        "Jan",
        "Veb",
        "Mär",
        "Apr",
        "Mai",
        "Jun",
        "Jul",
        "Aug",
        "Sep",
        "Okt",
        "Nov",
        "Dets",
    ]

    day_names = [
        "",
        "Esmaspäev",
        "Teisipäev",
        "Kolmapäev",
        "Neljapäev",
        "Reede",
        "Laupäev",
        "Pühapäev",
    ]
    day_abbreviations = ["", "Esm", "Teis", "Kolm", "Nelj", "Re", "Lau", "Püh"]

    def _format_timeframe(self, timeframe: str, delta: float) -> str:
        form = self.timeframes[timeframe]
        exitform: str = ""
        if delta > 0:
            exitform = form["future"]
        else:
            exitform = form["past"]
        return exitform.format(abs(delta))


class SwahiliLocale(Locale):

    names = [
        "sw",
        "sw_ke",
        "sw_tz",
    ]

    past = "{0} iliyopita"
    future = "muda wa {0}"
    and_word = "na"

    timeframes = {
        "now": "sasa hivi",
        "second": "sekunde",
        "seconds": "sekunde {0}",
        "minute": "dakika moja",
        "minutes": "dakika {0}",
        "hour": "saa moja",
        "hours": "saa {0}",
        "day": "siku moja",
        "days": "siku {0}",
        "week": "wiki moja",
        "weeks": "wiki {0}",
        "month": "mwezi moja",
        "months": "miezi {0}",
        "year": "mwaka moja",
        "years": "miaka {0}",
    }

    meridians = {"am": "asu", "pm": "mch", "AM": "ASU", "PM": "MCH"}

    month_names = [
        "",
        "Januari",
        "Februari",
        "Machi",
        "Aprili",
        "Mei",
        "Juni",
        "Julai",
        "Agosti",
        "Septemba",
        "Oktoba",
        "Novemba",
        "Desemba",
    ]
    month_abbreviations = [
        "",
        "Jan",
        "Feb",
        "Mac",
        "Apr",
        "Mei",
        "Jun",
        "Jul",
        "Ago",
        "Sep",
        "Okt",
        "Nov",
        "Des",
    ]

    day_names = [
        "",
        "Jumatatu",
        "Jumanne",
        "Jumatano",
        "Alhamisi",
        "Ijumaa",
        "Jumamosi",
        "Jumapili",
    ]
    day_abbreviations = [
        "",
        "Jumatatu",
        "Jumanne",
        "Jumatano",
        "Alhamisi",
        "Ijumaa",
        "Jumamosi",
        "Jumapili",
    ]


_locales = _map_locales()<|MERGE_RESOLUTION|>--- conflicted
+++ resolved
@@ -2160,15 +2160,8 @@
     ]
     day_abbreviations = ["", "Lun", "Mar", "Miy", "Huw", "Biy", "Sab", "Lin"]
 
-<<<<<<< HEAD
     def _ordinal_number(self, n: int) -> str:
         return f"ika-{n}"
-=======
-    meridians = {"am": "nu", "pm": "nh", "AM": "ng umaga", "PM": "ng hapon"}
-
-    def _ordinal_number(self, n):
-        return "ika-{}".format(n)
->>>>>>> 80aa80c0
 
 
 class VietnameseLocale(Locale):
