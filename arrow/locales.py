--- conflicted
+++ resolved
@@ -47,6 +47,8 @@
     str, Sequence[str], Mapping[str, str], Mapping[str, Sequence[str]]
 ]
 
+_locale_map: Dict[str, Type["Locale"]] = dict()
+
 
 def get_locale(name: str) -> "Locale":
     """Returns an appropriate :class:`Locale <arrow.locales.Locale>`
@@ -56,7 +58,7 @@
 
     """
 
-    locale_cls = _locales.get(name.lower())
+    locale_cls = _locale_map.get(name.lower())
 
     if locale_cls is None:
         raise ValueError(f"Unsupported locale {name!r}.")
@@ -4390,9 +4392,6 @@
     ]
 
 
-<<<<<<< HEAD
-_locales: Dict[str, Type[Locale]] = _map_locales()
-=======
 class CroatianLocale(Locale):
 
     names = ["hr", "hr-hr"]
@@ -4646,5 +4645,4 @@
         "pe",
         "še",
         "se",
-    ]
->>>>>>> 57c67d02
+    ]