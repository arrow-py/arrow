# -*- coding: utf-8 -*-
from __future__ import absolute_import, unicode_literals

import inspect
import sys
from math import trunc


def get_locale(name):
    """Returns an appropriate :class:`Locale <arrow.locales.Locale>`
    corresponding to an inpute locale name.

    :param name: the name of the locale.

    """

    locale_cls = _locales.get(name.lower())

    if locale_cls is None:
        raise ValueError("Unsupported locale '{}'".format(name))

    return locale_cls()


# base locale type.


class Locale(object):
    """ Represents locale-specific data and functionality. """

    names = []

    timeframes = {
<<<<<<< HEAD
        "now": "",
        "seconds": "",
        "minute": "",
        "minutes": "",
        "hour": "",
        "hours": "",
        "day": "",
        "days": "",
        "month": "",
        "months": "",
        "year": "",
        "years": "",
    }

    meridians = {"am": "", "pm": "", "AM": "", "PM": ""}
=======
        'now': '',
        'seconds': '',
        'minute': '',
        'minutes': '',
        'hour': '',
        'hours': '',
        'day': '',
        'days': '',
        'week': '',
        'weeks': '',
        'month': '',
        'months': '',
        'year': '',
        'years': '',
    }

    meridians = {
        'am': '',
        'pm': '',
        'AM': '',
        'PM': '',
    }
>>>>>>> 8388c6d3

    past = None
    future = None

    month_names = []
    month_abbreviations = []

    day_names = []
    day_abbreviations = []

    ordinal_day_re = r"(\d+)"

    def __init__(self):

        self._month_name_to_ordinal = None

    def describe(self, timeframe, delta=0, only_distance=False):
        """ Describes a delta within a timeframe in plain language.

        :param timeframe: a string representing a timeframe.
        :param delta: a quantity representing a delta in a timeframe.
        :param only_distance: return only distance eg: "11 seconds" without "in" or "ago" keywords
        """

        humanized = self._format_timeframe(timeframe, delta)
        if not only_distance:
            humanized = self._format_relative(humanized, timeframe, delta)

        return humanized

    def day_name(self, day):
        """ Returns the day name for a specified day of the week.

        :param day: the ``int`` day of the week (1-7).

        """

        return self.day_names[day]

    def day_abbreviation(self, day):
        """ Returns the day abbreviation for a specified day of the week.

        :param day: the ``int`` day of the week (1-7).

        """

        return self.day_abbreviations[day]

    def month_name(self, month):
        """ Returns the month name for a specified month of the year.

        :param month: the ``int`` month of the year (1-12).

        """

        return self.month_names[month]

    def month_abbreviation(self, month):
        """ Returns the month abbreviation for a specified month of the year.

        :param month: the ``int`` month of the year (1-12).

        """

        return self.month_abbreviations[month]

    def month_number(self, name):
        """ Returns the month number for a month specified by name or abbreviation.

        :param name: the month name or abbreviation.

        """

        if self._month_name_to_ordinal is None:
            self._month_name_to_ordinal = self._name_to_ordinal(self.month_names)
            self._month_name_to_ordinal.update(
                self._name_to_ordinal(self.month_abbreviations)
            )

        return self._month_name_to_ordinal.get(name)

    def year_full(self, year):
        """  Returns the year for specific locale if available

        :param name: the ``int`` year (4-digit)
        """
        return "{:04d}".format(year)

    def year_abbreviation(self, year):
        """ Returns the year for specific locale if available

        :param name: the ``int`` year (4-digit)
        """
        return "{:04d}".format(year)[2:]

    def meridian(self, hour, token):
        """ Returns the meridian indicator for a specified hour and format token.

        :param hour: the ``int`` hour of the day.
        :param token: the format token.
        """

        if token == "a":
            return self.meridians["am"] if hour < 12 else self.meridians["pm"]
        if token == "A":
            return self.meridians["AM"] if hour < 12 else self.meridians["PM"]

    def ordinal_number(self, n):
        """ Returns the ordinal format of a given integer

        :param n: an integer
        """
        return self._ordinal_number(n)

    def _ordinal_number(self, n):
        return "{}".format(n)

    def _name_to_ordinal(self, lst):
        return dict(map(lambda i: (i[1].lower(), i[0] + 1), enumerate(lst[1:])))

    def _format_timeframe(self, timeframe, delta):
        return self.timeframes[timeframe].format(trunc(abs(delta)))

    def _format_relative(self, humanized, timeframe, delta):

        if timeframe == "now":
            return humanized

        direction = self.past if delta < 0 else self.future

        return direction.format(humanized)


# base locale type implementations.


class EnglishLocale(Locale):

    names = [
        "en",
        "en_us",
        "en_gb",
        "en_au",
        "en_be",
        "en_jp",
        "en_za",
        "en_ca",
        "en_ph",
    ]

    past = "{0} ago"
    future = "in {0}"

    timeframes = {
<<<<<<< HEAD
        "now": "just now",
        "seconds": "seconds",
        "minute": "a minute",
        "minutes": "{0} minutes",
        "hour": "an hour",
        "hours": "{0} hours",
        "day": "a day",
        "days": "{0} days",
        "month": "a month",
        "months": "{0} months",
        "year": "a year",
        "years": "{0} years",
    }

    meridians = {"am": "am", "pm": "pm", "AM": "AM", "PM": "PM"}
=======
        'now': 'just now',
        'seconds': 'seconds',
        'minute': 'a minute',
        'minutes': '{0} minutes',
        'hour': 'an hour',
        'hours': '{0} hours',
        'day': 'a day',
        'days': '{0} days',
        'week': 'a week',
        'weeks': '{0} weeks',
        'month': 'a month',
        'months': '{0} months',
        'year': 'a year',
        'years': '{0} years',
    }

    meridians = {
        'am': 'am',
        'pm': 'pm',
        'AM': 'AM',
        'PM': 'PM',
    }
>>>>>>> 8388c6d3

    month_names = [
        "",
        "January",
        "February",
        "March",
        "April",
        "May",
        "June",
        "July",
        "August",
        "September",
        "October",
        "November",
        "December",
    ]
    month_abbreviations = [
        "",
        "Jan",
        "Feb",
        "Mar",
        "Apr",
        "May",
        "Jun",
        "Jul",
        "Aug",
        "Sep",
        "Oct",
        "Nov",
        "Dec",
    ]

    day_names = [
        "",
        "Monday",
        "Tuesday",
        "Wednesday",
        "Thursday",
        "Friday",
        "Saturday",
        "Sunday",
    ]
    day_abbreviations = ["", "Mon", "Tue", "Wed", "Thu", "Fri", "Sat", "Sun"]

    ordinal_day_re = r"((?P<value>[2-3]?1(?=st)|[2-3]?2(?=nd)|[2-3]?3(?=rd)|[1-3]?[04-9](?=th)|1[1-3](?=th))(st|nd|rd|th))"

    def _ordinal_number(self, n):
        if n % 100 not in (11, 12, 13):
            remainder = abs(n) % 10
            if remainder == 1:
                return "{}st".format(n)
            elif remainder == 2:
                return "{}nd".format(n)
            elif remainder == 3:
                return "{}rd".format(n)
        return "{}th".format(n)

    def describe(self, timeframe, delta=0, only_distance=False):
        """ Describes a delta within a timeframe in plain language.

        :param timeframe: a string representing a timeframe.
        :param delta: a quantity representing a delta in a timeframe.
        :param only_distance: return only distance eg: "11 seconds" without "in" or "ago" keywords
        """

        humanized = super(EnglishLocale, self).describe(timeframe, delta, only_distance)
        if only_distance and timeframe == "now":
            humanized = "instantly"

        return humanized


class ItalianLocale(Locale):
    names = ["it", "it_it"]
    past = "{0} fa"
    future = "tra {0}"

    timeframes = {
        "now": "adesso",
        "seconds": "qualche secondo",
        "minute": "un minuto",
        "minutes": "{0} minuti",
        "hour": "un'ora",
        "hours": "{0} ore",
        "day": "un giorno",
        "days": "{0} giorni",
        "month": "un mese",
        "months": "{0} mesi",
        "year": "un anno",
        "years": "{0} anni",
    }

    month_names = [
        "",
        "gennaio",
        "febbraio",
        "marzo",
        "aprile",
        "maggio",
        "giugno",
        "luglio",
        "agosto",
        "settembre",
        "ottobre",
        "novembre",
        "dicembre",
    ]
    month_abbreviations = [
        "",
        "gen",
        "feb",
        "mar",
        "apr",
        "mag",
        "giu",
        "lug",
        "ago",
        "set",
        "ott",
        "nov",
        "dic",
    ]

    day_names = [
        "",
        "lunedì",
        "martedì",
        "mercoledì",
        "giovedì",
        "venerdì",
        "sabato",
        "domenica",
    ]
    day_abbreviations = ["", "lun", "mar", "mer", "gio", "ven", "sab", "dom"]

    ordinal_day_re = r"((?P<value>[1-3]?[0-9](?=[ºª]))[ºª])"

    def _ordinal_number(self, n):
        return "{}º".format(n)


class SpanishLocale(Locale):
    names = ["es", "es_es"]
    past = "hace {0}"
    future = "en {0}"

    timeframes = {
        "now": "ahora",
        "seconds": "segundos",
        "minute": "un minuto",
        "minutes": "{0} minutos",
        "hour": "una hora",
        "hours": "{0} horas",
        "day": "un día",
        "days": "{0} días",
        "month": "un mes",
        "months": "{0} meses",
        "year": "un año",
        "years": "{0} años",
    }

    meridians = {"am": "am", "pm": "pm", "AM": "AM", "PM": "PM"}

    month_names = [
        "",
        "enero",
        "febrero",
        "marzo",
        "abril",
        "mayo",
        "junio",
        "julio",
        "agosto",
        "septiembre",
        "octubre",
        "noviembre",
        "diciembre",
    ]
    month_abbreviations = [
        "",
        "ene",
        "feb",
        "mar",
        "abr",
        "may",
        "jun",
        "jul",
        "ago",
        "sep",
        "oct",
        "nov",
        "dic",
    ]

    day_names = [
        "",
        "lunes",
        "martes",
        "miércoles",
        "jueves",
        "viernes",
        "sábado",
        "domingo",
    ]
    day_abbreviations = ["", "lun", "mar", "mie", "jue", "vie", "sab", "dom"]

    ordinal_day_re = r"((?P<value>[1-3]?[0-9](?=[ºª]))[ºª])"

    def _ordinal_number(self, n):
        return "{}º".format(n)


class FrenchLocale(Locale):
    names = ["fr", "fr_fr"]
    past = "il y a {0}"
    future = "dans {0}"

    timeframes = {
        "now": "maintenant",
        "seconds": "quelques secondes",
        "minute": "une minute",
        "minutes": "{0} minutes",
        "hour": "une heure",
        "hours": "{0} heures",
        "day": "un jour",
        "days": "{0} jours",
        "month": "un mois",
        "months": "{0} mois",
        "year": "un an",
        "years": "{0} ans",
    }

    month_names = [
        "",
        "janvier",
        "février",
        "mars",
        "avril",
        "mai",
        "juin",
        "juillet",
        "août",
        "septembre",
        "octobre",
        "novembre",
        "décembre",
    ]
    month_abbreviations = [
        "",
        "janv",
        "févr",
        "mars",
        "avr",
        "mai",
        "juin",
        "juil",
        "août",
        "sept",
        "oct",
        "nov",
        "déc",
    ]

    day_names = [
        "",
        "lundi",
        "mardi",
        "mercredi",
        "jeudi",
        "vendredi",
        "samedi",
        "dimanche",
    ]
    day_abbreviations = ["", "lun", "mar", "mer", "jeu", "ven", "sam", "dim"]

    ordinal_day_re = (
        r"((?P<value>\b1(?=er\b)|[1-3]?[02-9](?=e\b)|[1-3]1(?=e\b))(er|e)\b)"
    )

    def _ordinal_number(self, n):
        if abs(n) == 1:
            return "{}er".format(n)
        return "{}e".format(n)


class GreekLocale(Locale):

    names = ["el", "el_gr"]

    past = "{0} πριν"
    future = "σε {0}"

    timeframes = {
        "now": "τώρα",
        "seconds": "δευτερόλεπτα",
        "minute": "ένα λεπτό",
        "minutes": "{0} λεπτά",
        "hour": "μία ώρα",
        "hours": "{0} ώρες",
        "day": "μία μέρα",
        "days": "{0} μέρες",
        "month": "ένα μήνα",
        "months": "{0} μήνες",
        "year": "ένα χρόνο",
        "years": "{0} χρόνια",
    }

    month_names = [
        "",
        "Ιανουαρίου",
        "Φεβρουαρίου",
        "Μαρτίου",
        "Απριλίου",
        "Μαΐου",
        "Ιουνίου",
        "Ιουλίου",
        "Αυγούστου",
        "Σεπτεμβρίου",
        "Οκτωβρίου",
        "Νοεμβρίου",
        "Δεκεμβρίου",
    ]
    month_abbreviations = [
        "",
        "Ιαν",
        "Φεβ",
        "Μαρ",
        "Απρ",
        "Μαϊ",
        "Ιον",
        "Ιολ",
        "Αυγ",
        "Σεπ",
        "Οκτ",
        "Νοε",
        "Δεκ",
    ]

    day_names = [
        "",
        "Δευτέρα",
        "Τρίτη",
        "Τετάρτη",
        "Πέμπτη",
        "Παρασκευή",
        "Σάββατο",
        "Κυριακή",
    ]
    day_abbreviations = ["", "Δευ", "Τρι", "Τετ", "Πεμ", "Παρ", "Σαβ", "Κυρ"]


class JapaneseLocale(Locale):

    names = ["ja", "ja_jp"]

    past = "{0}前"
    future = "{0}後"

    timeframes = {
        "now": "現在",
        "seconds": "数秒",
        "minute": "1分",
        "minutes": "{0}分",
        "hour": "1時間",
        "hours": "{0}時間",
        "day": "1日",
        "days": "{0}日",
        "month": "1ヶ月",
        "months": "{0}ヶ月",
        "year": "1年",
        "years": "{0}年",
    }

    month_names = [
        "",
        "1月",
        "2月",
        "3月",
        "4月",
        "5月",
        "6月",
        "7月",
        "8月",
        "9月",
        "10月",
        "11月",
        "12月",
    ]
    month_abbreviations = [
        "",
        " 1",
        " 2",
        " 3",
        " 4",
        " 5",
        " 6",
        " 7",
        " 8",
        " 9",
        "10",
        "11",
        "12",
    ]

    day_names = ["", "月曜日", "火曜日", "水曜日", "木曜日", "金曜日", "土曜日", "日曜日"]
    day_abbreviations = ["", "月", "火", "水", "木", "金", "土", "日"]


class SwedishLocale(Locale):

    names = ["sv", "sv_se"]

    past = "för {0} sen"
    future = "om {0}"

    timeframes = {
        "now": "just nu",
        "seconds": "några sekunder",
        "minute": "en minut",
        "minutes": "{0} minuter",
        "hour": "en timme",
        "hours": "{0} timmar",
        "day": "en dag",
        "days": "{0} dagar",
        "month": "en månad",
        "months": "{0} månader",
        "year": "ett år",
        "years": "{0} år",
    }

    month_names = [
        "",
        "januari",
        "februari",
        "mars",
        "april",
        "maj",
        "juni",
        "juli",
        "augusti",
        "september",
        "oktober",
        "november",
        "december",
    ]
    month_abbreviations = [
        "",
        "jan",
        "feb",
        "mar",
        "apr",
        "maj",
        "jun",
        "jul",
        "aug",
        "sep",
        "okt",
        "nov",
        "dec",
    ]

    day_names = [
        "",
        "måndag",
        "tisdag",
        "onsdag",
        "torsdag",
        "fredag",
        "lördag",
        "söndag",
    ]
    day_abbreviations = ["", "mån", "tis", "ons", "tor", "fre", "lör", "sön"]


class FinnishLocale(Locale):

    names = ["fi", "fi_fi"]

    # The finnish grammar is very complex, and its hard to convert
    # 1-to-1 to something like English.

    past = "{0} sitten"
    future = "{0} kuluttua"

    timeframes = {
        "now": ["juuri nyt", "juuri nyt"],
        "seconds": ["muutama sekunti", "muutaman sekunnin"],
        "minute": ["minuutti", "minuutin"],
        "minutes": ["{0} minuuttia", "{0} minuutin"],
        "hour": ["tunti", "tunnin"],
        "hours": ["{0} tuntia", "{0} tunnin"],
        "day": ["päivä", "päivä"],
        "days": ["{0} päivää", "{0} päivän"],
        "month": ["kuukausi", "kuukauden"],
        "months": ["{0} kuukautta", "{0} kuukauden"],
        "year": ["vuosi", "vuoden"],
        "years": ["{0} vuotta", "{0} vuoden"],
    }

    # Months and days are lowercase in Finnish
    month_names = [
        "",
        "tammikuu",
        "helmikuu",
        "maaliskuu",
        "huhtikuu",
        "toukokuu",
        "kesäkuu",
        "heinäkuu",
        "elokuu",
        "syyskuu",
        "lokakuu",
        "marraskuu",
        "joulukuu",
    ]

    month_abbreviations = [
        "",
        "tammi",
        "helmi",
        "maalis",
        "huhti",
        "touko",
        "kesä",
        "heinä",
        "elo",
        "syys",
        "loka",
        "marras",
        "joulu",
    ]

    day_names = [
        "",
        "maanantai",
        "tiistai",
        "keskiviikko",
        "torstai",
        "perjantai",
        "lauantai",
        "sunnuntai",
    ]

    day_abbreviations = ["", "ma", "ti", "ke", "to", "pe", "la", "su"]

    def _format_timeframe(self, timeframe, delta):
        return (
            self.timeframes[timeframe][0].format(abs(delta)),
            self.timeframes[timeframe][1].format(abs(delta)),
        )

    def _format_relative(self, humanized, timeframe, delta):
        if timeframe == "now":
            return humanized[0]

        direction = self.past if delta < 0 else self.future
        which = 0 if delta < 0 else 1

        return direction.format(humanized[which])

    def _ordinal_number(self, n):
        return "{}.".format(n)


class ChineseCNLocale(Locale):

    names = ["zh", "zh_cn"]

    past = "{0}前"
    future = "{0}后"

    timeframes = {
        "now": "刚才",
        "seconds": "几秒",
        "minute": "1分钟",
        "minutes": "{0}分钟",
        "hour": "1小时",
        "hours": "{0}小时",
        "day": "1天",
        "days": "{0}天",
        "month": "1个月",
        "months": "{0}个月",
        "year": "1年",
        "years": "{0}年",
    }

    month_names = [
        "",
        "一月",
        "二月",
        "三月",
        "四月",
        "五月",
        "六月",
        "七月",
        "八月",
        "九月",
        "十月",
        "十一月",
        "十二月",
    ]
    month_abbreviations = [
        "",
        " 1",
        " 2",
        " 3",
        " 4",
        " 5",
        " 6",
        " 7",
        " 8",
        " 9",
        "10",
        "11",
        "12",
    ]

    day_names = ["", "星期一", "星期二", "星期三", "星期四", "星期五", "星期六", "星期日"]
    day_abbreviations = ["", "一", "二", "三", "四", "五", "六", "日"]


class ChineseTWLocale(Locale):

    names = ["zh_tw"]

    past = "{0}前"
    future = "{0}後"

    timeframes = {
        "now": "剛才",
        "seconds": "幾秒",
        "minute": "1分鐘",
        "minutes": "{0}分鐘",
        "hour": "1小時",
        "hours": "{0}小時",
        "day": "1天",
        "days": "{0}天",
        "month": "1個月",
        "months": "{0}個月",
        "year": "1年",
        "years": "{0}年",
    }

    month_names = [
        "",
        "1月",
        "2月",
        "3月",
        "4月",
        "5月",
        "6月",
        "7月",
        "8月",
        "9月",
        "10月",
        "11月",
        "12月",
    ]
    month_abbreviations = [
        "",
        " 1",
        " 2",
        " 3",
        " 4",
        " 5",
        " 6",
        " 7",
        " 8",
        " 9",
        "10",
        "11",
        "12",
    ]

    day_names = ["", "周一", "周二", "周三", "周四", "周五", "周六", "周日"]
    day_abbreviations = ["", "一", "二", "三", "四", "五", "六", "日"]


class KoreanLocale(Locale):

    names = ["ko", "ko_kr"]

    past = "{0} 전"
    future = "{0} 후"

    timeframes = {
        "now": "지금",
        "seconds": "몇 초",
        "minute": "1분",
        "minutes": "{0}분",
        "hour": "1시간",
        "hours": "{0}시간",
        "day": "1일",
        "days": "{0}일",
        "month": "1개월",
        "months": "{0}개월",
        "year": "1년",
        "years": "{0}년",
    }

    month_names = [
        "",
        "1월",
        "2월",
        "3월",
        "4월",
        "5월",
        "6월",
        "7월",
        "8월",
        "9월",
        "10월",
        "11월",
        "12월",
    ]
    month_abbreviations = [
        "",
        " 1",
        " 2",
        " 3",
        " 4",
        " 5",
        " 6",
        " 7",
        " 8",
        " 9",
        "10",
        "11",
        "12",
    ]

    day_names = ["", "월요일", "화요일", "수요일", "목요일", "금요일", "토요일", "일요일"]
    day_abbreviations = ["", "월", "화", "수", "목", "금", "토", "일"]


# derived locale types & implementations.
class DutchLocale(Locale):

    names = ["nl", "nl_nl"]

    past = "{0} geleden"
    future = "over {0}"

    timeframes = {
        "now": "nu",
        "seconds": "seconden",
        "minute": "een minuut",
        "minutes": "{0} minuten",
        "hour": "een uur",
        "hours": "{0} uur",
        "day": "een dag",
        "days": "{0} dagen",
        "month": "een maand",
        "months": "{0} maanden",
        "year": "een jaar",
        "years": "{0} jaar",
    }

    # In Dutch names of months and days are not starting with a capital letter
    # like in the English language.
    month_names = [
        "",
        "januari",
        "februari",
        "maart",
        "april",
        "mei",
        "juni",
        "juli",
        "augustus",
        "september",
        "oktober",
        "november",
        "december",
    ]
    month_abbreviations = [
        "",
        "jan",
        "feb",
        "mrt",
        "apr",
        "mei",
        "jun",
        "jul",
        "aug",
        "sep",
        "okt",
        "nov",
        "dec",
    ]

    day_names = [
        "",
        "maandag",
        "dinsdag",
        "woensdag",
        "donderdag",
        "vrijdag",
        "zaterdag",
        "zondag",
    ]
    day_abbreviations = ["", "ma", "di", "wo", "do", "vr", "za", "zo"]


class SlavicBaseLocale(Locale):
    def _format_timeframe(self, timeframe, delta):

        form = self.timeframes[timeframe]
        delta = abs(delta)

        if isinstance(form, list):

            if delta % 10 == 1 and delta % 100 != 11:
                form = form[0]
            elif 2 <= delta % 10 <= 4 and (delta % 100 < 10 or delta % 100 >= 20):
                form = form[1]
            else:
                form = form[2]

        return form.format(delta)


class BelarusianLocale(SlavicBaseLocale):

    names = ["be", "be_by"]

    past = "{0} таму"
    future = "праз {0}"

    timeframes = {
        "now": "зараз",
        "seconds": "некалькі секунд",
        "minute": "хвіліну",
        "minutes": ["{0} хвіліну", "{0} хвіліны", "{0} хвілін"],
        "hour": "гадзіну",
        "hours": ["{0} гадзіну", "{0} гадзіны", "{0} гадзін"],
        "day": "дзень",
        "days": ["{0} дзень", "{0} дні", "{0} дзён"],
        "month": "месяц",
        "months": ["{0} месяц", "{0} месяцы", "{0} месяцаў"],
        "year": "год",
        "years": ["{0} год", "{0} гады", "{0} гадоў"],
    }

    month_names = [
        "",
        "студзеня",
        "лютага",
        "сакавіка",
        "красавіка",
        "траўня",
        "чэрвеня",
        "ліпеня",
        "жніўня",
        "верасня",
        "кастрычніка",
        "лістапада",
        "снежня",
    ]
    month_abbreviations = [
        "",
        "студ",
        "лют",
        "сак",
        "крас",
        "трав",
        "чэрв",
        "ліп",
        "жнів",
        "вер",
        "каст",
        "ліст",
        "снеж",
    ]

    day_names = [
        "",
        "панядзелак",
        "аўторак",
        "серада",
        "чацвер",
        "пятніца",
        "субота",
        "нядзеля",
    ]
    day_abbreviations = ["", "пн", "ат", "ср", "чц", "пт", "сб", "нд"]


class PolishLocale(SlavicBaseLocale):

    names = ["pl", "pl_pl"]

    past = "{0} temu"
    future = "za {0}"

    timeframes = {
        "now": "teraz",
        "seconds": "kilka sekund",
        "minute": "minutę",
        "minutes": ["{0} minut", "{0} minuty", "{0} minut"],
        "hour": "godzina",
        "hours": ["{0} godzin", "{0} godziny", "{0} godzin"],
        "day": "dzień",
        "days": ["{0} dzień", "{0} dni", "{0} dni"],
        "month": "miesiąc",
        "months": ["{0} miesiąc", "{0} miesiące", "{0} miesięcy"],
        "year": "rok",
        "years": ["{0} rok", "{0} lata", "{0} lat"],
    }

    month_names = [
        "",
        "styczeń",
        "luty",
        "marzec",
        "kwiecień",
        "maj",
        "czerwiec",
        "lipiec",
        "sierpień",
        "wrzesień",
        "październik",
        "listopad",
        "grudzień",
    ]
    month_abbreviations = [
        "",
        "sty",
        "lut",
        "mar",
        "kwi",
        "maj",
        "cze",
        "lip",
        "sie",
        "wrz",
        "paź",
        "lis",
        "gru",
    ]

    day_names = [
        "",
        "poniedziałek",
        "wtorek",
        "środa",
        "czwartek",
        "piątek",
        "sobota",
        "niedziela",
    ]
    day_abbreviations = ["", "Pn", "Wt", "Śr", "Czw", "Pt", "So", "Nd"]


class RussianLocale(SlavicBaseLocale):

    names = ["ru", "ru_ru"]

    past = "{0} назад"
    future = "через {0}"

    timeframes = {
        "now": "сейчас",
        "seconds": "несколько секунд",
        "minute": "минуту",
        "minutes": ["{0} минуту", "{0} минуты", "{0} минут"],
        "hour": "час",
        "hours": ["{0} час", "{0} часа", "{0} часов"],
        "day": "день",
        "days": ["{0} день", "{0} дня", "{0} дней"],
        "month": "месяц",
        "months": ["{0} месяц", "{0} месяца", "{0} месяцев"],
        "year": "год",
        "years": ["{0} год", "{0} года", "{0} лет"],
    }

    month_names = [
        "",
        "января",
        "февраля",
        "марта",
        "апреля",
        "мая",
        "июня",
        "июля",
        "августа",
        "сентября",
        "октября",
        "ноября",
        "декабря",
    ]
    month_abbreviations = [
        "",
        "янв",
        "фев",
        "мар",
        "апр",
        "май",
        "июн",
        "июл",
        "авг",
        "сен",
        "окт",
        "ноя",
        "дек",
    ]

    day_names = [
        "",
        "понедельник",
        "вторник",
        "среда",
        "четверг",
        "пятница",
        "суббота",
        "воскресенье",
    ]
    day_abbreviations = ["", "пн", "вт", "ср", "чт", "пт", "сб", "вс"]


class AfrikaansLocale(Locale):

    names = ["af", "af_nl"]

    past = "{0} gelede"
    future = "in {0}"

    timeframes = {
        "now": "nou",
        "seconds": "sekondes",
        "minute": "minuut",
        "minutes": "{0} minute",
        "hour": "uur",
        "hours": "{0} ure",
        "day": "een dag",
        "days": "{0} dae",
        "month": "een maand",
        "months": "{0} maande",
        "year": "een jaar",
        "years": "{0} jaar",
    }

    month_names = [
        "",
        "Januarie",
        "Februarie",
        "Maart",
        "April",
        "Mei",
        "Junie",
        "Julie",
        "Augustus",
        "September",
        "Oktober",
        "November",
        "Desember",
    ]
    month_abbreviations = [
        "",
        "Jan",
        "Feb",
        "Mrt",
        "Apr",
        "Mei",
        "Jun",
        "Jul",
        "Aug",
        "Sep",
        "Okt",
        "Nov",
        "Des",
    ]

    day_names = [
        "",
        "Maandag",
        "Dinsdag",
        "Woensdag",
        "Donderdag",
        "Vrydag",
        "Saterdag",
        "Sondag",
    ]
    day_abbreviations = ["", "Ma", "Di", "Wo", "Do", "Vr", "Za", "So"]


class BulgarianLocale(SlavicBaseLocale):

    names = ["bg", "bg_BG"]

    past = "{0} назад"
    future = "напред {0}"

    timeframes = {
        "now": "сега",
        "seconds": "няколко секунди",
        "minute": "минута",
        "minutes": ["{0} минута", "{0} минути", "{0} минути"],
        "hour": "час",
        "hours": ["{0} час", "{0} часа", "{0} часа"],
        "day": "ден",
        "days": ["{0} ден", "{0} дни", "{0} дни"],
        "month": "месец",
        "months": ["{0} месец", "{0} месеца", "{0} месеца"],
        "year": "година",
        "years": ["{0} година", "{0} години", "{0} години"],
    }

    month_names = [
        "",
        "януари",
        "февруари",
        "март",
        "април",
        "май",
        "юни",
        "юли",
        "август",
        "септември",
        "октомври",
        "ноември",
        "декември",
    ]
    month_abbreviations = [
        "",
        "ян",
        "февр",
        "март",
        "апр",
        "май",
        "юни",
        "юли",
        "авг",
        "септ",
        "окт",
        "ноем",
        "дек",
    ]

    day_names = [
        "",
        "понеделник",
        "вторник",
        "сряда",
        "четвъртък",
        "петък",
        "събота",
        "неделя",
    ]
    day_abbreviations = ["", "пон", "вт", "ср", "четв", "пет", "съб", "нед"]


class UkrainianLocale(SlavicBaseLocale):

    names = ["ua", "uk_ua"]

    past = "{0} тому"
    future = "за {0}"

    timeframes = {
        "now": "зараз",
        "seconds": "кілька секунд",
        "minute": "хвилину",
        "minutes": ["{0} хвилину", "{0} хвилини", "{0} хвилин"],
        "hour": "годину",
        "hours": ["{0} годину", "{0} години", "{0} годин"],
        "day": "день",
        "days": ["{0} день", "{0} дні", "{0} днів"],
        "month": "місяць",
        "months": ["{0} місяць", "{0} місяці", "{0} місяців"],
        "year": "рік",
        "years": ["{0} рік", "{0} роки", "{0} років"],
    }

    month_names = [
        "",
        "січня",
        "лютого",
        "березня",
        "квітня",
        "травня",
        "червня",
        "липня",
        "серпня",
        "вересня",
        "жовтня",
        "листопада",
        "грудня",
    ]
    month_abbreviations = [
        "",
        "січ",
        "лют",
        "бер",
        "квіт",
        "трав",
        "черв",
        "лип",
        "серп",
        "вер",
        "жовт",
        "лист",
        "груд",
    ]

    day_names = [
        "",
        "понеділок",
        "вівторок",
        "середа",
        "четвер",
        "п’ятниця",
        "субота",
        "неділя",
    ]
    day_abbreviations = ["", "пн", "вт", "ср", "чт", "пт", "сб", "нд"]


class _DeutschLocaleCommonMixin(object):

    past = "vor {0}"
    future = "in {0}"

    timeframes = {
        "now": "gerade eben",
        "seconds": "Sekunden",
        "minute": "einer Minute",
        "minutes": "{0} Minuten",
        "hour": "einer Stunde",
        "hours": "{0} Stunden",
        "day": "einem Tag",
        "days": "{0} Tagen",
        "month": "einem Monat",
        "months": "{0} Monaten",
        "year": "einem Jahr",
        "years": "{0} Jahren",
    }

    timeframes_only_distance = timeframes.copy()
    timeframes_only_distance["minute"] = "eine Minute"
    timeframes_only_distance["hour"] = "eine Stunde"
    timeframes_only_distance["day"] = "ein Tag"
    timeframes_only_distance["month"] = "ein Monat"
    timeframes_only_distance["year"] = "ein Jahr"

    month_names = [
        "",
        "Januar",
        "Februar",
        "März",
        "April",
        "Mai",
        "Juni",
        "Juli",
        "August",
        "September",
        "Oktober",
        "November",
        "Dezember",
    ]

    month_abbreviations = [
        "",
        "Jan",
        "Feb",
        "Mär",
        "Apr",
        "Mai",
        "Jun",
        "Jul",
        "Aug",
        "Sep",
        "Okt",
        "Nov",
        "Dez",
    ]

    day_names = [
        "",
        "Montag",
        "Dienstag",
        "Mittwoch",
        "Donnerstag",
        "Freitag",
        "Samstag",
        "Sonntag",
    ]

    day_abbreviations = ["", "Mo", "Di", "Mi", "Do", "Fr", "Sa", "So"]

    def _ordinal_number(self, n):
        return "{}.".format(n)

    def describe(self, timeframe, delta=0, only_distance=False):
        """ Describes a delta within a timeframe in plain language.

        :param timeframe: a string representing a timeframe.
        :param delta: a quantity representing a delta in a timeframe.
        :param only_distance: return only distance eg: "11 seconds" without "in" or "ago" keywords
        """

        humanized = self.timeframes_only_distance[timeframe].format(trunc(abs(delta)))

        if not only_distance:
            humanized = self._format_timeframe(timeframe, delta)
            humanized = self._format_relative(humanized, timeframe, delta)

        return humanized


class GermanLocale(_DeutschLocaleCommonMixin, Locale):

    names = ["de", "de_de"]


class AustrianLocale(_DeutschLocaleCommonMixin, Locale):

    names = ["de_at"]

    month_names = [
        "",
        "Jänner",
        "Februar",
        "März",
        "April",
        "Mai",
        "Juni",
        "Juli",
        "August",
        "September",
        "Oktober",
        "November",
        "Dezember",
    ]


class NorwegianLocale(Locale):

    names = ["nb", "nb_no"]

    past = "for {0} siden"
    future = "om {0}"

    timeframes = {
        "now": "nå nettopp",
        "seconds": "noen sekunder",
        "minute": "ett minutt",
        "minutes": "{0} minutter",
        "hour": "en time",
        "hours": "{0} timer",
        "day": "en dag",
        "days": "{0} dager",
        "month": "en måned",
        "months": "{0} måneder",
        "year": "ett år",
        "years": "{0} år",
    }

    month_names = [
        "",
        "januar",
        "februar",
        "mars",
        "april",
        "mai",
        "juni",
        "juli",
        "august",
        "september",
        "oktober",
        "november",
        "desember",
    ]
    month_abbreviations = [
        "",
        "jan",
        "feb",
        "mar",
        "apr",
        "mai",
        "jun",
        "jul",
        "aug",
        "sep",
        "okt",
        "nov",
        "des",
    ]

    day_names = [
        "",
        "mandag",
        "tirsdag",
        "onsdag",
        "torsdag",
        "fredag",
        "lørdag",
        "søndag",
    ]
    day_abbreviations = ["", "ma", "ti", "on", "to", "fr", "lø", "sø"]


class NewNorwegianLocale(Locale):

    names = ["nn", "nn_no"]

    past = "for {0} sidan"
    future = "om {0}"

    timeframes = {
        "now": "no nettopp",
        "seconds": "nokre sekund",
        "minute": "ett minutt",
        "minutes": "{0} minutt",
        "hour": "ein time",
        "hours": "{0} timar",
        "day": "ein dag",
        "days": "{0} dagar",
        "month": "en månad",
        "months": "{0} månader",
        "year": "eit år",
        "years": "{0} år",
    }

    month_names = [
        "",
        "januar",
        "februar",
        "mars",
        "april",
        "mai",
        "juni",
        "juli",
        "august",
        "september",
        "oktober",
        "november",
        "desember",
    ]
    month_abbreviations = [
        "",
        "jan",
        "feb",
        "mar",
        "apr",
        "mai",
        "jun",
        "jul",
        "aug",
        "sep",
        "okt",
        "nov",
        "des",
    ]

    day_names = [
        "",
        "måndag",
        "tysdag",
        "onsdag",
        "torsdag",
        "fredag",
        "laurdag",
        "sundag",
    ]
    day_abbreviations = ["", "må", "ty", "on", "to", "fr", "la", "su"]


class PortugueseLocale(Locale):
    names = ["pt", "pt_pt"]

    past = "há {0}"
    future = "em {0}"

    timeframes = {
        "now": "agora",
        "seconds": "segundos",
        "minute": "um minuto",
        "minutes": "{0} minutos",
        "hour": "uma hora",
        "hours": "{0} horas",
        "day": "um dia",
        "days": "{0} dias",
        "month": "um mês",
        "months": "{0} meses",
        "year": "um ano",
        "years": "{0} anos",
    }

    month_names = [
        "",
        "janeiro",
        "fevereiro",
        "março",
        "abril",
        "maio",
        "junho",
        "julho",
        "agosto",
        "setembro",
        "outubro",
        "novembro",
        "dezembro",
    ]
    month_abbreviations = [
        "",
        "jan",
        "fev",
        "mar",
        "abr",
        "maio",
        "jun",
        "jul",
        "ago",
        "set",
        "out",
        "nov",
        "dez",
    ]

    day_names = [
        "",
        "segunda-feira",
        "terça-feira",
        "quarta-feira",
        "quinta-feira",
        "sexta-feira",
        "sábado",
        "domingo",
    ]
    day_abbreviations = ["", "seg", "ter", "qua", "qui", "sex", "sab", "dom"]


class BrazilianPortugueseLocale(PortugueseLocale):
    names = ["pt_br"]

    past = "faz {0}"

    future = "em {0}"

    timeframes = {
        "now": "agora",
        "seconds": "segundos",
        "minute": "um minuto",
        "minutes": "{0} minutos",
        "hour": "uma hora",
        "hours": "{0} horas",
        "day": "um dia",
        "days": "{0} dias",
        "month": "um mês",
        "months": "{0} meses",
        "year": "um ano",
        "years": "{0} anos",
    }

    month_names = [
        "",
        "Janeiro",
        "Fevereiro",
        "Março",
        "Abril",
        "Maio",
        "Junho",
        "Julho",
        "Agosto",
        "Setembro",
        "Outubro",
        "Novembro",
        "Dezembro",
    ]
    month_abbreviations = [
        "",
        "Jan",
        "Fev",
        "Mar",
        "Abr",
        "Mai",
        "Jun",
        "Jul",
        "Ago",
        "Set",
        "Out",
        "Nov",
        "Dez",
    ]

    day_names = [
        "",
        "Segunda-feira",
        "Terça-feira",
        "Quarta-feira",
        "Quinta-feira",
        "Sexta-feira",
        "Sábado",
        "Domingo",
    ]
    day_abbreviations = ["", "Seg", "Ter", "Qua", "Qui", "Sex", "Sab", "Dom"]


class TagalogLocale(Locale):

    names = ["tl", "tl_ph"]

    past = "nakaraang {0}"
    future = "{0} mula ngayon"

    timeframes = {
        "now": "ngayon lang",
        "seconds": "segundo",
        "minute": "isang minuto",
        "minutes": "{0} minuto",
        "hour": "isang oras",
        "hours": "{0} oras",
        "day": "isang araw",
        "days": "{0} araw",
        "month": "isang buwan",
        "months": "{0} buwan",
        "year": "isang taon",
        "years": "{0} taon",
    }

    month_names = [
        "",
        "Enero",
        "Pebrero",
        "Marso",
        "Abril",
        "Mayo",
        "Hunyo",
        "Hulyo",
        "Agosto",
        "Setyembre",
        "Oktubre",
        "Nobyembre",
        "Disyembre",
    ]
    month_abbreviations = [
        "",
        "Ene",
        "Peb",
        "Mar",
        "Abr",
        "May",
        "Hun",
        "Hul",
        "Ago",
        "Set",
        "Okt",
        "Nob",
        "Dis",
    ]

    day_names = [
        "",
        "Lunes",
        "Martes",
        "Miyerkules",
        "Huwebes",
        "Biyernes",
        "Sabado",
        "Linggo",
    ]
    day_abbreviations = ["", "Lun", "Mar", "Miy", "Huw", "Biy", "Sab", "Lin"]

    def _ordinal_number(self, n):
        return "ika-{}".format(n)


class VietnameseLocale(Locale):

    names = ["vi", "vi_vn"]

    past = "{0} trước"
    future = "{0} nữa"

    timeframes = {
        "now": "hiện tại",
        "seconds": "giây",
        "minute": "một phút",
        "minutes": "{0} phút",
        "hour": "một giờ",
        "hours": "{0} giờ",
        "day": "một ngày",
        "days": "{0} ngày",
        "month": "một tháng",
        "months": "{0} tháng",
        "year": "một năm",
        "years": "{0} năm",
    }

    month_names = [
        "",
        "Tháng Một",
        "Tháng Hai",
        "Tháng Ba",
        "Tháng Tư",
        "Tháng Năm",
        "Tháng Sáu",
        "Tháng Bảy",
        "Tháng Tám",
        "Tháng Chín",
        "Tháng Mười",
        "Tháng Mười Một",
        "Tháng Mười Hai",
    ]
    month_abbreviations = [
        "",
        "Tháng 1",
        "Tháng 2",
        "Tháng 3",
        "Tháng 4",
        "Tháng 5",
        "Tháng 6",
        "Tháng 7",
        "Tháng 8",
        "Tháng 9",
        "Tháng 10",
        "Tháng 11",
        "Tháng 12",
    ]

    day_names = [
        "",
        "Thứ Hai",
        "Thứ Ba",
        "Thứ Tư",
        "Thứ Năm",
        "Thứ Sáu",
        "Thứ Bảy",
        "Chủ Nhật",
    ]
    day_abbreviations = ["", "Thứ 2", "Thứ 3", "Thứ 4", "Thứ 5", "Thứ 6", "Thứ 7", "CN"]


class TurkishLocale(Locale):

    names = ["tr", "tr_tr"]

    past = "{0} önce"
    future = "{0} sonra"

    timeframes = {
        "now": "şimdi",
        "seconds": "saniye",
        "minute": "bir dakika",
        "minutes": "{0} dakika",
        "hour": "bir saat",
        "hours": "{0} saat",
        "day": "bir gün",
        "days": "{0} gün",
        "month": "bir ay",
        "months": "{0} ay",
        "year": "yıl",
        "years": "{0} yıl",
    }

    month_names = [
        "",
        "Ocak",
        "Şubat",
        "Mart",
        "Nisan",
        "Mayıs",
        "Haziran",
        "Temmuz",
        "Ağustos",
        "Eylül",
        "Ekim",
        "Kasım",
        "Aralık",
    ]
    month_abbreviations = [
        "",
        "Oca",
        "Şub",
        "Mar",
        "Nis",
        "May",
        "Haz",
        "Tem",
        "Ağu",
        "Eyl",
        "Eki",
        "Kas",
        "Ara",
    ]

    day_names = [
        "",
        "Pazartesi",
        "Salı",
        "Çarşamba",
        "Perşembe",
        "Cuma",
        "Cumartesi",
        "Pazar",
    ]
    day_abbreviations = ["", "Pzt", "Sal", "Çar", "Per", "Cum", "Cmt", "Paz"]


class AzerbaijaniLocale(Locale):

    names = ["az", "az_az"]

    past = "{0} əvvəl"
    future = "{0} sonra"

    timeframes = {
        "now": "indi",
        "seconds": "saniyə",
        "minute": "bir dəqiqə",
        "minutes": "{0} dəqiqə",
        "hour": "bir saat",
        "hours": "{0} saat",
        "day": "bir gün",
        "days": "{0} gün",
        "month": "bir ay",
        "months": "{0} ay",
        "year": "il",
        "years": "{0} il",
    }

    month_names = [
        "",
        "Yanvar",
        "Fevral",
        "Mart",
        "Aprel",
        "May",
        "İyun",
        "İyul",
        "Avqust",
        "Sentyabr",
        "Oktyabr",
        "Noyabr",
        "Dekabr",
    ]
    month_abbreviations = [
        "",
        "Yan",
        "Fev",
        "Mar",
        "Apr",
        "May",
        "İyn",
        "İyl",
        "Avq",
        "Sen",
        "Okt",
        "Noy",
        "Dek",
    ]

    day_names = [
        "",
        "Bazar ertəsi",
        "Çərşənbə axşamı",
        "Çərşənbə",
        "Cümə axşamı",
        "Cümə",
        "Şənbə",
        "Bazar",
    ]
    day_abbreviations = ["", "Ber", "Çax", "Çər", "Cax", "Cüm", "Şnb", "Bzr"]


class ArabicLocale(Locale):
    names = [
        "ar",
        "ar_ae",
        "ar_bh",
        "ar_dj",
        "ar_eg",
        "ar_eh",
        "ar_er",
        "ar_km",
        "ar_kw",
        "ar_ly",
        "ar_om",
        "ar_qa",
        "ar_sa",
        "ar_sd",
        "ar_so",
        "ar_ss",
        "ar_td",
        "ar_ye",
    ]

    past = "منذ {0}"
    future = "خلال {0}"

    timeframes = {
        "now": "الآن",
        "seconds": {"double": "ثانيتين", "ten": "{0} ثوان", "higher": "{0} ثانية"},
        "minute": "دقيقة",
        "minutes": {"double": "دقيقتين", "ten": "{0} دقائق", "higher": "{0} دقيقة"},
        "hour": "ساعة",
        "hours": {"double": "ساعتين", "ten": "{0} ساعات", "higher": "{0} ساعة"},
        "day": "يوم",
        "days": {"double": "يومين", "ten": "{0} أيام", "higher": "{0} يوم"},
        "month": "شهر",
        "months": {"double": "شهرين", "ten": "{0} أشهر", "higher": "{0} شهر"},
        "year": "سنة",
        "years": {"double": "سنتين", "ten": "{0} سنوات", "higher": "{0} سنة"},
    }

    month_names = [
        "",
        "يناير",
        "فبراير",
        "مارس",
        "أبريل",
        "مايو",
        "يونيو",
        "يوليو",
        "أغسطس",
        "سبتمبر",
        "أكتوبر",
        "نوفمبر",
        "ديسمبر",
    ]
    month_abbreviations = [
        "",
        "يناير",
        "فبراير",
        "مارس",
        "أبريل",
        "مايو",
        "يونيو",
        "يوليو",
        "أغسطس",
        "سبتمبر",
        "أكتوبر",
        "نوفمبر",
        "ديسمبر",
    ]

    day_names = [
        "",
        "الإثنين",
        "الثلاثاء",
        "الأربعاء",
        "الخميس",
        "الجمعة",
        "السبت",
        "الأحد",
    ]
    day_abbreviations = ["", "إثنين", "ثلاثاء", "أربعاء", "خميس", "جمعة", "سبت", "أحد"]

    def _format_timeframe(self, timeframe, delta):
        form = self.timeframes[timeframe]
        delta = abs(delta)
        if isinstance(form, dict):
            if delta == 2:
                form = form["double"]
            elif delta > 2 and delta <= 10:
                form = form["ten"]
            else:
                form = form["higher"]

        return form.format(delta)


class LevantArabicLocale(ArabicLocale):
    names = ["ar_iq", "ar_jo", "ar_lb", "ar_ps", "ar_sy"]
    month_names = [
        "",
        "كانون الثاني",
        "شباط",
        "آذار",
        "نيسان",
        "أيار",
        "حزيران",
        "تموز",
        "آب",
        "أيلول",
        "تشرين الأول",
        "تشرين الثاني",
        "كانون الأول",
    ]
    month_abbreviations = [
        "",
        "كانون الثاني",
        "شباط",
        "آذار",
        "نيسان",
        "أيار",
        "حزيران",
        "تموز",
        "آب",
        "أيلول",
        "تشرين الأول",
        "تشرين الثاني",
        "كانون الأول",
    ]


class AlgeriaTunisiaArabicLocale(ArabicLocale):
    names = ["ar_tn", "ar_dz"]
    month_names = [
        "",
        "جانفي",
        "فيفري",
        "مارس",
        "أفريل",
        "ماي",
        "جوان",
        "جويلية",
        "أوت",
        "سبتمبر",
        "أكتوبر",
        "نوفمبر",
        "ديسمبر",
    ]
    month_abbreviations = [
        "",
        "جانفي",
        "فيفري",
        "مارس",
        "أفريل",
        "ماي",
        "جوان",
        "جويلية",
        "أوت",
        "سبتمبر",
        "أكتوبر",
        "نوفمبر",
        "ديسمبر",
    ]


class MauritaniaArabicLocale(ArabicLocale):
    names = ["ar_mr"]
    month_names = [
        "",
        "يناير",
        "فبراير",
        "مارس",
        "إبريل",
        "مايو",
        "يونيو",
        "يوليو",
        "أغشت",
        "شتمبر",
        "أكتوبر",
        "نوفمبر",
        "دجمبر",
    ]
    month_abbreviations = [
        "",
        "يناير",
        "فبراير",
        "مارس",
        "إبريل",
        "مايو",
        "يونيو",
        "يوليو",
        "أغشت",
        "شتمبر",
        "أكتوبر",
        "نوفمبر",
        "دجمبر",
    ]


class MoroccoArabicLocale(ArabicLocale):
    names = ["ar_ma"]
    month_names = [
        "",
        "يناير",
        "فبراير",
        "مارس",
        "أبريل",
        "ماي",
        "يونيو",
        "يوليوز",
        "غشت",
        "شتنبر",
        "أكتوبر",
        "نونبر",
        "دجنبر",
    ]
    month_abbreviations = [
        "",
        "يناير",
        "فبراير",
        "مارس",
        "أبريل",
        "ماي",
        "يونيو",
        "يوليوز",
        "غشت",
        "شتنبر",
        "أكتوبر",
        "نونبر",
        "دجنبر",
    ]


class IcelandicLocale(Locale):
    def _format_timeframe(self, timeframe, delta):

        timeframe = self.timeframes[timeframe]
        if delta < 0:
            timeframe = timeframe[0]
        elif delta > 0:
            timeframe = timeframe[1]

        return timeframe.format(abs(delta))

    names = ["is", "is_is"]

    past = "fyrir {0} síðan"
    future = "eftir {0}"

    timeframes = {
        "now": "rétt í þessu",
        "seconds": ("nokkrum sekúndum", "nokkrar sekúndur"),
        "minute": ("einni mínútu", "eina mínútu"),
        "minutes": ("{0} mínútum", "{0} mínútur"),
        "hour": ("einum tíma", "einn tíma"),
        "hours": ("{0} tímum", "{0} tíma"),
        "day": ("einum degi", "einn dag"),
        "days": ("{0} dögum", "{0} daga"),
        "month": ("einum mánuði", "einn mánuð"),
        "months": ("{0} mánuðum", "{0} mánuði"),
        "year": ("einu ári", "eitt ár"),
        "years": ("{0} árum", "{0} ár"),
    }

    meridians = {"am": "f.h.", "pm": "e.h.", "AM": "f.h.", "PM": "e.h."}

    month_names = [
        "",
        "janúar",
        "febrúar",
        "mars",
        "apríl",
        "maí",
        "júní",
        "júlí",
        "ágúst",
        "september",
        "október",
        "nóvember",
        "desember",
    ]
    month_abbreviations = [
        "",
        "jan",
        "feb",
        "mar",
        "apr",
        "maí",
        "jún",
        "júl",
        "ágú",
        "sep",
        "okt",
        "nóv",
        "des",
    ]

    day_names = [
        "",
        "mánudagur",
        "þriðjudagur",
        "miðvikudagur",
        "fimmtudagur",
        "föstudagur",
        "laugardagur",
        "sunnudagur",
    ]
    day_abbreviations = ["", "mán", "þri", "mið", "fim", "fös", "lau", "sun"]


class DanishLocale(Locale):

    names = ["da", "da_dk"]

    past = "for {0} siden"
    future = "efter {0}"

    timeframes = {
        "now": "lige nu",
        "seconds": "et par sekunder",
        "minute": "et minut",
        "minutes": "{0} minutter",
        "hour": "en time",
        "hours": "{0} timer",
        "day": "en dag",
        "days": "{0} dage",
        "month": "en måned",
        "months": "{0} måneder",
        "year": "et år",
        "years": "{0} år",
    }

    month_names = [
        "",
        "januar",
        "februar",
        "marts",
        "april",
        "maj",
        "juni",
        "juli",
        "august",
        "september",
        "oktober",
        "november",
        "december",
    ]
    month_abbreviations = [
        "",
        "jan",
        "feb",
        "mar",
        "apr",
        "maj",
        "jun",
        "jul",
        "aug",
        "sep",
        "okt",
        "nov",
        "dec",
    ]

    day_names = [
        "",
        "mandag",
        "tirsdag",
        "onsdag",
        "torsdag",
        "fredag",
        "lørdag",
        "søndag",
    ]
    day_abbreviations = ["", "man", "tir", "ons", "tor", "fre", "lør", "søn"]


class MalayalamLocale(Locale):

    names = ["ml"]

    past = "{0} മുമ്പ്"
    future = "{0} ശേഷം"

    timeframes = {
        "now": "ഇപ്പോൾ",
        "seconds": "സെക്കന്റ്‌",
        "minute": "ഒരു മിനിറ്റ്",
        "minutes": "{0} മിനിറ്റ്",
        "hour": "ഒരു മണിക്കൂർ",
        "hours": "{0} മണിക്കൂർ",
        "day": "ഒരു ദിവസം ",
        "days": "{0} ദിവസം ",
        "month": "ഒരു മാസം ",
        "months": "{0} മാസം ",
        "year": "ഒരു വർഷം ",
        "years": "{0} വർഷം ",
    }

    meridians = {
        "am": "രാവിലെ",
        "pm": "ഉച്ചക്ക് ശേഷം",
        "AM": "രാവിലെ",
        "PM": "ഉച്ചക്ക് ശേഷം",
    }

    month_names = [
        "",
        "ജനുവരി",
        "ഫെബ്രുവരി",
        "മാർച്ച്‌",
        "ഏപ്രിൽ ",
        "മെയ്‌ ",
        "ജൂണ്‍",
        "ജൂലൈ",
        "ഓഗസ്റ്റ്‌",
        "സെപ്റ്റംബർ",
        "ഒക്ടോബർ",
        "നവംബർ",
        "ഡിസംബർ",
    ]
    month_abbreviations = [
        "",
        "ജനു",
        "ഫെബ് ",
        "മാർ",
        "ഏപ്രിൽ",
        "മേയ്",
        "ജൂണ്‍",
        "ജൂലൈ",
        "ഓഗസ്റ",
        "സെപ്റ്റ",
        "ഒക്ടോ",
        "നവം",
        "ഡിസം",
    ]

    day_names = ["", "തിങ്കള്‍", "ചൊവ്വ", "ബുധന്‍", "വ്യാഴം", "വെള്ളി", "ശനി", "ഞായര്‍"]
    day_abbreviations = [
        "",
        "തിങ്കള്‍",
        "ചൊവ്വ",
        "ബുധന്‍",
        "വ്യാഴം",
        "വെള്ളി",
        "ശനി",
        "ഞായര്‍",
    ]


class HindiLocale(Locale):

    names = ["hi"]

    past = "{0} पहले"
    future = "{0} बाद"

    timeframes = {
        "now": "अभी",
        "seconds": "सेकंड्",
        "minute": "एक मिनट ",
        "minutes": "{0} मिनट ",
        "hour": "एक घंटा",
        "hours": "{0} घंटे",
        "day": "एक दिन",
        "days": "{0} दिन",
        "month": "एक माह ",
        "months": "{0} महीने ",
        "year": "एक वर्ष ",
        "years": "{0} साल ",
    }

    meridians = {"am": "सुबह", "pm": "शाम", "AM": "सुबह", "PM": "शाम"}

    month_names = [
        "",
        "जनवरी",
        "फरवरी",
        "मार्च",
        "अप्रैल ",
        "मई",
        "जून",
        "जुलाई",
        "अगस्त",
        "सितंबर",
        "अक्टूबर",
        "नवंबर",
        "दिसंबर",
    ]
    month_abbreviations = [
        "",
        "जन",
        "फ़र",
        "मार्च",
        "अप्रै",
        "मई",
        "जून",
        "जुलाई",
        "आग",
        "सित",
        "अकत",
        "नवे",
        "दिस",
    ]

    day_names = [
        "",
        "सोमवार",
        "मंगलवार",
        "बुधवार",
        "गुरुवार",
        "शुक्रवार",
        "शनिवार",
        "रविवार",
    ]
    day_abbreviations = ["", "सोम", "मंगल", "बुध", "गुरुवार", "शुक्र", "शनि", "रवि"]


class CzechLocale(Locale):
    names = ["cs", "cs_cz"]

    timeframes = {
        "now": "Teď",
        "seconds": {"past": "{0} sekundami", "future": ["{0} sekundy", "{0} sekund"]},
        "minute": {"past": "minutou", "future": "minutu", "zero": "{0} minut"},
        "minutes": {"past": "{0} minutami", "future": ["{0} minuty", "{0} minut"]},
        "hour": {"past": "hodinou", "future": "hodinu", "zero": "{0} hodin"},
        "hours": {"past": "{0} hodinami", "future": ["{0} hodiny", "{0} hodin"]},
        "day": {"past": "dnem", "future": "den", "zero": "{0} dnů"},
        "days": {"past": "{0} dny", "future": ["{0} dny", "{0} dnů"]},
        "month": {"past": "měsícem", "future": "měsíc", "zero": "{0} měsíců"},
        "months": {"past": "{0} měsíci", "future": ["{0} měsíce", "{0} měsíců"]},
        "year": {"past": "rokem", "future": "rok", "zero": "{0} let"},
        "years": {"past": "{0} lety", "future": ["{0} roky", "{0} let"]},
    }

    past = "Před {0}"
    future = "Za {0}"

    month_names = [
        "",
        "leden",
        "únor",
        "březen",
        "duben",
        "květen",
        "červen",
        "červenec",
        "srpen",
        "září",
        "říjen",
        "listopad",
        "prosinec",
    ]
    month_abbreviations = [
        "",
        "led",
        "úno",
        "bře",
        "dub",
        "kvě",
        "čvn",
        "čvc",
        "srp",
        "zář",
        "říj",
        "lis",
        "pro",
    ]

    day_names = [
        "",
        "pondělí",
        "úterý",
        "středa",
        "čtvrtek",
        "pátek",
        "sobota",
        "neděle",
    ]
    day_abbreviations = ["", "po", "út", "st", "čt", "pá", "so", "ne"]

    def _format_timeframe(self, timeframe, delta):
        """Czech aware time frame format function, takes into account
        the differences between past and future forms."""
        form = self.timeframes[timeframe]
        if isinstance(form, dict):
            if delta == 0:
                form = form["zero"]  # And *never* use 0 in the singular!
            elif delta > 0:
                form = form["future"]
            else:
                form = form["past"]
        delta = abs(delta)

        if isinstance(form, list):
            if 2 <= delta % 10 <= 4 and (delta % 100 < 10 or delta % 100 >= 20):
                form = form[0]
            else:
                form = form[1]

        return form.format(delta)


class SlovakLocale(Locale):
    names = ["sk", "sk_sk"]

    timeframes = {
        "now": "Teraz",
        "seconds": {"past": "pár sekundami", "future": ["{0} sekundy", "{0} sekúnd"]},
        "minute": {"past": "minútou", "future": "minútu", "zero": "{0} minút"},
        "minutes": {"past": "{0} minútami", "future": ["{0} minúty", "{0} minút"]},
        "hour": {"past": "hodinou", "future": "hodinu", "zero": "{0} hodín"},
        "hours": {"past": "{0} hodinami", "future": ["{0} hodiny", "{0} hodín"]},
        "day": {"past": "dňom", "future": "deň", "zero": "{0} dní"},
        "days": {"past": "{0} dňami", "future": ["{0} dni", "{0} dní"]},
        "month": {"past": "mesiacom", "future": "mesiac", "zero": "{0} mesiacov"},
        "months": {"past": "{0} mesiacmi", "future": ["{0} mesiace", "{0} mesiacov"]},
        "year": {"past": "rokom", "future": "rok", "zero": "{0} rokov"},
        "years": {"past": "{0} rokmi", "future": ["{0} roky", "{0} rokov"]},
    }

    past = "Pred {0}"
    future = "O {0}"

    month_names = [
        "",
        "január",
        "február",
        "marec",
        "apríl",
        "máj",
        "jún",
        "júl",
        "august",
        "september",
        "október",
        "november",
        "december",
    ]
    month_abbreviations = [
        "",
        "jan",
        "feb",
        "mar",
        "apr",
        "máj",
        "jún",
        "júl",
        "aug",
        "sep",
        "okt",
        "nov",
        "dec",
    ]

    day_names = [
        "",
        "pondelok",
        "utorok",
        "streda",
        "štvrtok",
        "piatok",
        "sobota",
        "nedeľa",
    ]
    day_abbreviations = ["", "po", "ut", "st", "št", "pi", "so", "ne"]

    def _format_timeframe(self, timeframe, delta):
        """Slovak aware time frame format function, takes into account
        the differences between past and future forms."""
        form = self.timeframes[timeframe]
        if isinstance(form, dict):
            if delta == 0:
                form = form["zero"]  # And *never* use 0 in the singular!
            elif delta > 0:
                form = form["future"]
            else:
                form = form["past"]
        delta = abs(delta)

        if isinstance(form, list):
            if 2 <= delta % 10 <= 4 and (delta % 100 < 10 or delta % 100 >= 20):
                form = form[0]
            else:
                form = form[1]

        return form.format(delta)


class FarsiLocale(Locale):

    names = ["fa", "fa_ir"]

    past = "{0} قبل"
    future = "در {0}"

    timeframes = {
        "now": "اکنون",
        "seconds": "ثانیه",
        "minute": "یک دقیقه",
        "minutes": "{0} دقیقه",
        "hour": "یک ساعت",
        "hours": "{0} ساعت",
        "day": "یک روز",
        "days": "{0} روز",
        "month": "یک ماه",
        "months": "{0} ماه",
        "year": "یک سال",
        "years": "{0} سال",
    }

    meridians = {
        "am": "قبل از ظهر",
        "pm": "بعد از ظهر",
        "AM": "قبل از ظهر",
        "PM": "بعد از ظهر",
    }

    month_names = [
        "",
        "January",
        "February",
        "March",
        "April",
        "May",
        "June",
        "July",
        "August",
        "September",
        "October",
        "November",
        "December",
    ]
    month_abbreviations = [
        "",
        "Jan",
        "Feb",
        "Mar",
        "Apr",
        "May",
        "Jun",
        "Jul",
        "Aug",
        "Sep",
        "Oct",
        "Nov",
        "Dec",
    ]

    day_names = [
        "",
        "دو شنبه",
        "سه شنبه",
        "چهارشنبه",
        "پنجشنبه",
        "جمعه",
        "شنبه",
        "یکشنبه",
    ]
    day_abbreviations = ["", "Mon", "Tue", "Wed", "Thu", "Fri", "Sat", "Sun"]


class MacedonianLocale(Locale):
    names = ["mk", "mk_mk"]

    past = "пред {0}"
    future = "за {0}"

    timeframes = {
        "now": "сега",
        "seconds": "секунди",
        "minute": "една минута",
        "minutes": "{0} минути",
        "hour": "еден саат",
        "hours": "{0} саати",
        "day": "еден ден",
        "days": "{0} дена",
        "month": "еден месец",
        "months": "{0} месеци",
        "year": "една година",
        "years": "{0} години",
    }

    meridians = {"am": "дп", "pm": "пп", "AM": "претпладне", "PM": "попладне"}

    month_names = [
        "",
        "Јануари",
        "Февруари",
        "Март",
        "Април",
        "Мај",
        "Јуни",
        "Јули",
        "Август",
        "Септември",
        "Октомври",
        "Ноември",
        "Декември",
    ]
    month_abbreviations = [
        "",
        "Јан.",
        " Фев.",
        " Мар.",
        " Апр.",
        " Мај",
        " Јун.",
        " Јул.",
        " Авг.",
        " Септ.",
        " Окт.",
        " Ноем.",
        " Декем.",
    ]

    day_names = [
        "",
        "Понеделник",
        " Вторник",
        " Среда",
        " Четврток",
        " Петок",
        " Сабота",
        " Недела",
    ]
    day_abbreviations = [
        "",
        "Пон.",
        " Вт.",
        " Сре.",
        " Чет.",
        " Пет.",
        " Саб.",
        " Нед.",
    ]


class HebrewLocale(Locale):

    names = ["he", "he_IL"]

    past = "לפני {0}"
    future = "בעוד {0}"

    timeframes = {
        "now": "הרגע",
        "seconds": "שניות",
        "minute": "דקה",
        "minutes": "{0} דקות",
        "hour": "שעה",
        "hours": "{0} שעות",
        "2-hours": "שעתיים",
        "day": "יום",
        "days": "{0} ימים",
        "2-days": "יומיים",
        "month": "חודש",
        "months": "{0} חודשים",
        "2-months": "חודשיים",
        "year": "שנה",
        "years": "{0} שנים",
        "2-years": "שנתיים",
    }

    meridians = {
        "am": 'לפנ"צ',
        "pm": 'אחר"צ',
        "AM": "לפני הצהריים",
        "PM": "אחרי הצהריים",
    }

    month_names = [
        "",
        "ינואר",
        "פברואר",
        "מרץ",
        "אפריל",
        "מאי",
        "יוני",
        "יולי",
        "אוגוסט",
        "ספטמבר",
        "אוקטובר",
        "נובמבר",
        "דצמבר",
    ]
    month_abbreviations = [
        "",
        "ינו׳",
        "פבר׳",
        "מרץ",
        "אפר׳",
        "מאי",
        "יוני",
        "יולי",
        "אוג׳",
        "ספט׳",
        "אוק׳",
        "נוב׳",
        "דצמ׳",
    ]

    day_names = ["", "שני", "שלישי", "רביעי", "חמישי", "שישי", "שבת", "ראשון"]
    day_abbreviations = ["", "ב׳", "ג׳", "ד׳", "ה׳", "ו׳", "ש׳", "א׳"]

    def _format_timeframe(self, timeframe, delta):
        """Hebrew couple of <timeframe> aware"""
        couple = "2-{}".format(timeframe)
        if abs(delta) == 2 and couple in self.timeframes:
            return self.timeframes[couple].format(abs(delta))
        else:
            return self.timeframes[timeframe].format(abs(delta))


class MarathiLocale(Locale):

    names = ["mr"]

    past = "{0} आधी"
    future = "{0} नंतर"

    timeframes = {
        "now": "सद्य",
        "seconds": "सेकंद",
        "minute": "एक मिनिट ",
        "minutes": "{0} मिनिट ",
        "hour": "एक तास",
        "hours": "{0} तास",
        "day": "एक दिवस",
        "days": "{0} दिवस",
        "month": "एक महिना ",
        "months": "{0} महिने ",
        "year": "एक वर्ष ",
        "years": "{0} वर्ष ",
    }

    meridians = {"am": "सकाळ", "pm": "संध्याकाळ", "AM": "सकाळ", "PM": "संध्याकाळ"}

    month_names = [
        "",
        "जानेवारी",
        "फेब्रुवारी",
        "मार्च",
        "एप्रिल",
        "मे",
        "जून",
        "जुलै",
        "अॉगस्ट",
        "सप्टेंबर",
        "अॉक्टोबर",
        "नोव्हेंबर",
        "डिसेंबर",
    ]
    month_abbreviations = [
        "",
        "जान",
        "फेब्रु",
        "मार्च",
        "एप्रि",
        "मे",
        "जून",
        "जुलै",
        "अॉग",
        "सप्टें",
        "अॉक्टो",
        "नोव्हें",
        "डिसें",
    ]

    day_names = [
        "",
        "सोमवार",
        "मंगळवार",
        "बुधवार",
        "गुरुवार",
        "शुक्रवार",
        "शनिवार",
        "रविवार",
    ]
    day_abbreviations = ["", "सोम", "मंगळ", "बुध", "गुरु", "शुक्र", "शनि", "रवि"]


def _map_locales():

    locales = {}

    for _, cls in inspect.getmembers(sys.modules[__name__], inspect.isclass):
        if issubclass(cls, Locale):
            for name in cls.names:
                locales[name.lower()] = cls

    return locales


class CatalanLocale(Locale):
    names = ["ca", "ca_es", "ca_ad", "ca_fr", "ca_it"]
    past = "Fa {0}"
    future = "En {0}"

    timeframes = {
        "now": "Ara mateix",
        "seconds": "segons",
        "minute": "1 minut",
        "minutes": "{0} minuts",
        "hour": "una hora",
        "hours": "{0} hores",
        "day": "un dia",
        "days": "{0} dies",
        "month": "un mes",
        "months": "{0} mesos",
        "year": "un any",
        "years": "{0} anys",
    }

    month_names = [
        "",
        "Gener",
        "Febrer",
        "Març",
        "Abril",
        "Maig",
        "Juny",
        "Juliol",
        "Agost",
        "Setembre",
        "Octubre",
        "Novembre",
        "Desembre",
    ]
    month_abbreviations = [
        "",
        "Gener",
        "Febrer",
        "Març",
        "Abril",
        "Maig",
        "Juny",
        "Juliol",
        "Agost",
        "Setembre",
        "Octubre",
        "Novembre",
        "Desembre",
    ]
    day_names = [
        "",
        "Dilluns",
        "Dimarts",
        "Dimecres",
        "Dijous",
        "Divendres",
        "Dissabte",
        "Diumenge",
    ]
    day_abbreviations = [
        "",
        "Dilluns",
        "Dimarts",
        "Dimecres",
        "Dijous",
        "Divendres",
        "Dissabte",
        "Diumenge",
    ]


class BasqueLocale(Locale):
    names = ["eu", "eu_eu"]
    past = "duela {0}"
    future = "{0}"  # I don't know what's the right phrase in Basque for the future.

    timeframes = {
        "now": "Orain",
        "seconds": "segundu",
        "minute": "minutu bat",
        "minutes": "{0} minutu",
        "hour": "ordu bat",
        "hours": "{0} ordu",
        "day": "egun bat",
        "days": "{0} egun",
        "month": "hilabete bat",
        "months": "{0} hilabet",
        "year": "urte bat",
        "years": "{0} urte",
    }

    month_names = [
        "",
        "urtarrilak",
        "otsailak",
        "martxoak",
        "apirilak",
        "maiatzak",
        "ekainak",
        "uztailak",
        "abuztuak",
        "irailak",
        "urriak",
        "azaroak",
        "abenduak",
    ]
    month_abbreviations = [
        "",
        "urt",
        "ots",
        "mar",
        "api",
        "mai",
        "eka",
        "uzt",
        "abu",
        "ira",
        "urr",
        "aza",
        "abe",
    ]
    day_names = [
        "",
        "astelehena",
        "asteartea",
        "asteazkena",
        "osteguna",
        "ostirala",
        "larunbata",
        "igandea",
    ]
    day_abbreviations = ["", "al", "ar", "az", "og", "ol", "lr", "ig"]


class HungarianLocale(Locale):

    names = ["hu", "hu_hu"]

    past = "{0} ezelőtt"
    future = "{0} múlva"

    timeframes = {
        "now": "éppen most",
        "seconds": {"past": "másodpercekkel", "future": "pár másodperc"},
        "minute": {"past": "egy perccel", "future": "egy perc"},
        "minutes": {"past": "{0} perccel", "future": "{0} perc"},
        "hour": {"past": "egy órával", "future": "egy óra"},
        "hours": {"past": "{0} órával", "future": "{0} óra"},
        "day": {"past": "egy nappal", "future": "egy nap"},
        "days": {"past": "{0} nappal", "future": "{0} nap"},
        "month": {"past": "egy hónappal", "future": "egy hónap"},
        "months": {"past": "{0} hónappal", "future": "{0} hónap"},
        "year": {"past": "egy évvel", "future": "egy év"},
        "years": {"past": "{0} évvel", "future": "{0} év"},
    }

    month_names = [
        "",
        "január",
        "február",
        "március",
        "április",
        "május",
        "június",
        "július",
        "augusztus",
        "szeptember",
        "október",
        "november",
        "december",
    ]
    month_abbreviations = [
        "",
        "jan",
        "febr",
        "márc",
        "ápr",
        "máj",
        "jún",
        "júl",
        "aug",
        "szept",
        "okt",
        "nov",
        "dec",
    ]

    day_names = [
        "",
        "hétfő",
        "kedd",
        "szerda",
        "csütörtök",
        "péntek",
        "szombat",
        "vasárnap",
    ]
    day_abbreviations = ["", "hét", "kedd", "szer", "csüt", "pént", "szom", "vas"]

    meridians = {"am": "de", "pm": "du", "AM": "DE", "PM": "DU"}

    def _format_timeframe(self, timeframe, delta):
        form = self.timeframes[timeframe]

        if isinstance(form, dict):
            if delta > 0:
                form = form["future"]
            else:
                form = form["past"]

        return form.format(abs(delta))


class EsperantoLocale(Locale):
    names = ["eo", "eo_xx"]
    past = "antaŭ {0}"
    future = "post {0}"

    timeframes = {
        "now": "nun",
        "seconds": "kelkaj sekundoj",
        "minute": "unu minuto",
        "minutes": "{0} minutoj",
        "hour": "un horo",
        "hours": "{0} horoj",
        "day": "unu tago",
        "days": "{0} tagoj",
        "month": "unu monato",
        "months": "{0} monatoj",
        "year": "unu jaro",
        "years": "{0} jaroj",
    }

    month_names = [
        "",
        "januaro",
        "februaro",
        "marto",
        "aprilo",
        "majo",
        "junio",
        "julio",
        "aŭgusto",
        "septembro",
        "oktobro",
        "novembro",
        "decembro",
    ]
    month_abbreviations = [
        "",
        "jan",
        "feb",
        "mar",
        "apr",
        "maj",
        "jun",
        "jul",
        "aŭg",
        "sep",
        "okt",
        "nov",
        "dec",
    ]

    day_names = [
        "",
        "lundo",
        "mardo",
        "merkredo",
        "ĵaŭdo",
        "vendredo",
        "sabato",
        "dimanĉo",
    ]
    day_abbreviations = ["", "lun", "mar", "mer", "ĵaŭ", "ven", "sab", "dim"]

    meridians = {"am": "atm", "pm": "ptm", "AM": "ATM", "PM": "PTM"}

    ordinal_day_re = r"((?P<value>[1-3]?[0-9](?=a))a)"

    def _ordinal_number(self, n):
        return "{}a".format(n)


class ThaiLocale(Locale):

    names = ["th", "th_th"]

    past = "{0}{1}ที่ผ่านมา"
    future = "ในอีก{1}{0}"

    timeframes = {
        "now": "ขณะนี้",
        "seconds": "ไม่กี่วินาที",
        "minute": "1 นาที",
        "minutes": "{0} นาที",
        "hour": "1 ชั่วโมง",
        "hours": "{0} ชั่วโมง",
        "day": "1 วัน",
        "days": "{0} วัน",
        "month": "1 เดือน",
        "months": "{0} เดือน",
        "year": "1 ปี",
        "years": "{0} ปี",
    }

    month_names = [
        "",
        "มกราคม",
        "กุมภาพันธ์",
        "มีนาคม",
        "เมษายน",
        "พฤษภาคม",
        "มิถุนายน",
        "กรกฎาคม",
        "สิงหาคม",
        "กันยายน",
        "ตุลาคม",
        "พฤศจิกายน",
        "ธันวาคม",
    ]
    month_abbreviations = [
        "",
        "ม.ค.",
        "ก.พ.",
        "มี.ค.",
        "เม.ย.",
        "พ.ค.",
        "มิ.ย.",
        "ก.ค.",
        "ส.ค.",
        "ก.ย.",
        "ต.ค.",
        "พ.ย.",
        "ธ.ค.",
    ]

    day_names = ["", "จันทร์", "อังคาร", "พุธ", "พฤหัสบดี", "ศุกร์", "เสาร์", "อาทิตย์"]
    day_abbreviations = ["", "จ", "อ", "พ", "พฤ", "ศ", "ส", "อา"]

    meridians = {"am": "am", "pm": "pm", "AM": "AM", "PM": "PM"}

    BE_OFFSET = 543

    def year_full(self, year):
        """Thai always use Buddhist Era (BE) which is CE + 543"""
        year += self.BE_OFFSET
        return "{:04d}".format(year)

    def year_abbreviation(self, year):
        """Thai always use Buddhist Era (BE) which is CE + 543"""
        year += self.BE_OFFSET
        return "{:04d}".format(year)[2:]

    def _format_relative(self, humanized, timeframe, delta):
        """Thai normally doesn't have any space between words"""
        if timeframe == "now":
            return humanized
        space = "" if timeframe == "seconds" else " "
        direction = self.past if delta < 0 else self.future

        return direction.format(humanized, space)


class BengaliLocale(Locale):

    names = ["bn", "bn_bd", "bn_in"]

    past = "{0} আগে"
    future = "{0} পরে"

    timeframes = {
        "now": "এখন",
        "seconds": "সেকেন্ড",
        "minute": "এক মিনিট",
        "minutes": "{0} মিনিট",
        "hour": "এক ঘণ্টা",
        "hours": "{0} ঘণ্টা",
        "day": "এক দিন",
        "days": "{0} দিন",
        "month": "এক মাস",
        "months": "{0} মাস ",
        "year": "এক বছর",
        "years": "{0} বছর",
    }

    meridians = {"am": "সকাল", "pm": "বিকাল", "AM": "সকাল", "PM": "বিকাল"}

    month_names = [
        "",
        "জানুয়ারি",
        "ফেব্রুয়ারি",
        "মার্চ",
        "এপ্রিল",
        "মে",
        "জুন",
        "জুলাই",
        "আগস্ট",
        "সেপ্টেম্বর",
        "অক্টোবর",
        "নভেম্বর",
        "ডিসেম্বর",
    ]
    month_abbreviations = [
        "",
        "জানু",
        "ফেব",
        "মার্চ",
        "এপ্রি",
        "মে",
        "জুন",
        "জুল",
        "অগা",
        "সেপ্ট",
        "অক্টো",
        "নভে",
        "ডিসে",
    ]

    day_names = [
        "",
        "সোমবার",
        "মঙ্গলবার",
        "বুধবার",
        "বৃহস্পতিবার",
        "শুক্রবার",
        "শনিবার",
        "রবিবার",
    ]
    day_abbreviations = ["", "সোম", "মঙ্গল", "বুধ", "বৃহঃ", "শুক্র", "শনি", "রবি"]

    def _ordinal_number(self, n):
        if n > 10 or n == 0:
            return "{}তম".format(n)
        if n in [1, 5, 7, 8, 9, 10]:
            return "{}ম".format(n)
        if n in [2, 3]:
            return "{}য়".format(n)
        if n == 4:
            return "{}র্থ".format(n)
        if n == 6:
            return "{}ষ্ঠ".format(n)


class RomanshLocale(Locale):

    names = ["rm", "rm_ch"]

    past = "avant {0}"
    future = "en {0}"

    timeframes = {
        "now": "en quest mument",
        "seconds": "secundas",
        "minute": "ina minuta",
        "minutes": "{0} minutas",
        "hour": "in'ura",
        "hours": "{0} ura",
        "day": "in di",
        "days": "{0} dis",
        "month": "in mais",
        "months": "{0} mais",
        "year": "in onn",
        "years": "{0} onns",
    }

    month_names = [
        "",
        "schaner",
        "favrer",
        "mars",
        "avrigl",
        "matg",
        "zercladur",
        "fanadur",
        "avust",
        "settember",
        "october",
        "november",
        "december",
    ]

    month_abbreviations = [
        "",
        "schan",
        "fav",
        "mars",
        "avr",
        "matg",
        "zer",
        "fan",
        "avu",
        "set",
        "oct",
        "nov",
        "dec",
    ]

    day_names = [
        "",
        "glindesdi",
        "mardi",
        "mesemna",
        "gievgia",
        "venderdi",
        "sonda",
        "dumengia",
    ]

    day_abbreviations = ["", "gli", "ma", "me", "gie", "ve", "so", "du"]


class SwissLocale(Locale):

    names = ["de", "de_ch"]

    past = "vor {0}"
    future = "in {0}"

    timeframes = {
        "now": "gerade eben",
        "seconds": "Sekunden",
        "minute": "einer Minute",
        "minutes": "{0} Minuten",
        "hour": "einer Stunde",
        "hours": "{0} Stunden",
        "day": "einem Tag",
        "days": "{0} Tagen",
        "month": "einem Monat",
        "months": "{0} Monaten",
        "year": "einem Jahr",
        "years": "{0} Jahren",
    }

    month_names = [
        "",
        "Januar",
        "Februar",
        "März",
        "April",
        "Mai",
        "Juni",
        "Juli",
        "August",
        "September",
        "Oktober",
        "November",
        "Dezember",
    ]

    month_abbreviations = [
        "",
        "Jan",
        "Feb",
        "Mär",
        "Apr",
        "Mai",
        "Jun",
        "Jul",
        "Aug",
        "Sep",
        "Okt",
        "Nov",
        "Dez",
    ]

    day_names = [
        "",
        "Montag",
        "Dienstag",
        "Mittwoch",
        "Donnerstag",
        "Freitag",
        "Samstag",
        "Sonntag",
    ]

    day_abbreviations = ["", "Mo", "Di", "Mi", "Do", "Fr", "Sa", "So"]


class RomanianLocale(Locale):
    names = ["ro", "ro_ro"]

    past = "{0} în urmă"
    future = "peste {0}"

    timeframes = {
        "now": "acum",
        "seconds": "câteva secunde",
        "minute": "un minut",
        "minutes": "{0} minute",
        "hour": "o oră",
        "hours": "{0} ore",
        "day": "o zi",
        "days": "{0} zile",
        "month": "o lună",
        "months": "{0} luni",
        "year": "un an",
        "years": "{0} ani",
    }

    month_names = [
        "",
        "ianuarie",
        "februarie",
        "martie",
        "aprilie",
        "mai",
        "iunie",
        "iulie",
        "august",
        "septembrie",
        "octombrie",
        "noiembrie",
        "decembrie",
    ]
    month_abbreviations = [
        "",
        "ian",
        "febr",
        "mart",
        "apr",
        "mai",
        "iun",
        "iul",
        "aug",
        "sept",
        "oct",
        "nov",
        "dec",
    ]

    day_names = [
        "",
        "luni",
        "marți",
        "miercuri",
        "joi",
        "vineri",
        "sâmbătă",
        "duminică",
    ]
    day_abbreviations = ["", "Lun", "Mar", "Mie", "Joi", "Vin", "Sâm", "Dum"]


class SlovenianLocale(Locale):
    names = ["sl", "sl_si"]

    past = "pred {0}"
    future = "čez {0}"

    timeframes = {
        "now": "zdaj",
        "seconds": "sekund",
        "minute": "minuta",
        "minutes": "{0} minutami",
        "hour": "uro",
        "hours": "{0} ur",
        "day": "dan",
        "days": "{0} dni",
        "month": "mesec",
        "months": "{0} mesecev",
        "year": "leto",
        "years": "{0} let",
    }

    meridians = {"am": "", "pm": "", "AM": "", "PM": ""}

    month_names = [
        "",
        "Januar",
        "Februar",
        "Marec",
        "April",
        "Maj",
        "Junij",
        "Julij",
        "Avgust",
        "September",
        "Oktober",
        "November",
        "December",
    ]

    month_abbreviations = [
        "",
        "Jan",
        "Feb",
        "Mar",
        "Apr",
        "Maj",
        "Jun",
        "Jul",
        "Avg",
        "Sep",
        "Okt",
        "Nov",
        "Dec",
    ]

    day_names = [
        "",
        "Ponedeljek",
        "Torek",
        "Sreda",
        "Četrtek",
        "Petek",
        "Sobota",
        "Nedelja",
    ]

    day_abbreviations = ["", "Pon", "Tor", "Sre", "Čet", "Pet", "Sob", "Ned"]


class IndonesianLocale(Locale):

    names = ["id", "id_id"]

    past = "{0} yang lalu"
    future = "dalam {0}"

    timeframes = {
        "now": "baru saja",
        "seconds": "detik",
        "minute": "1 menit",
        "minutes": "{0} menit",
        "hour": "1 jam",
        "hours": "{0} jam",
        "day": "1 hari",
        "days": "{0} hari",
        "month": "1 bulan",
        "months": "{0} bulan",
        "year": "1 tahun",
        "years": "{0} tahun",
    }

    meridians = {"am": "", "pm": "", "AM": "", "PM": ""}

    month_names = [
        "",
        "Januari",
        "Februari",
        "Maret",
        "April",
        "Mei",
        "Juni",
        "Juli",
        "Agustus",
        "September",
        "Oktober",
        "November",
        "Desember",
    ]

    month_abbreviations = [
        "",
        "Jan",
        "Feb",
        "Mar",
        "Apr",
        "Mei",
        "Jun",
        "Jul",
        "Ags",
        "Sept",
        "Okt",
        "Nov",
        "Des",
    ]

    day_names = ["", "Senin", "Selasa", "Rabu", "Kamis", "Jumat", "Sabtu", "Minggu"]

    day_abbreviations = [
        "",
        "Senin",
        "Selasa",
        "Rabu",
        "Kamis",
        "Jumat",
        "Sabtu",
        "Minggu",
    ]


class NepaliLocale(Locale):
    names = ["ne", "ne_np"]

    past = "{0} पहिले"
    future = "{0} पछी"

    timeframes = {
        "now": "अहिले",
        "seconds": "सेकण्ड",
        "minute": "मिनेट",
        "minutes": "{0} मिनेट",
        "hour": "एक घण्टा",
        "hours": "{0} घण्टा",
        "day": "एक दिन",
        "days": "{0} दिन",
        "month": "एक महिना",
        "months": "{0} महिना",
        "year": "एक बर्ष",
        "years": "बर्ष",
    }

    meridians = {"am": "पूर्वाह्न", "pm": "अपरान्ह", "AM": "पूर्वाह्न", "PM": "अपरान्ह"}

    month_names = [
        "",
        "जनवरी",
        "फेब्रुअरी",
        "मार्च",
        "एप्रील",
        "मे",
        "जुन",
        "जुलाई",
        "अगष्ट",
        "सेप्टेम्बर",
        "अक्टोबर",
        "नोवेम्बर",
        "डिसेम्बर",
    ]
    month_abbreviations = [
        "",
        "जन",
        "फेब",
        "मार्च",
        "एप्रील",
        "मे",
        "जुन",
        "जुलाई",
        "अग",
        "सेप",
        "अक्ट",
        "नोव",
        "डिस",
    ]

    day_names = [
        "",
        "सोमवार",
        "मंगलवार",
        "बुधवार",
        "बिहिवार",
        "शुक्रवार",
        "शनिवार",
        "आइतवार",
    ]

    day_abbreviations = ["", "सोम", "मंगल", "बुध", "बिहि", "शुक्र", "शनि", "आइत"]


class EstonianLocale(Locale):
    names = ["ee", "et"]

    past = "{0} tagasi"
    future = "{0} pärast"

    timeframes = {
        "now": {"past": "just nüüd", "future": "just nüüd"},
        "second": {"past": "üks sekund", "future": "ühe sekundi"},
        "seconds": {"past": "{0} sekundit", "future": "{0} sekundi"},
        "minute": {"past": "üks minut", "future": "ühe minuti"},
        "minutes": {"past": "{0} minutit", "future": "{0} minuti"},
        "hour": {"past": "tund aega", "future": "tunni aja"},
        "hours": {"past": "{0} tundi", "future": "{0} tunni"},
        "day": {"past": "üks päev", "future": "ühe päeva"},
        "days": {"past": "{0} päeva", "future": "{0} päeva"},
        "month": {"past": "üks kuu", "future": "ühe kuu"},
        "months": {"past": "{0} kuud", "future": "{0} kuu"},
        "year": {"past": "üks aasta", "future": "ühe aasta"},
        "years": {"past": "{0} aastat", "future": "{0} aasta"},
    }

    month_names = [
        "",
        "Jaanuar",
        "Veebruar",
        "Märts",
        "Aprill",
        "Mai",
        "Juuni",
        "Juuli",
        "August",
        "September",
        "Oktoober",
        "November",
        "Detsember",
    ]
    month_abbreviations = [
        "",
        "Jan",
        "Veb",
        "Mär",
        "Apr",
        "Mai",
        "Jun",
        "Jul",
        "Aug",
        "Sep",
        "Okt",
        "Nov",
        "Dets",
    ]

    day_names = [
        "",
        "Esmaspäev",
        "Teisipäev",
        "Kolmapäev",
        "Neljapäev",
        "Reede",
        "Laupäev",
        "Pühapäev",
    ]
    day_abbreviations = ["", "Esm", "Teis", "Kolm", "Nelj", "Re", "Lau", "Püh"]

    def _format_timeframe(self, timeframe, delta):
        form = self.timeframes[timeframe]
        if delta > 0:
            form = form["future"]
        else:
            form = form["past"]
        return form.format(abs(delta))


_locales = _map_locales()<|MERGE_RESOLUTION|>--- conflicted
+++ resolved
@@ -31,7 +31,6 @@
     names = []
 
     timeframes = {
-<<<<<<< HEAD
         "now": "",
         "seconds": "",
         "minute": "",
@@ -40,6 +39,8 @@
         "hours": "",
         "day": "",
         "days": "",
+        "week": "",
+        "weeks": "",
         "month": "",
         "months": "",
         "year": "",
@@ -47,30 +48,6 @@
     }
 
     meridians = {"am": "", "pm": "", "AM": "", "PM": ""}
-=======
-        'now': '',
-        'seconds': '',
-        'minute': '',
-        'minutes': '',
-        'hour': '',
-        'hours': '',
-        'day': '',
-        'days': '',
-        'week': '',
-        'weeks': '',
-        'month': '',
-        'months': '',
-        'year': '',
-        'years': '',
-    }
-
-    meridians = {
-        'am': '',
-        'pm': '',
-        'AM': '',
-        'PM': '',
-    }
->>>>>>> 8388c6d3
 
     past = None
     future = None
@@ -225,7 +202,6 @@
     future = "in {0}"
 
     timeframes = {
-<<<<<<< HEAD
         "now": "just now",
         "seconds": "seconds",
         "minute": "a minute",
@@ -234,6 +210,8 @@
         "hours": "{0} hours",
         "day": "a day",
         "days": "{0} days",
+        "week": "a week",
+        "weeks": "{0} weeks",
         "month": "a month",
         "months": "{0} months",
         "year": "a year",
@@ -241,30 +219,6 @@
     }
 
     meridians = {"am": "am", "pm": "pm", "AM": "AM", "PM": "PM"}
-=======
-        'now': 'just now',
-        'seconds': 'seconds',
-        'minute': 'a minute',
-        'minutes': '{0} minutes',
-        'hour': 'an hour',
-        'hours': '{0} hours',
-        'day': 'a day',
-        'days': '{0} days',
-        'week': 'a week',
-        'weeks': '{0} weeks',
-        'month': 'a month',
-        'months': '{0} months',
-        'year': 'a year',
-        'years': '{0} years',
-    }
-
-    meridians = {
-        'am': 'am',
-        'pm': 'pm',
-        'AM': 'AM',
-        'PM': 'PM',
-    }
->>>>>>> 8388c6d3
 
     month_names = [
         "",
