--- conflicted
+++ resolved
@@ -3490,11 +3490,7 @@
                 humanized += ", " + last_humanized
 
         if not only_distance:
-<<<<<<< HEAD
             humanized = self._format_relative(humanized, timeframe, relative_delta)
-=======
-            humanized = self._format_relative(humanized, timeframe, trunc(delta))
->>>>>>> baebfff4
 
         return humanized
 
