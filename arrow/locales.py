--- conflicted
+++ resolved
@@ -1,9 +1,5 @@
-<<<<<<< HEAD
 """Provides internationalization for arrow in over 60 languages and dialects."""
 
-import inspect
-=======
->>>>>>> 57c67d02
 import sys
 from math import trunc
 from typing import (
