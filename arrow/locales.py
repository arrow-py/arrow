# -*- coding: utf-8 -*-
from __future__ import absolute_import
from __future__ import unicode_literals

import inspect
import sys


def get_locale(name):
    '''Returns an appropriate :class:`Locale <locale.Locale>` corresponding
    to an inpute locale name.

    :param name: the name of the locale.

    '''

    locale_cls = _locales.get(name.lower())

    if locale_cls is None:
        raise ValueError('Unsupported locale \'{0}\''.format(name))

    return locale_cls()


# base locale type.

class Locale(object):
    ''' Represents locale-specific data and functionality. '''

    names = []

    timeframes = {
        'now': '',
        'seconds': '',
        'minute': '',
        'minutes': '',
        'hour': '',
        'hours': '',
        'day': '',
        'days': '',
        'month': '',
        'months': '',
        'year': '',
        'years': '',
    }

    meridians = {
        'am': '',
        'pm': '',
        'AM': '',
        'PM': '',
    }

    past = None
    future = None

    month_names = []
    month_abbreviations = []

    day_names = []
    day_abbreviations = []

    ordinal_day_re = r'(\d+)'

    def __init__(self):

        self._month_name_to_ordinal = None

    def describe(self, timeframe, delta=0, only_distance=False):
        ''' Describes a delta within a timeframe in plain language.

        :param timeframe: a string representing a timeframe.
        :param delta: a quantity representing a delta in a timeframe.
        :param only_distance: return only distance eg: "11 seconds" without "in" or "ago" keywords
        '''

        humanized = self._format_timeframe(timeframe, delta)
        if not only_distance:
            humanized = self._format_relative(humanized, timeframe, delta)

        return humanized

    def day_name(self, day):
        ''' Returns the day name for a specified day of the week.

        :param day: the ``int`` day of the week (1-7).

        '''

        return self.day_names[day]

    def day_abbreviation(self, day):
        ''' Returns the day abbreviation for a specified day of the week.

        :param day: the ``int`` day of the week (1-7).

        '''

        return self.day_abbreviations[day]

    def month_name(self, month):
        ''' Returns the month name for a specified month of the year.

        :param month: the ``int`` month of the year (1-12).

        '''

        return self.month_names[month]

    def month_abbreviation(self, month):
        ''' Returns the month abbreviation for a specified month of the year.

        :param month: the ``int`` month of the year (1-12).

        '''

        return self.month_abbreviations[month]

    def month_number(self, name):
        ''' Returns the month number for a month specified by name or abbreviation.

        :param name: the month name or abbreviation.

        '''

        if self._month_name_to_ordinal is None:
            self._month_name_to_ordinal = self._name_to_ordinal(self.month_names)
            self._month_name_to_ordinal.update(self._name_to_ordinal(self.month_abbreviations))

        return self._month_name_to_ordinal.get(name)

    def year_full(self, year):
        '''  Returns the year for specific locale if available

        :param name: the ``int`` year (4-digit)
        '''
        return '{0:04d}'.format(year)

    def year_abbreviation(self, year):
        ''' Returns the year for specific locale if available

        :param name: the ``int`` year (4-digit)
        '''
        return '{0:04d}'.format(year)[2:]

    def meridian(self, hour, token):
        ''' Returns the meridian indicator for a specified hour and format token.

        :param hour: the ``int`` hour of the day.
        :param token: the format token.
        '''

        if token == 'a':
            return self.meridians['am'] if hour < 12 else self.meridians['pm']
        if token == 'A':
            return self.meridians['AM'] if hour < 12 else self.meridians['PM']

    def ordinal_number(self, n):
        ''' Returns the ordinal format of a given integer

        :param n: an integer
        '''
        return self._ordinal_number(n)

    def _ordinal_number(self, n):
        return '{0}'.format(n)

    def _name_to_ordinal(self, lst):
        return dict(map(lambda i: (i[1].lower(), i[0] + 1), enumerate(lst[1:])))

    def _format_timeframe(self, timeframe, delta):

        return self.timeframes[timeframe].format(abs(delta))

    def _format_relative(self, humanized, timeframe, delta):

        if timeframe == 'now':
            return humanized

        direction = self.past if delta < 0 else self.future

        return direction.format(humanized)


# base locale type implementations.

class EnglishLocale(Locale):

    names = ['en', 'en_us', 'en_gb', 'en_au', 'en_be', 'en_jp', 'en_za', 'en_ca']

    past = '{0} ago'
    future = 'in {0}'

    timeframes = {
        'now': 'just now',
        'seconds': 'seconds',
        'minute': 'a minute',
        'minutes': '{0} minutes',
        'hour': 'an hour',
        'hours': '{0} hours',
        'day': 'a day',
        'days': '{0} days',
        'month': 'a month',
        'months': '{0} months',
        'year': 'a year',
        'years': '{0} years',
    }

    meridians = {
        'am': 'am',
        'pm': 'pm',
        'AM': 'AM',
        'PM': 'PM',
    }

    month_names = ['', 'January', 'February', 'March', 'April', 'May', 'June', 'July',
        'August', 'September', 'October', 'November', 'December']
    month_abbreviations = ['', 'Jan', 'Feb', 'Mar', 'Apr', 'May', 'Jun', 'Jul', 'Aug',
        'Sep', 'Oct', 'Nov', 'Dec']

    day_names = ['', 'Monday', 'Tuesday', 'Wednesday', 'Thursday', 'Friday', 'Saturday', 'Sunday']
    day_abbreviations = ['', 'Mon', 'Tue', 'Wed', 'Thu', 'Fri', 'Sat', 'Sun']

    ordinal_day_re = r'((?P<value>[2-3]?1(?=st)|[2-3]?2(?=nd)|[2-3]?3(?=rd)|[1-3]?[04-9](?=th)|1[1-3](?=th))(st|nd|rd|th))'

    def _ordinal_number(self, n):
        if n % 100 not in (11, 12, 13):
            remainder = abs(n) % 10
            if remainder == 1:
                return '{0}st'.format(n)
            elif remainder == 2:
                return '{0}nd'.format(n)
            elif remainder == 3:
                return '{0}rd'.format(n)
        return '{0}th'.format(n)


class ItalianLocale(Locale):
    names = ['it', 'it_it']
    past = '{0} fa'
    future = 'tra {0}'

    timeframes = {
        'now': 'adesso',
        'seconds': 'qualche secondo',
        'minute': 'un minuto',
        'minutes': '{0} minuti',
        'hour': 'un\'ora',
        'hours': '{0} ore',
        'day': 'un giorno',
        'days': '{0} giorni',
        'month': 'un mese',
        'months': '{0} mesi',
        'year': 'un anno',
        'years': '{0} anni',
    }

    month_names = ['', 'gennaio', 'febbraio', 'marzo', 'aprile', 'maggio', 'giugno', 'luglio',
        'agosto', 'settembre', 'ottobre', 'novembre', 'dicembre']
    month_abbreviations = ['', 'gen', 'feb', 'mar', 'apr', 'mag', 'giu', 'lug', 'ago',
        'set', 'ott', 'nov', 'dic']

    day_names = ['', 'lunedì', 'martedì', 'mercoledì', 'giovedì', 'venerdì', 'sabato', 'domenica']
    day_abbreviations = ['', 'lun', 'mar', 'mer', 'gio', 'ven', 'sab', 'dom']

    ordinal_day_re = r'((?P<value>[1-3]?[0-9](?=[ºª]))[ºª])'

    def _ordinal_number(self, n):
        return '{0}º'.format(n)


class SpanishLocale(Locale):
    names = ['es', 'es_es']
    past = 'hace {0}'
    future = 'en {0}'

    timeframes = {
        'now': 'ahora',
        'seconds': 'segundos',
        'minute': 'un minuto',
        'minutes': '{0} minutos',
        'hour': 'una hora',
        'hours': '{0} horas',
        'day': 'un día',
        'days': '{0} días',
        'month': 'un mes',
        'months': '{0} meses',
        'year': 'un año',
        'years': '{0} años',
    }

    month_names = ['', 'enero', 'febrero', 'marzo', 'abril', 'mayo', 'junio', 'julio',
        'agosto', 'septiembre', 'octubre', 'noviembre', 'diciembre']
    month_abbreviations = ['', 'ene', 'feb', 'mar', 'abr', 'may', 'jun', 'jul', 'ago',
        'sep', 'oct', 'nov', 'dic']

    day_names = ['', 'lunes', 'martes', 'miércoles', 'jueves', 'viernes', 'sábado', 'domingo']
    day_abbreviations = ['', 'lun', 'mar', 'mie', 'jue', 'vie', 'sab', 'dom']

    ordinal_day_re = r'((?P<value>[1-3]?[0-9](?=[ºª]))[ºª])'

    def _ordinal_number(self, n):
        return '{0}º'.format(n)


class FrenchLocale(Locale):
    names = ['fr', 'fr_fr']
    past = 'il y a {0}'
    future = 'dans {0}'

    timeframes = {
        'now': 'maintenant',
        'seconds': 'quelques secondes',
        'minute': 'une minute',
        'minutes': '{0} minutes',
        'hour': 'une heure',
        'hours': '{0} heures',
        'day': 'un jour',
        'days': '{0} jours',
        'month': 'un mois',
        'months': '{0} mois',
        'year': 'un an',
        'years': '{0} ans',
    }

    month_names = ['', 'janvier', 'février', 'mars', 'avril', 'mai', 'juin', 'juillet',
        'août', 'septembre', 'octobre', 'novembre', 'décembre']
    month_abbreviations = ['', 'janv', 'févr', 'mars', 'avr', 'mai', 'juin', 'juil', 'août',
        'sept', 'oct', 'nov', 'déc']

    day_names = ['', 'lundi', 'mardi', 'mercredi', 'jeudi', 'vendredi', 'samedi', 'dimanche']
    day_abbreviations = ['', 'lun', 'mar', 'mer', 'jeu', 'ven', 'sam', 'dim']

    ordinal_day_re = r'((?P<value>\b1(?=er\b)|[1-3]?[02-9](?=e\b)|[1-3]1(?=e\b))(er|e)\b)'

    def _ordinal_number(self, n):
        if abs(n) == 1:
            return '{0}er'.format(n)
        return '{0}e'.format(n)


class GreekLocale(Locale):

    names = ['el', 'el_gr']

    past = '{0} πριν'
    future = 'σε {0}'

    timeframes = {
        'now': 'τώρα',
        'seconds': 'δευτερόλεπτα',
        'minute': 'ένα λεπτό',
        'minutes': '{0} λεπτά',
        'hour': 'μια ώρα',
        'hours': '{0} ώρες',
        'day': 'μια μέρα',
        'days': '{0} μέρες',
        'month': 'ένα μήνα',
        'months': '{0} μήνες',
        'year': 'ένα χρόνο',
        'years': '{0} χρόνια',
    }

    month_names = ['', 'Ιανουαρίου', 'Φεβρουαρίου', 'Μαρτίου', 'Απριλίου', 'Μαΐου', 'Ιουνίου',
        'Ιουλίου', 'Αυγούστου', 'Σεπτεμβρίου', 'Οκτωβρίου', 'Νοεμβρίου', 'Δεκεμβρίου']
    month_abbreviations = ['', 'Ιαν', 'Φεβ', 'Μαρ', 'Απρ', 'Μαϊ', 'Ιον', 'Ιολ', 'Αυγ',
        'Σεπ', 'Οκτ', 'Νοε', 'Δεκ']

    day_names = ['', 'Δευτέρα', 'Τρίτη', 'Τετάρτη', 'Πέμπτη', 'Παρασκευή', 'Σάββατο', 'Κυριακή']
    day_abbreviations = ['', 'Δευ', 'Τρι', 'Τετ', 'Πεμ', 'Παρ', 'Σαβ', 'Κυρ']


class JapaneseLocale(Locale):

    names = ['ja', 'ja_jp']

    past = '{0}前'
    future = '{0}後'

    timeframes = {
        'now': '現在',
        'seconds': '数秒',
        'minute': '1分',
        'minutes': '{0}分',
        'hour': '1時間',
        'hours': '{0}時間',
        'day': '1日',
        'days': '{0}日',
        'month': '1ヶ月',
        'months': '{0}ヶ月',
        'year': '1年',
        'years': '{0}年',
    }

    month_names = ['', '1月', '2月', '3月', '4月', '5月', '6月', '7月', '8月',
        '9月', '10月', '11月', '12月']
    month_abbreviations = ['', ' 1', ' 2', ' 3', ' 4', ' 5', ' 6', ' 7', ' 8',
        ' 9', '10', '11', '12']

    day_names = ['', '月曜日', '火曜日', '水曜日', '木曜日', '金曜日', '土曜日', '日曜日']
    day_abbreviations = ['', '月', '火', '水', '木', '金', '土', '日']


class SwedishLocale(Locale):

    names = ['sv', 'sv_se']

    past = 'för {0} sen'
    future = 'om {0}'

    timeframes = {
        'now': 'just nu',
        'seconds': 'några sekunder',
        'minute': 'en minut',
        'minutes': '{0} minuter',
        'hour': 'en timme',
        'hours': '{0} timmar',
        'day': 'en dag',
        'days': '{0} dagar',
        'month': 'en månad',
        'months': '{0} månader',
        'year': 'ett år',
        'years': '{0} år',
    }

    month_names = ['', 'januari', 'februari', 'mars', 'april', 'maj', 'juni', 'juli',
        'augusti', 'september', 'oktober', 'november', 'december']
    month_abbreviations = ['', 'jan', 'feb', 'mar', 'apr', 'maj', 'jun', 'jul',
        'aug', 'sep', 'okt', 'nov', 'dec']

    day_names = ['', 'måndag', 'tisdag', 'onsdag', 'torsdag', 'fredag', 'lördag', 'söndag']
    day_abbreviations = ['', 'mån', 'tis', 'ons', 'tor', 'fre', 'lör', 'sön']


class FinnishLocale(Locale):

    names = ['fi', 'fi_fi']

    # The finnish grammar is very complex, and its hard to convert
    # 1-to-1 to something like English.

    past = '{0} sitten'
    future = '{0} kuluttua'

    timeframes = {
        'now': ['juuri nyt', 'juuri nyt'],
        'seconds': ['muutama sekunti', 'muutaman sekunnin'],
        'minute': ['minuutti', 'minuutin'],
        'minutes': ['{0} minuuttia', '{0} minuutin'],
        'hour': ['tunti', 'tunnin'],
        'hours': ['{0} tuntia', '{0} tunnin'],
        'day': ['päivä', 'päivä'],
        'days': ['{0} päivää', '{0} päivän'],
        'month': ['kuukausi', 'kuukauden'],
        'months': ['{0} kuukautta', '{0} kuukauden'],
        'year': ['vuosi', 'vuoden'],
        'years': ['{0} vuotta', '{0} vuoden'],
    }

    # Months and days are lowercase in Finnish
    month_names = ['', 'tammikuu', 'helmikuu', 'maaliskuu', 'huhtikuu',
                       'toukokuu', 'kesäkuu', 'heinäkuu', 'elokuu',
                       'syyskuu', 'lokakuu', 'marraskuu', 'joulukuu']

    month_abbreviations = ['', 'tammi', 'helmi', 'maalis', 'huhti',
                               'touko', 'kesä', 'heinä', 'elo',
                               'syys', 'loka', 'marras', 'joulu']

    day_names = ['', 'maanantai', 'tiistai', 'keskiviikko', 'torstai',
                     'perjantai', 'lauantai', 'sunnuntai']

    day_abbreviations = ['', 'ma', 'ti', 'ke', 'to', 'pe', 'la', 'su']

    def _format_timeframe(self, timeframe, delta):
        return (self.timeframes[timeframe][0].format(abs(delta)),
                self.timeframes[timeframe][1].format(abs(delta)))

    def _format_relative(self, humanized, timeframe, delta):
        if timeframe == 'now':
            return humanized[0]

        direction = self.past if delta < 0 else self.future
        which = 0 if delta < 0 else 1

        return direction.format(humanized[which])

    def _ordinal_number(self, n):
        return '{0}.'.format(n)


class ChineseCNLocale(Locale):

    names = ['zh', 'zh_cn']

    past = '{0}前'
    future = '{0}后'

    timeframes = {
        'now': '刚才',
        'seconds': '几秒',
        'minute': '1分钟',
        'minutes': '{0}分钟',
        'hour': '1小时',
        'hours': '{0}小时',
        'day': '1天',
        'days': '{0}天',
        'month': '1个月',
        'months': '{0}个月',
        'year': '1年',
        'years': '{0}年',
    }

    month_names = ['', '一月', '二月', '三月', '四月', '五月', '六月', '七月',
        '八月', '九月', '十月', '十一月', '十二月']
    month_abbreviations = ['', ' 1', ' 2', ' 3', ' 4', ' 5', ' 6', ' 7', ' 8',
        ' 9', '10', '11', '12']

    day_names = ['', '星期一', '星期二', '星期三', '星期四', '星期五', '星期六', '星期日']
    day_abbreviations = ['', '一', '二', '三', '四', '五', '六', '日']


class ChineseTWLocale(Locale):

    names = ['zh_tw']

    past = '{0}前'
    future = '{0}後'

    timeframes = {
        'now': '剛才',
        'seconds': '幾秒',
        'minute': '1分鐘',
        'minutes': '{0}分鐘',
        'hour': '1小時',
        'hours': '{0}小時',
        'day': '1天',
        'days': '{0}天',
        'month': '1個月',
        'months': '{0}個月',
        'year': '1年',
        'years': '{0}年',
    }

    month_names = ['', '1月', '2月', '3月', '4月', '5月', '6月', '7月', '8月',
        '9月', '10月', '11月', '12月']
    month_abbreviations = ['', ' 1', ' 2', ' 3', ' 4', ' 5', ' 6', ' 7', ' 8',
        ' 9', '10', '11', '12']

    day_names = ['', '周一', '周二', '周三', '周四', '周五', '周六', '周日']
    day_abbreviations = ['', '一', '二', '三', '四', '五', '六', '日']


class KoreanLocale(Locale):

    names = ['ko', 'ko_kr']

    past = '{0} 전'
    future = '{0} 후'

    timeframes = {
        'now': '지금',
        'seconds': '몇 초',
        'minute': '1분',
        'minutes': '{0}분',
        'hour': '1시간',
        'hours': '{0}시간',
        'day': '1일',
        'days': '{0}일',
        'month': '1개월',
        'months': '{0}개월',
        'year': '1년',
        'years': '{0}년',
    }

    month_names = ['', '1월', '2월', '3월', '4월', '5월', '6월', '7월', '8월',
        '9월', '10월', '11월', '12월']
    month_abbreviations = ['', ' 1', ' 2', ' 3', ' 4', ' 5', ' 6', ' 7', ' 8',
        ' 9', '10', '11', '12']

    day_names = ['', '월요일', '화요일', '수요일', '목요일', '금요일', '토요일', '일요일']
    day_abbreviations = ['', '월', '화', '수', '목', '금', '토', '일']


# derived locale types & implementations.
class DutchLocale(Locale):

    names = ['nl', 'nl_nl']

    past = '{0} geleden'
    future = 'over {0}'

    timeframes = {
        'now': 'nu',
        'seconds': 'seconden',
        'minute': 'een minuut',
        'minutes': '{0} minuten',
        'hour': 'een uur',
        'hours': '{0} uur',
        'day': 'een dag',
        'days': '{0} dagen',
        'month': 'een maand',
        'months': '{0} maanden',
        'year': 'een jaar',
        'years': '{0} jaar',
    }

    # In Dutch names of months and days are not starting with a capital letter
    # like in the English language.
    month_names = ['', 'januari', 'februari', 'maart', 'april', 'mei', 'juni', 'juli',
        'augustus', 'september', 'oktober', 'november', 'december']
    month_abbreviations = ['', 'jan', 'feb', 'mrt', 'apr', 'mei', 'jun', 'jul', 'aug',
        'sep', 'okt', 'nov', 'dec']

    day_names = ['', 'maandag', 'dinsdag', 'woensdag', 'donderdag', 'vrijdag', 'zaterdag', 'zondag']
    day_abbreviations = ['', 'ma', 'di', 'wo', 'do', 'vr', 'za', 'zo']


class SlavicBaseLocale(Locale):

    def _format_timeframe(self, timeframe, delta):

        form = self.timeframes[timeframe]
        delta = abs(delta)

        if isinstance(form, list):

            if delta % 10 == 1 and delta % 100 != 11:
                form = form[0]
            elif 2 <= delta % 10 <= 4 and (delta % 100 < 10 or delta % 100 >= 20):
                form = form[1]
            else:
                form = form[2]

        return form.format(delta)

class BelarusianLocale(SlavicBaseLocale):

    names = ['be', 'be_by']

    past = '{0} таму'
    future = 'праз {0}'

    timeframes = {
        'now': 'зараз',
        'seconds': 'некалькі секунд',
        'minute': 'хвіліну',
        'minutes': ['{0} хвіліну', '{0} хвіліны', '{0} хвілін'],
        'hour': 'гадзіну',
        'hours': ['{0} гадзіну', '{0} гадзіны', '{0} гадзін'],
        'day': 'дзень',
        'days': ['{0} дзень', '{0} дні', '{0} дзён'],
        'month': 'месяц',
        'months': ['{0} месяц', '{0} месяцы', '{0} месяцаў'],
        'year': 'год',
        'years': ['{0} год', '{0} гады', '{0} гадоў'],
    }

    month_names = ['', 'студзеня', 'лютага', 'сакавіка', 'красавіка', 'траўня', 'чэрвеня',
        'ліпеня', 'жніўня', 'верасня', 'кастрычніка', 'лістапада', 'снежня']
    month_abbreviations = ['', 'студ', 'лют', 'сак', 'крас', 'трав', 'чэрв', 'ліп', 'жнів',
        'вер', 'каст', 'ліст', 'снеж']

    day_names = ['', 'панядзелак', 'аўторак', 'серада', 'чацвер', 'пятніца', 'субота', 'нядзеля']
    day_abbreviations = ['', 'пн', 'ат', 'ср', 'чц', 'пт', 'сб', 'нд']


class PolishLocale(SlavicBaseLocale):

    names = ['pl', 'pl_pl']

    past = '{0} temu'
    future = 'za {0}'

    timeframes = {
        'now': 'teraz',
        'seconds': 'kilka sekund',
        'minute': 'minutę',
        'minutes': ['{0} minut', '{0} minuty', '{0} minut'],
        'hour': 'godzina',
        'hours': ['{0} godzin', '{0} godziny', '{0} godzin'],
        'day': 'dzień',
        'days': ['{0} dzień', '{0} dni', '{0} dni'],
        'month': 'miesiąc',
        'months': ['{0} miesiąc', '{0} miesiące', '{0} miesięcy'],
        'year': 'rok',
        'years': ['{0} rok', '{0} lata', '{0} lat'],
    }

    month_names = ['', 'styczeń', 'luty', 'marzec', 'kwiecień', 'maj',
        'czerwiec', 'lipiec', 'sierpień', 'wrzesień', 'październik',
        'listopad', 'grudzień']
    month_abbreviations = ['', 'sty', 'lut', 'mar', 'kwi', 'maj', 'cze', 'lip',
        'sie', 'wrz', 'paź', 'lis', 'gru']

    day_names = ['', 'poniedziałek', 'wtorek', 'środa', 'czwartek', 'piątek',
        'sobota', 'niedziela']
    day_abbreviations = ['', 'Pn', 'Wt', 'Śr', 'Czw', 'Pt', 'So', 'Nd']


class RussianLocale(SlavicBaseLocale):

    names = ['ru', 'ru_ru']

    past = '{0} назад'
    future = 'через {0}'

    timeframes = {
        'now': 'сейчас',
        'seconds': 'несколько секунд',
        'minute': 'минуту',
        'minutes': ['{0} минуту', '{0} минуты', '{0} минут'],
        'hour': 'час',
        'hours': ['{0} час', '{0} часа', '{0} часов'],
        'day': 'день',
        'days': ['{0} день', '{0} дня', '{0} дней'],
        'month': 'месяц',
        'months': ['{0} месяц', '{0} месяца', '{0} месяцев'],
        'year': 'год',
        'years': ['{0} год', '{0} года', '{0} лет'],
    }

    month_names = ['', 'января', 'февраля', 'марта', 'апреля', 'мая', 'июня',
        'июля', 'августа', 'сентября', 'октября', 'ноября', 'декабря']
    month_abbreviations = ['', 'янв', 'фев', 'мар', 'апр', 'май', 'июн', 'июл',
        'авг', 'сен', 'окт', 'ноя', 'дек']

    day_names = ['', 'понедельник', 'вторник', 'среда', 'четверг', 'пятница',
        'суббота', 'воскресенье']
    day_abbreviations = ['', 'пн', 'вт', 'ср', 'чт', 'пт', 'сб', 'вс']


class BulgarianLocale(SlavicBaseLocale):

    names = ['bg', 'bg_BG']

    past = '{0} назад'
    future = 'напред {0}'

    timeframes = {
        'now': 'сега',
        'seconds': 'няколко секунди',
        'minute': 'минута',
        'minutes': ['{0} минута', '{0} минути', '{0} минути'],
        'hour': 'час',
        'hours': ['{0} час', '{0} часа', '{0} часа'],
        'day': 'ден',
        'days': ['{0} ден', '{0} дни', '{0} дни'],
        'month': 'месец',
        'months': ['{0} месец', '{0} месеца', '{0} месеца'],
        'year': 'година',
        'years': ['{0} година', '{0} години', '{0} години'],
    }

    month_names = ['', 'януари', 'февруари', 'март', 'април', 'май', 'юни',
        'юли', 'август', 'септември', 'октомври', 'ноември', 'декември']
    month_abbreviations = ['', 'ян', 'февр', 'март', 'апр', 'май', 'юни', 'юли',
        'авг', 'септ', 'окт', 'ноем', 'дек']

    day_names = ['', 'понеделник', 'вторник', 'сряда', 'четвъртък', 'петък',
        'събота', 'неделя']
    day_abbreviations = ['', 'пон', 'вт', 'ср', 'четв', 'пет', 'съб', 'нед']


class UkrainianLocale(SlavicBaseLocale):

    names = ['ua', 'uk_ua']

    past = '{0} тому'
    future = 'за {0}'

    timeframes = {
        'now': 'зараз',
        'seconds': 'кілька секунд',
        'minute': 'хвилину',
        'minutes': ['{0} хвилину', '{0} хвилини', '{0} хвилин'],
        'hour': 'годину',
        'hours': ['{0} годину', '{0} години', '{0} годин'],
        'day': 'день',
        'days': ['{0} день', '{0} дні', '{0} днів'],
        'month': 'місяць',
        'months': ['{0} місяць', '{0} місяці', '{0} місяців'],
        'year': 'рік',
        'years': ['{0} рік', '{0} роки', '{0} років'],
    }

    month_names = ['', 'січня', 'лютого', 'березня', 'квітня', 'травня', 'червня',
        'липня', 'серпня', 'вересня', 'жовтня', 'листопада', 'грудня']
    month_abbreviations = ['', 'січ', 'лют', 'бер', 'квіт', 'трав', 'черв', 'лип', 'серп',
        'вер', 'жовт', 'лист', 'груд']

    day_names = ['', 'понеділок', 'вівторок', 'середа', 'четвер', 'п’ятниця', 'субота', 'неділя']
    day_abbreviations = ['', 'пн', 'вт', 'ср', 'чт', 'пт', 'сб', 'нд']


class _DeutschLocaleCommonMixin(object):

    past = 'vor {0}'
    future = 'in {0}'

    timeframes = {
        'now': 'gerade eben',
        'seconds': 'Sekunden',
        'minute': 'einer Minute',
        'minutes': '{0} Minuten',
        'hour': 'einer Stunde',
        'hours': '{0} Stunden',
        'day': 'einem Tag',
        'days': '{0} Tagen',
        'month': 'einem Monat',
        'months': '{0} Monaten',
        'year': 'einem Jahr',
        'years': '{0} Jahren',
    }

    month_names = [
        '', 'Januar', 'Februar', 'März', 'April', 'Mai', 'Juni', 'Juli',
        'August', 'September', 'Oktober', 'November', 'Dezember'
    ]

    month_abbreviations = [
        '', 'Jan', 'Feb', 'Mär', 'Apr', 'Mai', 'Jun', 'Jul', 'Aug', 'Sep',
        'Okt', 'Nov', 'Dez'
    ]

    day_names = [
        '', 'Montag', 'Dienstag', 'Mittwoch', 'Donnerstag', 'Freitag',
        'Samstag', 'Sonntag'
    ]

    day_abbreviations = [
        '', 'Mo', 'Di', 'Mi', 'Do', 'Fr', 'Sa', 'So'
    ]

    def _ordinal_number(self, n):
        return '{0}.'.format(n)


class GermanLocale(_DeutschLocaleCommonMixin, Locale):

    names = ['de', 'de_de']

    timeframes = _DeutschLocaleCommonMixin.timeframes.copy()
    timeframes['days'] = '{0} Tagen'


class AustriaLocale(_DeutschLocaleCommonMixin, Locale):

    names = ['de', 'de_at']

    timeframes = _DeutschLocaleCommonMixin.timeframes.copy()
    timeframes['days'] = '{0} Tage'


class NorwegianLocale(Locale):

    names = ['nb', 'nb_no']

    past = 'for {0} siden'
    future = 'om {0}'

    timeframes = {
        'now': 'nå nettopp',
        'seconds': 'noen sekunder',
        'minute': 'ett minutt',
        'minutes': '{0} minutter',
        'hour': 'en time',
        'hours': '{0} timer',
        'day': 'en dag',
        'days': '{0} dager',
        'month': 'en måned',
        'months': '{0} måneder',
        'year': 'ett år',
        'years': '{0} år',
    }

    month_names = ['', 'januar', 'februar', 'mars', 'april', 'mai', 'juni',
                   'juli', 'august', 'september', 'oktober', 'november',
                   'desember']
    month_abbreviations = ['', 'jan', 'feb', 'mar', 'apr', 'mai', 'jun', 'jul',
                           'aug', 'sep', 'okt', 'nov', 'des']

    day_names = ['', 'mandag', 'tirsdag', 'onsdag', 'torsdag', 'fredag',
                 'lørdag', 'søndag']
    day_abbreviations = ['', 'ma', 'ti', 'on', 'to', 'fr', 'lø', 'sø']


class NewNorwegianLocale(Locale):

    names = ['nn', 'nn_no']

    past = 'for {0} sidan'
    future = 'om {0}'

    timeframes = {
        'now': 'no nettopp',
        'seconds': 'nokre sekund',
        'minute': 'ett minutt',
        'minutes': '{0} minutt',
        'hour': 'ein time',
        'hours': '{0} timar',
        'day': 'ein dag',
        'days': '{0} dagar',
        'month': 'en månad',
        'months': '{0} månader',
        'year': 'eit år',
        'years': '{0} år',
    }

    month_names = ['', 'januar', 'februar', 'mars', 'april', 'mai', 'juni',
                   'juli', 'august', 'september', 'oktober', 'november',
                   'desember']
    month_abbreviations = ['', 'jan', 'feb', 'mar', 'apr', 'mai', 'jun', 'jul',
                           'aug', 'sep', 'okt', 'nov', 'des']

    day_names = ['', 'måndag', 'tysdag', 'onsdag', 'torsdag', 'fredag',
                 'laurdag', 'sundag']
    day_abbreviations = ['', 'må', 'ty', 'on', 'to', 'fr', 'la', 'su']


class PortugueseLocale(Locale):
    names = ['pt', 'pt_pt']

    past = 'há {0}'
    future = 'em {0}'

    timeframes = {
        'now': 'agora',
        'seconds': 'segundos',
        'minute': 'um minuto',
        'minutes': '{0} minutos',
        'hour': 'uma hora',
        'hours': '{0} horas',
        'day': 'um dia',
        'days': '{0} dias',
        'month': 'um mês',
        'months': '{0} meses',
        'year': 'um ano',
        'years': '{0} anos',
    }

    month_names = ['', 'janeiro', 'fevereiro', 'março', 'abril', 'maio', 'junho', 'julho',
        'agosto', 'setembro', 'outubro', 'novembro', 'dezembro']
    month_abbreviations = ['', 'jan', 'fev', 'mar', 'abr', 'maio', 'jun', 'jul', 'ago',
        'set', 'out', 'nov', 'dez']

    day_names = ['', 'segunda-feira', 'terça-feira', 'quarta-feira', 'quinta-feira', 'sexta-feira',
        'sábado', 'domingo']
    day_abbreviations = ['', 'seg', 'ter', 'qua', 'qui', 'sex', 'sab', 'dom']


class BrazilianPortugueseLocale(PortugueseLocale):
    names = ['pt_br']

    past = 'fazem {0}'


class TagalogLocale(Locale):

    names = ['tl']

    past = 'nakaraang {0}'
    future = '{0} mula ngayon'

    timeframes = {
        'now': 'ngayon lang',
        'seconds': 'segundo',
        'minute': 'isang minuto',
        'minutes': '{0} minuto',
        'hour': 'isang oras',
        'hours': '{0} oras',
        'day': 'isang araw',
        'days': '{0} araw',
        'month': 'isang buwan',
        'months': '{0} buwan',
        'year': 'isang taon',
        'years': '{0} taon',
    }

    month_names = ['', 'Enero', 'Pebrero', 'Marso', 'Abril', 'Mayo', 'Hunyo', 'Hulyo',
        'Agosto', 'Setyembre', 'Oktubre', 'Nobyembre', 'Disyembre']
    month_abbreviations = ['', 'Ene', 'Peb', 'Mar', 'Abr', 'May', 'Hun', 'Hul', 'Ago',
        'Set', 'Okt', 'Nob', 'Dis']

    day_names = ['', 'Lunes', 'Martes', 'Miyerkules', 'Huwebes', 'Biyernes', 'Sabado', 'Linggo']
    day_abbreviations = ['', 'Lun', 'Mar', 'Miy', 'Huw', 'Biy', 'Sab', 'Lin']


class VietnameseLocale(Locale):

    names = ['vi', 'vi_vn']

    past = '{0} trước'
    future = '{0} nữa'

    timeframes = {
        'now': 'hiện tại',
        'seconds': 'giây',
        'minute': 'một phút',
        'minutes': '{0} phút',
        'hour': 'một giờ',
        'hours': '{0} giờ',
        'day': 'một ngày',
        'days': '{0} ngày',
        'month': 'một tháng',
        'months': '{0} tháng',
        'year': 'một năm',
        'years': '{0} năm',
    }

    month_names = ['', 'Tháng Một', 'Tháng Hai', 'Tháng Ba', 'Tháng Tư', 'Tháng Năm', 'Tháng Sáu', 'Tháng Bảy',
        'Tháng Tám', 'Tháng Chín', 'Tháng Mười', 'Tháng Mười Một', 'Tháng Mười Hai']
    month_abbreviations = ['', 'Tháng 1', 'Tháng 2', 'Tháng 3', 'Tháng 4', 'Tháng 5', 'Tháng 6', 'Tháng 7', 'Tháng 8',
        'Tháng 9', 'Tháng 10', 'Tháng 11', 'Tháng 12']

    day_names = ['', 'Thứ Hai', 'Thứ Ba', 'Thứ Tư', 'Thứ Năm', 'Thứ Sáu', 'Thứ Bảy', 'Chủ Nhật']
    day_abbreviations = ['', 'Thứ 2', 'Thứ 3', 'Thứ 4', 'Thứ 5', 'Thứ 6', 'Thứ 7', 'CN']


class TurkishLocale(Locale):

    names = ['tr', 'tr_tr']

    past = '{0} önce'
    future = '{0} sonra'

    timeframes = {
        'now': 'şimdi',
        'seconds': 'saniye',
        'minute': 'bir dakika',
        'minutes': '{0} dakika',
        'hour': 'bir saat',
        'hours': '{0} saat',
        'day': 'bir gün',
        'days': '{0} gün',
        'month': 'bir ay',
        'months': '{0} ay',
        'year': 'yıl',
        'years': '{0} yıl',
    }

    month_names = ['', 'Ocak', 'Şubat', 'Mart', 'Nisan', 'Mayıs', 'Haziran', 'Temmuz',
        'Ağustos', 'Eylül', 'Ekim', 'Kasım', 'Aralık']
    month_abbreviations = ['', 'Oca', 'Şub', 'Mar', 'Nis', 'May', 'Haz', 'Tem', 'Ağu',
        'Eyl', 'Eki', 'Kas', 'Ara']

    day_names = ['', 'Pazartesi', 'Salı', 'Çarşamba', 'Perşembe', 'Cuma', 'Cumartesi', 'Pazar']
    day_abbreviations = ['', 'Pzt', 'Sal', 'Çar', 'Per', 'Cum', 'Cmt', 'Paz']


class AzerbaijaniLocale(Locale):

    names = ['az', 'az_az']

    past = '{0} əvvəl'
    future = '{0} sonra'

    timeframes = {
        'now': 'indi',
        'seconds': 'saniyə',
        'minute': 'bir dəqiqə',
        'minutes': '{0} dəqiqə',
        'hour': 'bir saat',
        'hours': '{0} saat',
        'day': 'bir gün',
        'days': '{0} gün',
        'month': 'bir ay',
        'months': '{0} ay',
        'year': 'il',
        'years': '{0} il',
    }

    month_names = ['', 'Yanvar', 'Fevral', 'Mart', 'Aprel', 'May', 'İyun', 'İyul',
        'Avqust', 'Sentyabr', 'Oktyabr', 'Noyabr', 'Dekabr']
    month_abbreviations = ['', 'Yan', 'Fev', 'Mar', 'Apr', 'May', 'İyn', 'İyl', 'Avq',
        'Sen', 'Okt', 'Noy', 'Dek']

    day_names = ['', 'Bazar ertəsi', 'Çərşənbə axşamı', 'Çərşənbə', 'Cümə axşamı', 'Cümə', 'Şənbə', 'Bazar']
    day_abbreviations = ['', 'Ber', 'Çax', 'Çər', 'Cax', 'Cüm', 'Şnb', 'Bzr']


class ArabicLocale(Locale):

    names = ['ar', 'ar_eg']

    past = 'منذ {0}'
    future = 'خلال {0}'

    timeframes = {
        'now': 'الآن',
        'seconds': 'ثوان',
        'minute': 'دقيقة',
        'minutes': '{0} دقائق',
        'hour': 'ساعة',
        'hours': '{0} ساعات',
        'day': 'يوم',
        'days': '{0} أيام',
        'month': 'شهر',
        'months': '{0} شهور',
        'year': 'سنة',
        'years': '{0} سنوات',
    }

    month_names = ['', 'يناير', 'فبراير', 'مارس', 'أبريل', 'مايو', 'يونيو', 'يوليو',
        'أغسطس', 'سبتمبر', 'أكتوبر', 'نوفمبر', 'ديسمبر']
    month_abbreviations = ['', 'يناير', 'فبراير', 'مارس', 'أبريل', 'مايو', 'يونيو', 'يوليو',
        'أغسطس', 'سبتمبر', 'أكتوبر', 'نوفمبر', 'ديسمبر']

    day_names = ['', 'الاثنين', 'الثلاثاء', 'الأربعاء', 'الخميس', 'الجمعة', 'السبت', 'الأحد']
    day_abbreviations = ['', 'اثنين', 'ثلاثاء', 'أربعاء', 'خميس', 'جمعة', 'سبت', 'أحد']


class IcelandicLocale(Locale):

    def _format_timeframe(self, timeframe, delta):

        timeframe = self.timeframes[timeframe]
        if delta < 0:
            timeframe = timeframe[0]
        elif delta > 0:
            timeframe = timeframe[1]

        return timeframe.format(abs(delta))

    names = ['is', 'is_is']

    past = 'fyrir {0} síðan'
    future = 'eftir {0}'

    timeframes = {
        'now':     'rétt í þessu',
        'seconds': ('nokkrum sekúndum', 'nokkrar sekúndur'),
        'minute':  ('einni mínútu', 'eina mínútu'),
        'minutes': ('{0} mínútum', '{0} mínútur'),
        'hour':    ('einum tíma', 'einn tíma'),
        'hours':   ('{0} tímum', '{0} tíma'),
        'day':     ('einum degi', 'einn dag'),
        'days':    ('{0} dögum', '{0} daga'),
        'month':   ('einum mánuði', 'einn mánuð'),
        'months':  ('{0} mánuðum', '{0} mánuði'),
        'year':    ('einu ári', 'eitt ár'),
        'years':   ('{0} árum', '{0} ár'),
    }

    meridians = {
        'am': 'f.h.',
        'pm': 'e.h.',
        'AM': 'f.h.',
        'PM': 'e.h.',
    }

    month_names = ['', 'janúar', 'febrúar', 'mars', 'apríl', 'maí', 'júní',
        'júlí', 'ágúst', 'september', 'október', 'nóvember', 'desember']
    month_abbreviations = ['', 'jan', 'feb', 'mar', 'apr', 'maí', 'jún',
        'júl', 'ágú', 'sep', 'okt', 'nóv', 'des']

    day_names = ['', 'mánudagur', 'þriðjudagur', 'miðvikudagur', 'fimmtudagur',
        'föstudagur', 'laugardagur', 'sunnudagur']
    day_abbreviations = ['', 'mán', 'þri', 'mið', 'fim', 'fös', 'lau', 'sun']


class DanishLocale(Locale):

    names = ['da', 'da_dk']

    past = 'for {0} siden'
    future = 'efter {0}'

    timeframes = {
        'now':     'lige nu',
        'seconds': 'et par sekunder',
        'minute':  'et minut',
        'minutes': '{0} minutter',
        'hour':    'en time',
        'hours':   '{0} timer',
        'day':     'en dag',
        'days':    '{0} dage',
        'month':   'en måned',
        'months':  '{0} måneder',
        'year':    'et år',
        'years':   '{0} år',
    }

    month_names = ['', 'januar', 'februar', 'marts', 'april', 'maj', 'juni',
        'juli', 'august', 'september', 'oktober', 'november', 'december']
    month_abbreviations = ['', 'jan', 'feb', 'mar', 'apr', 'maj', 'jun',
        'jul', 'aug', 'sep', 'okt', 'nov', 'dec']

    day_names = ['', 'mandag', 'tirsdag', 'onsdag', 'torsdag', 'fredag',
        'lørdag', 'søndag']
    day_abbreviations = ['', 'man', 'tir', 'ons', 'tor', 'fre', 'lør', 'søn']


class MalayalamLocale(Locale):

    names = ['ml']

    past = '{0} മുമ്പ്'
    future = '{0} ശേഷം'

    timeframes = {
        'now': 'ഇപ്പോൾ',
        'seconds': 'സെക്കന്റ്‌',
        'minute': 'ഒരു മിനിറ്റ്',
        'minutes': '{0} മിനിറ്റ്',
        'hour': 'ഒരു മണിക്കൂർ',
        'hours': '{0} മണിക്കൂർ',
        'day': 'ഒരു ദിവസം ',
        'days': '{0} ദിവസം ',
        'month': 'ഒരു മാസം ',
        'months': '{0} മാസം ',
        'year': 'ഒരു വർഷം ',
        'years': '{0} വർഷം ',
    }

    meridians = {
        'am': 'രാവിലെ',
        'pm': 'ഉച്ചക്ക് ശേഷം',
        'AM': 'രാവിലെ',
        'PM': 'ഉച്ചക്ക് ശേഷം',
    }

    month_names = ['', 'ജനുവരി', 'ഫെബ്രുവരി', 'മാർച്ച്‌', 'ഏപ്രിൽ ', 'മെയ്‌ ', 'ജൂണ്‍', 'ജൂലൈ',
                   'ഓഗസ്റ്റ്‌', 'സെപ്റ്റംബർ', 'ഒക്ടോബർ', 'നവംബർ', 'ഡിസംബർ']
    month_abbreviations = ['', 'ജനു', 'ഫെബ് ', 'മാർ', 'ഏപ്രിൽ', 'മേയ്', 'ജൂണ്‍', 'ജൂലൈ', 'ഓഗസ്റ',
                           'സെപ്റ്റ', 'ഒക്ടോ', 'നവം', 'ഡിസം']

    day_names = ['', 'തിങ്കള്‍', 'ചൊവ്വ', 'ബുധന്‍', 'വ്യാഴം', 'വെള്ളി', 'ശനി', 'ഞായര്‍']
    day_abbreviations = ['', 'തിങ്കള്‍', 'ചൊവ്വ', 'ബുധന്‍', 'വ്യാഴം', 'വെള്ളി', 'ശനി', 'ഞായര്‍']


class HindiLocale(Locale):

    names = ['hi']

    past = '{0} पहले'
    future = '{0} बाद'

    timeframes = {
        'now': 'अभी',
        'seconds': 'सेकंड्',
        'minute': 'एक मिनट ',
        'minutes': '{0} मिनट ',
        'hour': 'एक घंटा',
        'hours': '{0} घंटे',
        'day': 'एक दिन',
        'days': '{0} दिन',
        'month': 'एक माह ',
        'months': '{0} महीने ',
        'year': 'एक वर्ष ',
        'years': '{0} साल ',
    }

    meridians = {
        'am': 'सुबह',
        'pm': 'शाम',
        'AM': 'सुबह',
        'PM': 'शाम',
    }

    month_names = ['', 'जनवरी', 'फरवरी', 'मार्च', 'अप्रैल ', 'मई', 'जून', 'जुलाई',
                   'अगस्त', 'सितंबर', 'अक्टूबर', 'नवंबर', 'दिसंबर']
    month_abbreviations = ['', 'जन', 'फ़र', 'मार्च', 'अप्रै', 'मई', 'जून', 'जुलाई', 'आग',
                           'सित', 'अकत', 'नवे', 'दिस']

    day_names = ['', 'सोमवार', 'मंगलवार', 'बुधवार', 'गुरुवार', 'शुक्रवार', 'शनिवार', 'रविवार']
    day_abbreviations = ['', 'सोम', 'मंगल', 'बुध', 'गुरुवार', 'शुक्र', 'शनि', 'रवि']

class CzechLocale(Locale):
    names = ['cs', 'cs_cz']

    timeframes = {
        'now': 'Teď',
        'seconds': {
            'past': '{0} sekundami',
            'future': ['{0} sekundy', '{0} sekund']
        },
        'minute': {'past': 'minutou', 'future': 'minutu', 'zero': '{0} minut'},
        'minutes': {
            'past': '{0} minutami',
            'future': ['{0} minuty', '{0} minut']
        },
        'hour': {'past': 'hodinou', 'future': 'hodinu', 'zero': '{0} hodin'},
        'hours': {
            'past': '{0} hodinami',
            'future': ['{0} hodiny', '{0} hodin']
        },
        'day': {'past': 'dnem', 'future': 'den', 'zero': '{0} dnů'},
        'days': {
            'past': '{0} dny',
            'future': ['{0} dny', '{0} dnů']
        },
        'month': {'past': 'měsícem', 'future': 'měsíc', 'zero': '{0} měsíců'},
        'months': {
            'past': '{0} měsíci',
            'future': ['{0} měsíce', '{0} měsíců']
        },
        'year': {'past': 'rokem', 'future': 'rok', 'zero': '{0} let'},
        'years': {
            'past': '{0} lety',
            'future': ['{0} roky', '{0} let']
        }
    }

    past = 'Před {0}'
    future = 'Za {0}'

    month_names = ['', 'leden', 'únor', 'březen', 'duben', 'květen', 'červen',
        'červenec', 'srpen', 'září', 'říjen', 'listopad', 'prosinec']
    month_abbreviations = ['', 'led', 'úno', 'bře', 'dub', 'kvě', 'čvn', 'čvc',
        'srp', 'zář', 'říj', 'lis', 'pro']

    day_names = ['', 'pondělí', 'úterý', 'středa', 'čtvrtek', 'pátek',
        'sobota', 'neděle']
    day_abbreviations = ['', 'po', 'út', 'st', 'čt', 'pá', 'so', 'ne']


    def _format_timeframe(self, timeframe, delta):
        '''Czech aware time frame format function, takes into account
        the differences between past and future forms.'''
        form = self.timeframes[timeframe]
        if isinstance(form, dict):
            if delta == 0:
                form = form['zero'] # And *never* use 0 in the singular!
            elif delta > 0:
                form = form['future']
            else:
                form = form['past']
        delta = abs(delta)

        if isinstance(form, list):
            if 2 <= delta % 10 <= 4 and (delta % 100 < 10 or delta % 100 >= 20):
                form = form[0]
            else:
                form = form[1]

        return form.format(delta)


class SlovakLocale(Locale):
    names = ['sk', 'sk_sk']

    timeframes = {
        'now': 'Teraz',
        'seconds': {
            'past': 'pár sekundami',
            'future': ['{0} sekundy', '{0} sekúnd']
        },
        'minute': {'past': 'minútou', 'future': 'minútu', 'zero': '{0} minút'},
        'minutes': {
            'past': '{0} minútami',
            'future': ['{0} minúty', '{0} minút']
        },
        'hour': {'past': 'hodinou', 'future': 'hodinu', 'zero': '{0} hodín'},
        'hours': {
            'past': '{0} hodinami',
            'future': ['{0} hodiny', '{0} hodín']
        },
        'day': {'past': 'dňom', 'future': 'deň', 'zero': '{0} dní'},
        'days': {
            'past': '{0} dňami',
            'future': ['{0} dni', '{0} dní']
        },
        'month': {'past': 'mesiacom', 'future': 'mesiac', 'zero': '{0} mesiacov'},
        'months': {
            'past': '{0} mesiacmi',
            'future': ['{0} mesiace', '{0} mesiacov']
        },
        'year': {'past': 'rokom', 'future': 'rok', 'zero': '{0} rokov'},
        'years': {
            'past': '{0} rokmi',
            'future': ['{0} roky', '{0} rokov']
        }
    }

    past = 'Pred {0}'
    future = 'O {0}'

    month_names = ['', 'január', 'február', 'marec', 'apríl', 'máj', 'jún',
        'júl', 'august', 'september', 'október', 'november', 'december']
    month_abbreviations = ['', 'jan', 'feb', 'mar', 'apr', 'máj', 'jún', 'júl',
        'aug', 'sep', 'okt', 'nov', 'dec']

    day_names = ['', 'pondelok', 'utorok', 'streda', 'štvrtok', 'piatok',
        'sobota', 'nedeľa']
    day_abbreviations = ['', 'po', 'ut', 'st', 'št', 'pi', 'so', 'ne']


    def _format_timeframe(self, timeframe, delta):
        '''Slovak aware time frame format function, takes into account
        the differences between past and future forms.'''
        form = self.timeframes[timeframe]
        if isinstance(form, dict):
            if delta == 0:
                form = form['zero']  # And *never* use 0 in the singular!
            elif delta > 0:
                form = form['future']
            else:
                form = form['past']
        delta = abs(delta)

        if isinstance(form, list):
            if 2 <= delta % 10 <= 4 and (delta % 100 < 10 or delta % 100 >= 20):
                form = form[0]
            else:
                form = form[1]

        return form.format(delta)


class FarsiLocale(Locale):

    names = ['fa', 'fa_ir']

    past = '{0} قبل'
    future = 'در {0}'

    timeframes = {
        'now': 'اکنون',
        'seconds': 'ثانیه',
        'minute': 'یک دقیقه',
        'minutes': '{0} دقیقه',
        'hour': 'یک ساعت',
        'hours': '{0} ساعت',
        'day': 'یک روز',
        'days': '{0} روز',
        'month': 'یک ماه',
        'months': '{0} ماه',
        'year': 'یک سال',
        'years': '{0} سال',
    }

    meridians = {
        'am': 'قبل از ظهر',
        'pm': 'بعد از ظهر',
        'AM': 'قبل از ظهر',
        'PM': 'بعد از ظهر',
    }

    month_names = ['', 'January', 'February', 'March', 'April', 'May', 'June', 'July',
        'August', 'September', 'October', 'November', 'December']
    month_abbreviations = ['', 'Jan', 'Feb', 'Mar', 'Apr', 'May', 'Jun', 'Jul', 'Aug',
        'Sep', 'Oct', 'Nov', 'Dec']

    day_names = ['', 'دو شنبه', 'سه شنبه', 'چهارشنبه', 'پنجشنبه', 'جمعه', 'شنبه', 'یکشنبه']
    day_abbreviations = ['', 'Mon', 'Tue', 'Wed', 'Thu', 'Fri', 'Sat', 'Sun']


class MacedonianLocale(Locale):
    names = ['mk', 'mk_mk']

    past = 'пред {0}'
    future = 'за {0}'

    timeframes = {
        'now': 'сега',
        'seconds': 'секунди',
        'minute': 'една минута',
        'minutes': '{0} минути',
        'hour': 'еден саат',
        'hours': '{0} саати',
        'day': 'еден ден',
        'days': '{0} дена',
        'month': 'еден месец',
        'months': '{0} месеци',
        'year': 'една година',
        'years': '{0} години',
    }

    meridians = {
        'am': 'дп',
        'pm': 'пп',
        'AM': 'претпладне',
        'PM': 'попладне',
    }

    month_names = ['', 'Јануари', 'Февруари', 'Март', 'Април', 'Мај', 'Јуни', 'Јули', 'Август', 'Септември', 'Октомври',
                   'Ноември', 'Декември']
    month_abbreviations = ['', 'Јан.', ' Фев.', ' Мар.', ' Апр.', ' Мај', ' Јун.', ' Јул.', ' Авг.', ' Септ.', ' Окт.',
                           ' Ноем.', ' Декем.']

    day_names = ['', 'Понеделник', ' Вторник', ' Среда', ' Четврток', ' Петок', ' Сабота', ' Недела']
    day_abbreviations = ['', 'Пон.', ' Вт.', ' Сре.', ' Чет.', ' Пет.', ' Саб.', ' Нед.']


class HebrewLocale(Locale):

    names = ['he', 'he_IL']

    past = 'לפני {0}'
    future = 'בעוד {0}'

    timeframes = {
        'now': 'הרגע',
        'seconds': 'שניות',
        'minute': 'דקה',
        'minutes': '{0} דקות',
        'hour': 'שעה',
        'hours': '{0} שעות',
        '2-hours': 'שעתיים',
        'day': 'יום',
        'days': '{0} ימים',
        '2-days': 'יומיים',
        'month': 'חודש',
        'months': '{0} חודשים',
        '2-months': 'חודשיים',
        'year': 'שנה',
        'years': '{0} שנים',
        '2-years': 'שנתיים',
    }

    meridians = {
        'am': 'לפנ"צ',
        'pm': 'אחר"צ',
        'AM': 'לפני הצהריים',
        'PM': 'אחרי הצהריים',
    }

    month_names = ['', 'ינואר', 'פברואר', 'מרץ', 'אפריל', 'מאי', 'יוני', 'יולי',
                   'אוגוסט', 'ספטמבר', 'אוקטובר', 'נובמבר', 'דצמבר']
    month_abbreviations = ['', 'ינו׳', 'פבר׳', 'מרץ', 'אפר׳', 'מאי', 'יוני', 'יולי', 'אוג׳',
                           'ספט׳', 'אוק׳', 'נוב׳', 'דצמ׳']

    day_names = ['', 'שני', 'שלישי', 'רביעי', 'חמישי', 'שישי', 'שבת', 'ראשון']
    day_abbreviations = ['', 'ב׳', 'ג׳', 'ד׳', 'ה׳', 'ו׳', 'ש׳', 'א׳']

    def _format_timeframe(self, timeframe, delta):
        '''Hebrew couple of <timeframe> aware'''
        couple = '2-{0}'.format(timeframe)
        if abs(delta) == 2 and couple in self.timeframes:
            return self.timeframes[couple].format(abs(delta))
        else:
            return self.timeframes[timeframe].format(abs(delta))

class MarathiLocale(Locale):

    names = ['mr']

    past = '{0} आधी'
    future = '{0} नंतर'

    timeframes = {
        'now': 'सद्य',
        'seconds': 'सेकंद',
        'minute': 'एक मिनिट ',
        'minutes': '{0} मिनिट ',
        'hour': 'एक तास',
        'hours': '{0} तास',
        'day': 'एक दिवस',
        'days': '{0} दिवस',
        'month': 'एक महिना ',
        'months': '{0} महिने ',
        'year': 'एक वर्ष ',
        'years': '{0} वर्ष ',
    }

    meridians = {
        'am': 'सकाळ',
        'pm': 'संध्याकाळ',
        'AM': 'सकाळ',
        'PM': 'संध्याकाळ',
    }

    month_names = ['', 'जानेवारी', 'फेब्रुवारी', 'मार्च', 'एप्रिल', 'मे', 'जून', 'जुलै',
                   'अॉगस्ट', 'सप्टेंबर', 'अॉक्टोबर', 'नोव्हेंबर', 'डिसेंबर']
    month_abbreviations = ['', 'जान', 'फेब्रु', 'मार्च', 'एप्रि', 'मे', 'जून', 'जुलै', 'अॉग',
                           'सप्टें', 'अॉक्टो', 'नोव्हें', 'डिसें']

    day_names = ['', 'सोमवार', 'मंगळवार', 'बुधवार', 'गुरुवार', 'शुक्रवार', 'शनिवार', 'रविवार']
    day_abbreviations = ['', 'सोम', 'मंगळ', 'बुध', 'गुरु', 'शुक्र', 'शनि', 'रवि']

def _map_locales():

    locales = {}

    for cls_name, cls in inspect.getmembers(sys.modules[__name__], inspect.isclass):
        if issubclass(cls, Locale):
            for name in cls.names:
                locales[name.lower()] = cls

    return locales

class CatalanLocale(Locale):
    names = ['ca', 'ca_es', 'ca_ad', 'ca_fr', 'ca_it']
    past = 'Fa {0}'
    future = 'En {0}'

    timeframes = {
        'now': 'Ara mateix',
        'seconds': 'segons',
        'minute': '1 minut',
        'minutes': '{0} minuts',
        'hour': 'una hora',
        'hours': '{0} hores',
        'day': 'un dia',
        'days': '{0} dies',
        'month': 'un mes',
        'months': '{0} mesos',
        'year': 'un any',
        'years': '{0} anys',
    }

    month_names = ['', 'Gener', 'Febrer', 'Març', 'Abril', 'Maig', 'Juny', 'Juliol', 'Agost', 'Setembre', 'Octubre', 'Novembre', 'Desembre']
    month_abbreviations = ['', 'Gener', 'Febrer', 'Març', 'Abril', 'Maig', 'Juny', 'Juliol', 'Agost', 'Setembre', 'Octubre', 'Novembre', 'Desembre']
    day_names = ['', 'Dilluns', 'Dimarts', 'Dimecres', 'Dijous', 'Divendres', 'Dissabte', 'Diumenge']
    day_abbreviations = ['', 'Dilluns', 'Dimarts', 'Dimecres', 'Dijous', 'Divendres', 'Dissabte', 'Diumenge']

class BasqueLocale(Locale):
    names = ['eu', 'eu_eu']
    past = 'duela {0}'
    future = '{0}' # I don't know what's the right phrase in Basque for the future.

    timeframes = {
        'now': 'Orain',
        'seconds': 'segundu',
        'minute': 'minutu bat',
        'minutes': '{0} minutu',
        'hour': 'ordu bat',
        'hours': '{0} ordu',
        'day': 'egun bat',
        'days': '{0} egun',
        'month': 'hilabete bat',
        'months': '{0} hilabet',
        'year': 'urte bat',
        'years': '{0} urte',
    }

    month_names = ['', 'urtarrilak', 'otsailak', 'martxoak', 'apirilak', 'maiatzak', 'ekainak', 'uztailak', 'abuztuak', 'irailak', 'urriak', 'azaroak', 'abenduak']
    month_abbreviations = ['', 'urt', 'ots', 'mar', 'api', 'mai', 'eka', 'uzt', 'abu', 'ira', 'urr', 'aza', 'abe']
    day_names = ['', 'asteleehna', 'asteartea', 'asteazkena', 'osteguna', 'ostirala', 'larunbata', 'igandea']
    day_abbreviations = ['', 'al', 'ar', 'az', 'og', 'ol', 'lr', 'ig']


class HungarianLocale(Locale):

    names = ['hu', 'hu_hu']

    past = '{0} ezelőtt'
    future = '{0} múlva'

    timeframes = {
        'now': 'éppen most',
        'seconds': {
            'past': 'másodpercekkel',
            'future': 'pár másodperc'
        },
        'minute': {'past': 'egy perccel', 'future': 'egy perc'},
        'minutes': {'past': '{0} perccel', 'future': '{0} perc'},
        'hour': {'past': 'egy órával', 'future': 'egy óra'},
        'hours': {'past': '{0} órával', 'future': '{0} óra'},
        'day': {
            'past': 'egy nappal',
            'future': 'egy nap'
        },
        'days': {
            'past': '{0} nappal',
            'future': '{0} nap'
        },
        'month': {'past': 'egy hónappal', 'future': 'egy hónap'},
        'months': {'past': '{0} hónappal', 'future': '{0} hónap'},
        'year': {'past': 'egy évvel', 'future': 'egy év'},
        'years': {'past': '{0} évvel', 'future': '{0} év'},
    }

    month_names = ['', 'január', 'február', 'március', 'április', 'május',
                   'június', 'július', 'augusztus', 'szeptember',
                   'október', 'november', 'december']
    month_abbreviations = ['', 'jan', 'febr', 'márc', 'ápr', 'máj', 'jún',
                           'júl', 'aug', 'szept', 'okt', 'nov', 'dec']

    day_names = ['', 'hétfő', 'kedd', 'szerda', 'csütörtök', 'péntek',
                 'szombat', 'vasárnap']
    day_abbreviations = ['', 'hét', 'kedd', 'szer', 'csüt', 'pént',
                         'szom', 'vas']

    meridians = {
        'am': 'de',
        'pm': 'du',
        'AM': 'DE',
        'PM': 'DU',
    }

    def _format_timeframe(self, timeframe, delta):
        form = self.timeframes[timeframe]

        if isinstance(form, dict):
            if delta > 0:
                form = form['future']
            else:
                form = form['past']

        return form.format(abs(delta))


class EsperantoLocale(Locale):
    names = ['eo', 'eo_xx']
    past = 'antaŭ {0}'
    future = 'post {0}'

    timeframes = {
        'now': 'nun',
        'seconds': 'kelkaj sekundoj',
        'minute': 'unu minuto',
        'minutes': '{0} minutoj',
        'hour': 'un horo',
        'hours': '{0} horoj',
        'day': 'unu tago',
        'days': '{0} tagoj',
        'month': 'unu monato',
        'months': '{0} monatoj',
        'year': 'unu jaro',
        'years': '{0} jaroj',
    }

    month_names = ['', 'januaro', 'februaro', 'marto', 'aprilo', 'majo',
                   'junio', 'julio', 'aŭgusto', 'septembro', 'oktobro',
                   'novembro', 'decembro']
    month_abbreviations = ['', 'jan', 'feb', 'mar', 'apr', 'maj', 'jun',
                           'jul', 'aŭg', 'sep', 'okt', 'nov', 'dec']

    day_names = ['', 'lundo', 'mardo', 'merkredo', 'ĵaŭdo', 'vendredo',
                 'sabato', 'dimanĉo']
    day_abbreviations = ['', 'lun', 'mar', 'mer', 'ĵaŭ', 'ven',
                         'sab', 'dim']

    meridians = {
        'am': 'atm',
        'pm': 'ptm',
        'AM': 'ATM',
        'PM': 'PTM',
    }

    ordinal_day_re = r'((?P<value>[1-3]?[0-9](?=a))a)'

    def _ordinal_number(self, n):
        return '{0}a'.format(n)


class ThaiLocale(Locale):

    names = ['th', 'th_th']

    past = '{0}{1}ที่ผ่านมา'
    future = 'ในอีก{1}{0}'

    timeframes = {
        'now': 'ขณะนี้',
        'seconds': 'ไม่กี่วินาที',
        'minute': '1 นาที',
        'minutes': '{0} นาที',
        'hour': '1 ชั่วโมง',
        'hours': '{0} ชั่วโมง',
        'day': '1 วัน',
        'days': '{0} วัน',
        'month': '1 เดือน',
        'months': '{0} เดือน',
        'year': '1 ปี',
        'years': '{0} ปี',
    }

    month_names = ['', 'มกราคม', 'กุมภาพันธ์', 'มีนาคม', 'เมษายน',
                   'พฤษภาคม', 'มิถุนายน', 'กรกฏาคม', 'สิงหาคม',
                   'กันยายน', 'ตุลาคม', 'พฤศจิกายน', 'ธันวาคม']
    month_abbreviations = ['', 'ม.ค.', 'ก.พ.', 'มี.ค.', 'เม.ย.', 'พ.ค.',
                           'มิ.ย.', 'ก.ค.', 'ส.ค.', 'ก.ย.', 'ต.ค.',
                           'พ.ย.', 'ธ.ค.']

    day_names = ['', 'จันทร์', 'อังคาร', 'พุธ', 'พฤหัสบดี', 'ศุกร์',
                 'เสาร์', 'อาทิตย์']
    day_abbreviations = ['', 'จ', 'อ', 'พ', 'พฤ', 'ศ', 'ส', 'อา']

    meridians = {
        'am': 'am',
        'pm': 'pm',
        'AM': 'AM',
        'PM': 'PM',
    }

    BE_OFFSET = 543

    def year_full(self, year):
        '''Thai always use Buddhist Era (BE) which is CE + 543'''
        year += self.BE_OFFSET
        return '{0:04d}'.format(year)

    def year_abbreviation(self, year):
        '''Thai always use Buddhist Era (BE) which is CE + 543'''
        year += self.BE_OFFSET
        return '{0:04d}'.format(year)[2:]

    def _format_relative(self, humanized, timeframe, delta):
        '''Thai normally doesn't have any space between words'''
        if timeframe == 'now':
            return humanized
        space = '' if timeframe == 'seconds' else ' '
        direction = self.past if delta < 0 else self.future

        return direction.format(humanized, space)



class BengaliLocale(Locale):

    names = ['bn', 'bn_bd', 'bn_in']

    past = '{0} আগে'
    future = '{0} পরে'

    timeframes = {
        'now': 'এখন',
        'seconds': 'সেকেন্ড',
        'minute': 'এক মিনিট',
        'minutes': '{0} মিনিট',
        'hour': 'এক ঘণ্টা',
        'hours': '{0} ঘণ্টা',
        'day': 'এক দিন',
        'days': '{0} দিন',
        'month': 'এক মাস',
        'months': '{0} মাস ',
        'year': 'এক বছর',
        'years': '{0} বছর',
    }

    meridians = {
        'am': 'সকাল',
        'pm': 'বিকাল',
        'AM': 'সকাল',
        'PM': 'বিকাল',
    }

    month_names = ['', 'জানুয়ারি', 'ফেব্রুয়ারি', 'মার্চ', 'এপ্রিল', 'মে', 'জুন', 'জুলাই',
                   'আগস্ট', 'সেপ্টেম্বর', 'অক্টোবর', 'নভেম্বর', 'ডিসেম্বর']
    month_abbreviations = ['', 'জানু', 'ফেব', 'মার্চ', 'এপ্রি', 'মে', 'জুন', 'জুল',
                           'অগা','সেপ্ট', 'অক্টো', 'নভে', 'ডিসে']

    day_names = ['', 'সোমবার', 'মঙ্গলবার', 'বুধবার', 'বৃহস্পতিবার', 'শুক্রবার', 'শনিবার', 'রবিবার']
    day_abbreviations = ['', 'সোম', 'মঙ্গল', 'বুধ', 'বৃহঃ', 'শুক্র', 'শনি', 'রবি']

    def _ordinal_number(self, n):
        if n > 10 or n == 0:
            return '{0}তম'.format(n)
        if n in [1, 5, 7, 8, 9, 10]:
            return '{0}ম'.format(n)
        if n in [2, 3]:
            return '{0}য়'.format(n)
        if n == 4:
            return '{0}র্থ'.format(n)
        if n == 6:
            return '{0}ষ্ঠ'.format(n)


class RomanshLocale(Locale):

    names = ['rm', 'rm_ch']

    past = 'avant {0}'
    future = 'en {0}'

    timeframes = {
        'now': 'en quest mument',
        'seconds': 'secundas',
        'minute': 'ina minuta',
        'minutes': '{0} minutas',
        'hour': 'in\'ura',
        'hours': '{0} ura',
        'day': 'in di',
        'days': '{0} dis',
        'month': 'in mais',
        'months': '{0} mais',
        'year': 'in onn',
        'years': '{0} onns',
    }

    month_names = [
        '', 'schaner', 'favrer', 'mars', 'avrigl', 'matg', 'zercladur',
        'fanadur', 'avust', 'settember', 'october', 'november', 'december'
    ]

    month_abbreviations = [
        '', 'schan', 'fav', 'mars', 'avr', 'matg', 'zer', 'fan', 'avu',
        'set', 'oct', 'nov', 'dec'
    ]

    day_names = [
        '', 'glindesdi', 'mardi', 'mesemna', 'gievgia', 'venderdi',
        'sonda', 'dumengia'
    ]

    day_abbreviations = [
        '', 'gli', 'ma', 'me', 'gie', 've', 'so', 'du'
    ]


<<<<<<< HEAD
class SwissLocale(Locale):

    names = ['de', 'de_ch']

    past = 'vor {0}'
    future = 'in {0}'

    timeframes = {
            'now': 'gerade eben',
            'seconds':  'Sekunden',
            'minute': 'einer Minute',
            'minutes': '{0} Minuten',
            'hour': 'einer Stunde',
            'hours': '{0} Stunden',
            'day': 'einem Tag',
            'days': '{0} Tage',
            'month': 'einem Monat',
            'months': '{0} Monaten',
            'year': 'einem Jahr',
            'years': '{0} Jahren',
        }

    month_names = [
            '', 'Januar', 'Februar', 'März', 'April', 'Mai', 'Juni', 'Juli',
            'August', 'September', 'Oktober', 'November', 'Dezember'
        ]

    month_abbreviations = [
            '', 'Jan', 'Feb', 'Mär', 'Apr', 'Mai', 'Jun', 'Jul', 'Aug', 'Sep',
            'Okt', 'Nov', 'Dez'
        ]

    day_names = [
            '', 'Montag', 'Dienstag', 'Mittwoch', 'Donnerstag', 'Freitag',
            'Samstag', 'Sonntag'
        ]

    day_abbreviations = [
            '', 'Mo', 'Di', 'Mi', 'Do', 'Fr', 'Sa', 'So'
        ]


class RomanianLocale(Locale):
    names = ['ro', 'ro_ro']

    past = '{0} în urmă'
    future = 'peste {0}'

    timeframes = {
        'now': 'acum',
        'seconds': 'câteva secunde',
        'minute': 'un minut',
        'minutes': '{0} minute',
        'hour': 'o oră',
        'hours': '{0} ore',
        'day': 'o zi',
        'days': '{0} zile',
        'month': 'o lună',
        'months': '{0} luni',
        'year': 'un an',
        'years': '{0} ani',
    }

    month_names = ['', 'ianuarie', 'februarie', 'martie', 'aprilie', 'mai', 'iunie', 'iulie',
                   'august', 'septembrie', 'octombrie', 'noiembrie', 'decembrie']
    month_abbreviations = ['', 'ian', 'febr', 'mart', 'apr', 'mai', 'iun', 'iul', 'aug', 'sept', 'oct', 'nov', 'dec']

    day_names = ['', 'luni', 'marți', 'miercuri', 'joi', 'vineri', 'sâmbătă', 'duminică']
    day_abbreviations = ['', 'Lun', 'Mar', 'Mie', 'Joi', 'Vin', 'Sâm', 'Dum']
=======
class SlovenianLocale(Locale):
    names = ['sl', 'sl_si']

    past = 'pred {0}'
    future = 'čez {0}'

    timeframes = {
        'now': 'zdaj',
        'seconds': 'sekund',
        'minute': 'minuta',
        'minutes': '{0} minutami',
        'hour': 'uro',
        'hours': '{0} ur',
        'day': 'dan',
        'days': '{0} dni',
        'month': 'mesec',
        'months': '{0} mesecev',
        'year': 'leto',
        'years': '{0} let',
    }

    meridians = {
        'am': '',
        'pm': '',
        'AM': '',
        'PM': '',
    }

    month_names = [
        '', 'Januar', 'Februar', 'Marec', 'April', 'Maj', 'Junij', 'Julij',
        'Avgust', 'September', 'Oktober', 'November', 'December'
    ]

    month_abbreviations = [
        '', 'Jan', 'Feb', 'Mar', 'Apr', 'Maj', 'Jun', 'Jul', 'Avg',
        'Sep', 'Okt', 'Nov', 'Dec'
    ]

    day_names = [
        '', 'Ponedeljek', 'Torek', 'Sreda', 'Četrtek', 'Petek', 'Sobota', 'Nedelja'
    ]

    day_abbreviations = [
        '', 'Pon', 'Tor', 'Sre', 'Čet', 'Pet', 'Sob', 'Ned'
    ]
>>>>>>> 2dc36f47


_locales = _map_locales()<|MERGE_RESOLUTION|>--- conflicted
+++ resolved
@@ -1890,7 +1890,6 @@
     ]
 
 
-<<<<<<< HEAD
 class SwissLocale(Locale):
 
     names = ['de', 'de_ch']
@@ -1960,7 +1959,8 @@
 
     day_names = ['', 'luni', 'marți', 'miercuri', 'joi', 'vineri', 'sâmbătă', 'duminică']
     day_abbreviations = ['', 'Lun', 'Mar', 'Mie', 'Joi', 'Vin', 'Sâm', 'Dum']
-=======
+
+
 class SlovenianLocale(Locale):
     names = ['sl', 'sl_si']
 
@@ -2006,7 +2006,6 @@
     day_abbreviations = [
         '', 'Pon', 'Tor', 'Sre', 'Čet', 'Pet', 'Sob', 'Ned'
     ]
->>>>>>> 2dc36f47
 
 
 _locales = _map_locales()