--- conflicted
+++ resolved
@@ -1437,9 +1437,6 @@
     day_abbreviations = ["", "пн", "вт", "ср", "чт", "пт", "сб", "нд"]
 
 
-<<<<<<< HEAD
-class DeutschBaseLocale(Locale):
-=======
 class MacedonianLocale(SlavicBaseLocale):
     names = ["mk", "mk_mk"]
 
@@ -1516,8 +1513,7 @@
     ]
 
 
-class _DeutschLocaleCommonMixin(object):
->>>>>>> a89c5312
+class DeutschBaseLocale(Locale):
 
     past = "vor {0}"
     future = "in {0}"
