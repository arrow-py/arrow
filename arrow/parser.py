# -*- coding: utf-8 -*-
from __future__ import absolute_import, unicode_literals

import re
import warnings
from datetime import datetime

from dateutil import tz

from arrow import locales

try:
    from functools import lru_cache
except ImportError:  # pragma: no cover
    from backports.functools_lru_cache import lru_cache  # pragma: no cover


class ParserError(RuntimeError):
    pass


class GetParseWarning(DeprecationWarning):
    """Raised when .get() is passed a string with no formats and matches incorrectly
    on one of the default formats.

    e.g.
    arrow.get('blabla2016') -> <Arrow [2016-01-01T00:00:00+00:00]>
    arrow.get('13/4/2045') -> <Arrow [2045-01-01T00:00:00+00:00]>

    In version 0.15.0 this will become a ParserError.
    """


class DateTimeParser(object):

    _FORMAT_RE = re.compile(
        r"(YYY?Y?|MM?M?M?|Do|DD?D?D?|d?d?d?d|HH?|hh?|mm?|ss?|S+|ZZ?Z?|a|A|X)"
    )
    _ESCAPE_RE = re.compile(r"\[[^\[\]]*\]")

    _ONE_OR_MORE_DIGIT_RE = re.compile(r"\d+")
    _ONE_OR_TWO_DIGIT_RE = re.compile(r"\d{1,2}")
    _FOUR_DIGIT_RE = re.compile(r"\d{4}")
    _TWO_DIGIT_RE = re.compile(r"\d{2}")
    _TZ_RE = re.compile(r"[+\-]?\d{2}:?(\d{2})?")
    _TZ_NAME_RE = re.compile(r"\w[\w+\-/]+")

    _BASE_INPUT_RE_MAP = {
        "YYYY": _FOUR_DIGIT_RE,
        "YY": _TWO_DIGIT_RE,
        "MM": _TWO_DIGIT_RE,
        "M": _ONE_OR_TWO_DIGIT_RE,
        "DD": _TWO_DIGIT_RE,
        "D": _ONE_OR_TWO_DIGIT_RE,
        "HH": _TWO_DIGIT_RE,
        "H": _ONE_OR_TWO_DIGIT_RE,
        "hh": _TWO_DIGIT_RE,
        "h": _ONE_OR_TWO_DIGIT_RE,
        "mm": _TWO_DIGIT_RE,
        "m": _ONE_OR_TWO_DIGIT_RE,
        "ss": _TWO_DIGIT_RE,
        "s": _ONE_OR_TWO_DIGIT_RE,
        "X": re.compile(r"\d+"),
        "ZZZ": _TZ_NAME_RE,
        "ZZ": _TZ_RE,
        "Z": _TZ_RE,
        "S": _ONE_OR_MORE_DIGIT_RE,
    }

    MARKERS = ["YYYY", "MM", "DD"]
    SEPARATORS = ["-", "/", "."]

    def __init__(self, locale="en_us", cache_size=0):

        self.locale = locales.get_locale(locale)
        self._input_re_map = self._BASE_INPUT_RE_MAP.copy()
        self._input_re_map.update(
            {
                "MMMM": self._choice_re(self.locale.month_names[1:], re.IGNORECASE),
                "MMM": self._choice_re(
                    self.locale.month_abbreviations[1:], re.IGNORECASE
                ),
                "Do": re.compile(self.locale.ordinal_day_re),
                "dddd": self._choice_re(self.locale.day_names[1:], re.IGNORECASE),
                "ddd": self._choice_re(
                    self.locale.day_abbreviations[1:], re.IGNORECASE
                ),
                "d": re.compile(r"[1-7]"),
                "a": self._choice_re(
                    (self.locale.meridians["am"], self.locale.meridians["pm"])
                ),
                # note: 'A' token accepts both 'am/pm' and 'AM/PM' formats to
                # ensure backwards compatibility of this token
                "A": self._choice_re(self.locale.meridians.values()),
            }
        )
        if cache_size > 0:
            self._generate_pattern_re = lru_cache(maxsize=cache_size)(
                self._generate_pattern_re
            )

    def parse_iso(self, string):

        has_time = "T" in string or " " in string.strip()
        space_divider = " " in string.strip()

        has_tz = False

        if has_time:
            if space_divider:
                date_string, time_string = string.split(" ", 1)
            else:
                date_string, time_string = string.split("T", 1)

            # ! TODO: look for Z in time string?
            time_parts = re.split("[+-]", time_string, 1)
            colon_count = time_parts[0].count(":")

            # is_basic_format = colon_count > 0

            has_tz = len(time_parts) > 1 or string[-1] == "Z"
            has_hours = colon_count == 0
            has_minutes = colon_count == 1
            has_seconds = colon_count == 2
            has_subseconds = re.search("[.,]", time_parts[0])

            # TODO: Add support for basic timestamps
            if has_subseconds:
                time_string = "HH:mm:ss{}S".format(has_subseconds.group())
            elif has_seconds:
                time_string = "HH:mm:ss"
            elif has_minutes:
                time_string = "HH:mm"
            elif has_hours:
                time_string = "HH"
            else:
                # ! TODO: add tests for new conditional cases
                raise ValueError("No valid time component provided.")

        # required date formats to test against
        formats = [
            "YYYY-MM-DD",
            "YYYY/MM/DD",
            "YYYY.MM.DD",
            "YYYYMMDD",
            "YYYY-MM",
            "YYYY/MM",
            "YYYY.MM",
            "YYYY",
        ]

        if has_time:
            formats = ["{}T{}".format(f, time_string) for f in formats]

        # TODO: what if someone adds a Z already?
        if has_time and has_tz:
            formats = ["{}Z".format(f) for f in formats]

        if space_divider:
            formats = [item.replace("T", " ", 1) for item in formats]

        # ! IDEA: pass in a flag to denote that we are coming from a get()
        # request with no formatting string was passed in
        return self._parse_multiformat(string, formats, True)

    def _generate_pattern_re(self, fmt):

        # fmt is a string of tokens like 'YYYY-MM-DD'
        # we construct a new string by replacing each
        # token by its pattern:
        # 'YYYY-MM-DD' -> '(?P<YYYY>\d{4})-(?P<MM>\d{2})-(?P<DD>\d{2})'
        tokens = []
        offset = 0

        # Escape all special RegEx chars
        escaped_fmt = re.escape(fmt)

        # Extract the bracketed expressions to be reinserted later.
        escaped_fmt = re.sub(self._ESCAPE_RE, "#", escaped_fmt)
        # Any number of S is the same as one.
        escaped_fmt = re.sub("S+", "S", escaped_fmt)
        escaped_data = re.findall(self._ESCAPE_RE, fmt)

        fmt_pattern = escaped_fmt

        for m in self._FORMAT_RE.finditer(escaped_fmt):
            token = m.group(0)
            try:
                input_re = self._input_re_map[token]
            except KeyError:
                raise ParserError("Unrecognized token '{}'".format(token))
            input_pattern = "(?P<{}>{})".format(token, input_re.pattern)
            tokens.append(token)
            # a pattern doesn't have the same length as the token
            # it replaces! We keep the difference in the offset variable.
            # This works because the string is scanned left-to-right and matches
            # are returned in the order found by finditer.
            fmt_pattern = (
                fmt_pattern[: m.start() + offset]
                + input_pattern
                + fmt_pattern[m.end() + offset :]
            )
            offset += len(input_pattern) - (m.end() - m.start())

        final_fmt_pattern = ""
        a = fmt_pattern.split(r"\#")
        b = escaped_data

        # Due to the way Python splits, 'a' will always be longer
        for i in range(len(a)):
            final_fmt_pattern += a[i]
            if i < len(b):
                final_fmt_pattern += b[i][1:-1]

        return tokens, re.compile(final_fmt_pattern, flags=re.IGNORECASE)

    def parse(self, string, fmt, from_parse_iso=False):

        if isinstance(fmt, list):
            return self._parse_multiformat(string, fmt)

        fmt_tokens, fmt_pattern_re = self._generate_pattern_re(fmt)

        match = fmt_pattern_re.search(string)
        if match is None:
            raise ParserError(
                "Failed to match '{}' when parsing '{}'".format(
                    fmt_pattern_re.pattern, string
                )
            )

        if from_parse_iso:
            # Accounts for cases such as "blahblah2016"
            if match.start() != 0:
                warnings.warn(
                    "Parser loosely matched {fmt} on '{string}', in the "
                    "future this will raise a ParserError.".format(
                        fmt=fmt, string=string
                    ),
                    category=GetParseWarning,
                )
                raise ParserError

<<<<<<< HEAD
            # Accounts for cases such as "2016-05T04:05:06.78912blahZ"
            if string[-1] == "Z" and match.end() != len(string) - 1:
=======
            if string[-1] == "Z" and match.end() != len(string):
                # TODO what about 2019-06-24T10:45:31Z
                warnings.warn(
                    "Parser loosely matched {fmt} on '{string}', in the "
                    "future this will raise a ParserError.".format(
                        fmt=fmt, string=string
                    ),
                    category=GetParseWarning,
                )
>>>>>>> d69d16c8
                raise ParserError

            # Accounts for cases such as "2016-05T04:05:06.78912Zblah"
            if string[-1] != "Z" and match.end() != len(string):
                warnings.warn(
                    "Parser loosely matched {fmt} on '{string}', in the "
                    "future this will raise a ParserError.".format(
                        fmt=fmt, string=string
                    ),
                    category=GetParseWarning,
                )
                raise ParserError

        parts = {}
        for token in fmt_tokens:
            if token == "Do":
                value = match.group("value")
            else:
                value = match.group(token)
            self._parse_token(token, value, parts)
        return self._build_datetime(parts)

    def _parse_token(self, token, value, parts):

        if token == "YYYY":
            parts["year"] = int(value)

        elif token == "YY":
            value = int(value)
            parts["year"] = 1900 + value if value > 68 else 2000 + value

        elif token in ["MMMM", "MMM"]:
            parts["month"] = self.locale.month_number(value.lower())

        elif token in ["MM", "M"]:
            parts["month"] = int(value)

        elif token in ["DD", "D"]:
            parts["day"] = int(value)

        elif token in ["Do"]:
            parts["day"] = int(value)

        elif token.upper() in ["HH", "H"]:
            parts["hour"] = int(value)

        elif token in ["mm", "m"]:
            parts["minute"] = int(value)

        elif token in ["ss", "s"]:
            parts["second"] = int(value)

        elif token == "S":
            # We have the *most significant* digits of an arbitrary-precision integer.
            # We want the six most significant digits as an integer, rounded.
            # FIXME: add nanosecond support somehow?
            value = value.ljust(7, str("0"))

            # floating-point (IEEE-754) defaults to half-to-even rounding
            seventh_digit = int(value[6])
            if seventh_digit == 5:
                rounding = int(value[5]) % 2
            elif seventh_digit > 5:
                rounding = 1
            else:
                rounding = 0

            parts["microsecond"] = int(value[:6]) + rounding

        elif token == "X":
            parts["timestamp"] = int(value)

        elif token in ["ZZZ", "ZZ", "Z"]:
            parts["tzinfo"] = TzinfoParser.parse(value)

        elif token in ["a", "A"]:
            if value in (self.locale.meridians["am"], self.locale.meridians["AM"]):
                parts["am_pm"] = "am"
            elif value in (self.locale.meridians["pm"], self.locale.meridians["PM"]):
                parts["am_pm"] = "pm"

    @staticmethod
    def _build_datetime(parts):

        timestamp = parts.get("timestamp")

        if timestamp:
            tz_utc = tz.tzutc()
            return datetime.fromtimestamp(timestamp, tz=tz_utc)

        am_pm = parts.get("am_pm")
        hour = parts.get("hour", 0)

        if am_pm == "pm" and hour < 12:
            hour += 12
        elif am_pm == "am" and hour == 12:
            hour = 0

        return datetime(
            year=parts.get("year", 1),
            month=parts.get("month", 1),
            day=parts.get("day", 1),
            hour=hour,
            minute=parts.get("minute", 0),
            second=parts.get("second", 0),
            microsecond=parts.get("microsecond", 0),
            tzinfo=parts.get("tzinfo"),
        )

    def _parse_multiformat(self, string, formats, from_parse_iso=False):

        _datetime = None

        for fmt in formats:
            try:
                _datetime = self.parse(string, fmt, from_parse_iso)
                break
            except ParserError:
                pass

        if _datetime is None:
            raise ParserError(
                "Could not match input to any of {} on '{}'".format(formats, string)
            )

        return _datetime

    @staticmethod
    def _map_lookup(input_map, key):

        try:
            return input_map[key]
        except KeyError:
            raise ParserError('Could not match "{}" to {}'.format(key, input_map))

    @staticmethod
    def _try_timestamp(string):

        try:
            return float(string)
        except Exception:
            return None

    @staticmethod
    def _choice_re(choices, flags=0):
        return re.compile(r"({})".format("|".join(choices)), flags=flags)


class TzinfoParser(object):

    _TZINFO_RE = re.compile(r"([+\-])?(\d\d):?(\d\d)?")

    @classmethod
    def parse(cls, string):

        tzinfo = None

        if string == "local":
            tzinfo = tz.tzlocal()

        elif string in ["utc", "UTC"]:
            tzinfo = tz.tzutc()

        else:

            iso_match = cls._TZINFO_RE.match(string)

            if iso_match:
                sign, hours, minutes = iso_match.groups()
                if minutes is None:
                    minutes = 0
                seconds = int(hours) * 3600 + int(minutes) * 60

                if sign == "-":
                    seconds *= -1

                tzinfo = tz.tzoffset(None, seconds)

            else:
                tzinfo = tz.gettz(string)

        if tzinfo is None:
            raise ParserError('Could not parse timezone expression "{}"'.format(string))

        return tzinfo<|MERGE_RESOLUTION|>--- conflicted
+++ resolved
@@ -241,11 +241,8 @@
                 )
                 raise ParserError
 
-<<<<<<< HEAD
             # Accounts for cases such as "2016-05T04:05:06.78912blahZ"
             if string[-1] == "Z" and match.end() != len(string) - 1:
-=======
-            if string[-1] == "Z" and match.end() != len(string):
                 # TODO what about 2019-06-24T10:45:31Z
                 warnings.warn(
                     "Parser loosely matched {fmt} on '{string}', in the "
@@ -254,7 +251,6 @@
                     ),
                     category=GetParseWarning,
                 )
->>>>>>> d69d16c8
                 raise ParserError
 
             # Accounts for cases such as "2016-05T04:05:06.78912Zblah"
