import re
import sys
from datetime import datetime, timedelta
from datetime import tzinfo as dt_tzinfo
from functools import lru_cache
from typing import (
    Any,
    ClassVar,
    Dict,
    Iterable,
    List,
    Match,
    Optional,
    Pattern,
    SupportsFloat,
    SupportsInt,
    Tuple,
    Union,
    cast,
    overload,
)

from dateutil import tz

from arrow import locales
from arrow.util import iso_to_gregorian, next_weekday, normalize_timestamp

if sys.version_info < (3, 8):  # pragma: no cover
    from typing_extensions import Literal, TypedDict
else:
    from typing import Literal, TypedDict  # pragma: no cover


class ParserError(ValueError):
    pass


# Allows for ParserErrors to be propagated from _build_datetime()
# when day_of_year errors occur.
# Before this, the ParserErrors were caught by the try/except in
# _parse_multiformat() and the appropriate error message was not
# transmitted to the user.
class ParserMatchError(ParserError):
    pass


_WEEKDATE_ELEMENT = Union[str, bytes, SupportsInt, bytearray]

_FORMAT_TYPE = Literal[
    "YYYY",
    "YY",
    "MM",
    "M",
    "DDDD",
    "DDD",
    "DD",
    "D",
    "HH",
    "H",
    "hh",
    "h",
    "mm",
    "m",
    "ss",
    "s",
    "X",
    "x",
    "ZZZ",
    "ZZ",
    "Z",
    "S",
    "W",
    "MMMM",
    "MMM",
    "Do",
    "dddd",
    "ddd",
    "d",
    "a",
    "A",
]


class _Parts(TypedDict, total=False):
    year: int
    month: int
    day_of_year: int
    day: int
    hour: int
    minute: int
    second: int
    microsecond: int
    timestamp: float
    expanded_timestamp: int
    tzinfo: dt_tzinfo
    am_pm: Literal["am", "pm"]
    day_of_week: int
    weekdate: Tuple[_WEEKDATE_ELEMENT, _WEEKDATE_ELEMENT, Optional[_WEEKDATE_ELEMENT]]


class DateTimeParser:
    _FORMAT_RE: ClassVar[Pattern[str]] = re.compile(
        r"(YYY?Y?|MM?M?M?|Do|DD?D?D?|d?d?d?d|HH?|hh?|mm?|ss?|S+|ZZ?Z?|a|A|x|X|W)"
    )
    _ESCAPE_RE: ClassVar[Pattern[str]] = re.compile(r"\[[^\[\]]*\]")

    _ONE_OR_TWO_DIGIT_RE: ClassVar[Pattern[str]] = re.compile(r"\d{1,2}")
    _ONE_OR_TWO_OR_THREE_DIGIT_RE: ClassVar[Pattern[str]] = re.compile(r"\d{1,3}")
    _ONE_OR_MORE_DIGIT_RE: ClassVar[Pattern[str]] = re.compile(r"\d+")
    _TWO_DIGIT_RE: ClassVar[Pattern[str]] = re.compile(r"\d{2}")
    _THREE_DIGIT_RE: ClassVar[Pattern[str]] = re.compile(r"\d{3}")
    _FOUR_DIGIT_RE: ClassVar[Pattern[str]] = re.compile(r"\d{4}")
    _TZ_Z_RE: ClassVar[Pattern[str]] = re.compile(r"([\+\-])(\d{2})(?:(\d{2}))?|Z")
    _TZ_ZZ_RE: ClassVar[Pattern[str]] = re.compile(r"([\+\-])(\d{2})(?:\:(\d{2}))?|Z")
    _TZ_NAME_RE: ClassVar[Pattern[str]] = re.compile(r"\w[\w+\-/]+")
    # NOTE: timestamps cannot be parsed from natural language strings (by removing the ^...$) because it will
    # break cases like "15 Jul 2000" and a format list (see issue #447)
    _TIMESTAMP_RE: ClassVar[Pattern[str]] = re.compile(r"^\-?\d+\.?\d+$")
    _TIMESTAMP_EXPANDED_RE: ClassVar[Pattern[str]] = re.compile(r"^\-?\d+$")
    _TIME_RE: ClassVar[Pattern[str]] = re.compile(
        r"^(\d{2})(?:\:?(\d{2}))?(?:\:?(\d{2}))?(?:([\.\,])(\d+))?$"
    )
    _WEEK_DATE_RE: ClassVar[Pattern[str]] = re.compile(
        r"(?P<year>\d{4})[\-]?W(?P<week>\d{2})[\-]?(?P<day>\d)?"
    )

    _BASE_INPUT_RE_MAP: ClassVar[Dict[_FORMAT_TYPE, Pattern[str]]] = {
        "YYYY": _FOUR_DIGIT_RE,
        "YY": _TWO_DIGIT_RE,
        "MM": _TWO_DIGIT_RE,
        "M": _ONE_OR_TWO_DIGIT_RE,
        "DDDD": _THREE_DIGIT_RE,
        "DDD": _ONE_OR_TWO_OR_THREE_DIGIT_RE,
        "DD": _TWO_DIGIT_RE,
        "D": _ONE_OR_TWO_DIGIT_RE,
        "HH": _TWO_DIGIT_RE,
        "H": _ONE_OR_TWO_DIGIT_RE,
        "hh": _TWO_DIGIT_RE,
        "h": _ONE_OR_TWO_DIGIT_RE,
        "mm": _TWO_DIGIT_RE,
        "m": _ONE_OR_TWO_DIGIT_RE,
        "ss": _TWO_DIGIT_RE,
        "s": _ONE_OR_TWO_DIGIT_RE,
        "X": _TIMESTAMP_RE,
        "x": _TIMESTAMP_EXPANDED_RE,
        "ZZZ": _TZ_NAME_RE,
        "ZZ": _TZ_ZZ_RE,
        "Z": _TZ_Z_RE,
        "S": _ONE_OR_MORE_DIGIT_RE,
        "W": _WEEK_DATE_RE,
    }

    SEPARATORS: ClassVar[List[str]] = ["-", "/", "."]

    locale: locales.Locale
    _input_re_map: Dict[_FORMAT_TYPE, Pattern[str]]

    def __init__(self, locale: str = "en_us", cache_size: int = 0) -> None:

        self.locale = locales.get_locale(locale)
        self._input_re_map = self._BASE_INPUT_RE_MAP.copy()
        self._input_re_map.update(
            {
                "MMMM": self._generate_choice_re(
                    self.locale.month_names[1:], re.IGNORECASE
                ),
                "MMM": self._generate_choice_re(
                    self.locale.month_abbreviations[1:], re.IGNORECASE
                ),
                "Do": re.compile(self.locale.ordinal_day_re),
                "dddd": self._generate_choice_re(
                    self.locale.day_names[1:], re.IGNORECASE
                ),
                "ddd": self._generate_choice_re(
                    self.locale.day_abbreviations[1:], re.IGNORECASE
                ),
                "d": re.compile(r"[1-7]"),
                "a": self._generate_choice_re(
                    (self.locale.meridians["am"], self.locale.meridians["pm"])
                ),
                # note: 'A' token accepts both 'am/pm' and 'AM/PM' formats to
                # ensure backwards compatibility of this token
                "A": self._generate_choice_re(self.locale.meridians.values()),
            }
        )
        if cache_size > 0:
            self._generate_pattern_re = lru_cache(maxsize=cache_size)(  # type: ignore
                self._generate_pattern_re
            )

    # TODO: since we support more than ISO 8601, we should rename this function
    # IDEA: break into multiple functions
    def parse_iso(
        self, datetime_string: str, normalize_whitespace: bool = False
    ) -> datetime:

        if normalize_whitespace:
            datetime_string = re.sub(r"\s+", " ", datetime_string.strip())

        has_space_divider = " " in datetime_string
        has_t_divider = "T" in datetime_string

        num_spaces = datetime_string.count(" ")
        if has_space_divider and num_spaces != 1 or has_t_divider and num_spaces > 0:
            raise ParserError(
<<<<<<< HEAD
                "Expected an ISO 8601-like string, but was given '{}'. Try passing in a format string to resolve "
                "this.".format(datetime_string)
=======
                f"Expected an ISO 8601-like string, but was given '{datetime_string}'. "
                "Try passing in a format string to resolve this."
>>>>>>> 1278a21b
            )

        has_time = has_space_divider or has_t_divider
        has_tz = False

        # date formats (ISO 8601 and others) to test against
        # NOTE: YYYYMM is omitted to avoid confusion with YYMMDD (no longer part of ISO 8601, but is still often used)
        formats = [
            "YYYY-MM-DD",
            "YYYY-M-DD",
            "YYYY-M-D",
            "YYYY/MM/DD",
            "YYYY/M/DD",
            "YYYY/M/D",
            "YYYY.MM.DD",
            "YYYY.M.DD",
            "YYYY.M.D",
            "YYYYMMDD",
            "YYYY-DDDD",
            "YYYYDDDD",
            "YYYY-MM",
            "YYYY/MM",
            "YYYY.MM",
            "YYYY",
            "W",
        ]

        if has_time:

            if has_space_divider:
                date_string, time_string = datetime_string.split(" ", 1)
            else:
                date_string, time_string = datetime_string.split("T", 1)

            time_parts = re.split(r"[\+\-Z]", time_string, 1, re.IGNORECASE)

            time_components: Optional[Match[str]] = self._TIME_RE.match(time_parts[0])

            if time_components is None:
                raise ParserError(
<<<<<<< HEAD
                    "Invalid time component provided. Please specify a format or provide a valid time component in "
                    "the basic or extended ISO 8601 time format."
=======
                    "Invalid time component provided. "
                    "Please specify a format or provide a valid time component in the basic or extended ISO 8601 time format."
>>>>>>> 1278a21b
                )

            (
                hours,
                minutes,
                seconds,
                subseconds_sep,
                subseconds,
            ) = time_components.groups()

            has_tz = len(time_parts) == 2
            has_minutes = minutes is not None
            has_seconds = seconds is not None
            has_subseconds = subseconds is not None

            is_basic_time_format = ":" not in time_parts[0]
            tz_format = "Z"

            # use 'ZZ' token instead since tz offset is present in non-basic format
            if has_tz and ":" in time_parts[1]:
                tz_format = "ZZ"

            time_sep = "" if is_basic_time_format else ":"

            if has_subseconds:
                time_string = "HH{time_sep}mm{time_sep}ss{subseconds_sep}S".format(
                    time_sep=time_sep, subseconds_sep=subseconds_sep
                )
            elif has_seconds:
                time_string = "HH{time_sep}mm{time_sep}ss".format(time_sep=time_sep)
            elif has_minutes:
                time_string = f"HH{time_sep}mm"
            else:
                time_string = "HH"

            if has_space_divider:
                formats = [f"{f} {time_string}" for f in formats]
            else:
                formats = [f"{f}T{time_string}" for f in formats]

        if has_time and has_tz:
            # Add "Z" or "ZZ" to the format strings to indicate to
            # _parse_token() that a timezone needs to be parsed
            formats = [f"{f}{tz_format}" for f in formats]

        return self._parse_multiformat(datetime_string, formats)

    def parse(
        self,
        datetime_string: str,
        fmt: Union[List[str], str],
        normalize_whitespace: bool = False,
    ) -> datetime:

        if normalize_whitespace:
            datetime_string = re.sub(r"\s+", " ", datetime_string)

        if isinstance(fmt, list):
            return self._parse_multiformat(datetime_string, fmt)

        try:
            fmt_tokens, fmt_pattern_re = self._generate_pattern_re(
                fmt
            )  # type: List[_FORMAT_TYPE], Pattern[str]
        except re.error as e:
            raise ParserMatchError(
                f"Failed to generate regular expression pattern: {e}."
            )

        match = fmt_pattern_re.search(datetime_string)

        if match is None:
            raise ParserMatchError(
                f"Failed to match '{fmt}' when parsing '{datetime_string}'."
            )

        parts: _Parts = {}
        for token in fmt_tokens:  # type: _FORMAT_TYPE
            value: Union[Tuple[str, str, str], str]
            if token == "Do":
                value = match.group("value")
            elif token == "W":
                value = (match.group("year"), match.group("week"), match.group("day"))
            else:
                value = match.group(token)

            if value is None:
                raise ParserMatchError(
                    f"Unable to find a match group for the specified token '{token}'."
                )

            self._parse_token(token, value, parts)  # type: ignore

        return self._build_datetime(parts)

    def _generate_pattern_re(self, fmt: str) -> Tuple[List[_FORMAT_TYPE], Pattern[str]]:

        # fmt is a string of tokens like 'YYYY-MM-DD'
        # we construct a new string by replacing each
        # token by its pattern:
        # 'YYYY-MM-DD' -> '(?P<YYYY>\d{4})-(?P<MM>\d{2})-(?P<DD>\d{2})'
        tokens: List[_FORMAT_TYPE] = []
        offset = 0

        # Escape all special RegEx chars
        escaped_fmt = re.escape(fmt)

        # Extract the bracketed expressions to be reinserted later.
        escaped_fmt = re.sub(self._ESCAPE_RE, "#", escaped_fmt)

        # Any number of S is the same as one.
        # TODO: allow users to specify the number of digits to parse
        escaped_fmt = re.sub(r"S+", "S", escaped_fmt)

        escaped_data = re.findall(self._ESCAPE_RE, fmt)

        fmt_pattern = escaped_fmt

        for m in self._FORMAT_RE.finditer(escaped_fmt):
            token: _FORMAT_TYPE = cast(_FORMAT_TYPE, m.group(0))
            try:
                input_re = self._input_re_map[token]
            except KeyError:
                raise ParserError(f"Unrecognized token '{token}'.")
            input_pattern = f"(?P<{token}>{input_re.pattern})"
            tokens.append(token)
            # a pattern doesn't have the same length as the token
            # it replaces! We keep the difference in the offset variable.
            # This works because the string is scanned left-to-right and matches
            # are returned in the order found by finditer.
            fmt_pattern = (
                fmt_pattern[: m.start() + offset]
                + input_pattern
                + fmt_pattern[m.end() + offset :]
            )
            offset += len(input_pattern) - (m.end() - m.start())

        final_fmt_pattern = ""
        split_fmt = fmt_pattern.split(r"\#")

        # Due to the way Python splits, 'split_fmt' will always be longer
        for i in range(len(split_fmt)):
            final_fmt_pattern += split_fmt[i]
            if i < len(escaped_data):
                final_fmt_pattern += escaped_data[i][1:-1]

        # Wrap final_fmt_pattern in a custom word boundary to strictly
        # match the formatting pattern and filter out date and time formats
        # that include junk such as: blah1998-09-12 blah, blah 1998-09-12blah,
        # blah1998-09-12blah. The custom word boundary matches every character
        # that is not a whitespace character to allow for searching for a date
        # and time string in a natural language sentence. Therefore, searching
        # for a string of the form YYYY-MM-DD in "blah 1998-09-12 blah" will
        # work properly.
        # Certain punctuation before or after the target pattern such as
        # "1998-09-12," is permitted. For the full list of valid punctuation,
        # see the documentation.

        starting_word_boundary = (
            r"(?<!\S\S)"  # Don't have two consecutive non-whitespace characters. This ensures that we allow cases
            # like .11.25.2019 but not 1.11.25.2019 (for pattern MM.DD.YYYY)
            r"(?<![^\,\.\;\:\?\!\"\'\`\[\]\{\}\(\)<>\s])"  # This is the list of punctuation that is ok before the
            # pattern (i.e. "It can't not be these characters before the pattern")
            r"(\b|^)"
            # The \b is to block cases like 1201912 but allow 201912 for pattern YYYYMM. The ^ was necessary to allow a
            # negative number through i.e. before epoch numbers
        )
        ending_word_boundary = (
            r"(?=[\,\.\;\:\?\!\"\'\`\[\]\{\}\(\)\<\>]?"  # Positive lookahead stating that these punctuation marks
            # can appear after the pattern at most 1 time
            r"(?!\S))"  # Don't allow any non-whitespace character after the punctuation
        )
        bounded_fmt_pattern = r"{}{}{}".format(
            starting_word_boundary, final_fmt_pattern, ending_word_boundary
        )

        return tokens, re.compile(bounded_fmt_pattern, flags=re.IGNORECASE)

    @overload
    def _parse_token(
        self,
        token: Literal[
            "YYYY",
            "YY",
            "MM",
            "M",
            "DDDD",
            "DDD",
            "DD",
            "D",
            "Do",
            "HH",
            "hh",
            "h",
            "H",
            "mm",
            "m",
            "ss",
            "s",
            "x",
        ],
        value: Union[str, bytes, SupportsInt, bytearray],
        parts: _Parts,
    ) -> None:
        ...  # pragma: no cover

    @overload
    def _parse_token(
        self,
        token: Literal["X"],
        value: Union[str, bytes, SupportsFloat, bytearray],
        parts: _Parts,
    ) -> None:
        ...  # pragma: no cover

    @overload
    def _parse_token(
        self,
        token: Literal["MMMM", "MMM", "dddd", "ddd", "S"],
        value: Union[str, bytes, bytearray],
        parts: _Parts,
    ) -> None:
        ...  # pragma: no cover

    @overload
    def _parse_token(
        self,
        token: Literal["a", "A", "ZZZ", "ZZ", "Z"],
        value: Union[str, bytes],
        parts: _Parts,
    ) -> None:
        ...  # pragma: no cover

    @overload
    def _parse_token(
        self,
        token: Literal["W"],
        value: Tuple[_WEEKDATE_ELEMENT, _WEEKDATE_ELEMENT, Optional[_WEEKDATE_ELEMENT]],
        parts: _Parts,
    ) -> None:
        ...  # pragma: no cover

    def _parse_token(
        self,
        token: Any,
        value: Any,
        parts: Any,
    ) -> None:

        if token == "YYYY":
            parts["year"] = int(value)

        elif token == "YY":
            value = int(value)
            parts["year"] = 1900 + value if value > 68 else 2000 + value

        elif token in ["MMMM", "MMM"]:
            # FIXME: month_number() is nullable
            parts["month"] = self.locale.month_number(value.lower())

        elif token in ["MM", "M"]:
            parts["month"] = int(value)

        elif token in ["DDDD", "DDD"]:
            parts["day_of_year"] = int(value)

        elif token in ["DD", "D"]:
            parts["day"] = int(value)

        elif token == "Do":
            parts["day"] = int(value)

        elif token == "dddd":
            # locale day names are 1-indexed
            day_of_week = [x.lower() for x in self.locale.day_names].index(
                value.lower()
            )
            parts["day_of_week"] = day_of_week - 1

        elif token == "ddd":
            # locale day abbreviations are 1-indexed
            day_of_week = [x.lower() for x in self.locale.day_abbreviations].index(
                value.lower()
            )
            parts["day_of_week"] = day_of_week - 1

        elif token.upper() in ["HH", "H"]:
            parts["hour"] = int(value)

        elif token in ["mm", "m"]:
            parts["minute"] = int(value)

        elif token in ["ss", "s"]:
            parts["second"] = int(value)

        elif token == "S":
            # We have the *most significant* digits of an arbitrary-precision integer.
            # We want the six most significant digits as an integer, rounded.
            # IDEA: add nanosecond support somehow? Need datetime support for it first.
            value = value.ljust(7, "0")

            # floating-point (IEEE-754) defaults to half-to-even rounding
            seventh_digit = int(value[6])
            if seventh_digit == 5:
                rounding = int(value[5]) % 2
            elif seventh_digit > 5:
                rounding = 1
            else:
                rounding = 0

            parts["microsecond"] = int(value[:6]) + rounding

        elif token == "X":
            parts["timestamp"] = float(value)

        elif token == "x":
            parts["expanded_timestamp"] = int(value)

        elif token in ["ZZZ", "ZZ", "Z"]:
            parts["tzinfo"] = TzinfoParser.parse(value)

        elif token in ["a", "A"]:
            if value in (self.locale.meridians["am"], self.locale.meridians["AM"]):
                parts["am_pm"] = "am"
            elif value in (self.locale.meridians["pm"], self.locale.meridians["PM"]):
                parts["am_pm"] = "pm"

        elif token == "W":
            parts["weekdate"] = value

    @staticmethod
    def _build_datetime(parts: _Parts) -> datetime:
        weekdate = parts.get("weekdate")

        if weekdate is not None:
            # we can use strptime (%G, %V, %u) in python 3.6 but these tokens aren't available before that
            year, week = int(weekdate[0]), int(weekdate[1])

            if weekdate[2] is not None:
                _day = int(weekdate[2])
            else:
                # day not given, default to 1
                _day = 1

            dt = iso_to_gregorian(year, week, _day)
            parts["year"] = dt.year
            parts["month"] = dt.month
            parts["day"] = dt.day

        timestamp = parts.get("timestamp")

        if timestamp is not None:
            return datetime.fromtimestamp(timestamp, tz=tz.tzutc())

        expanded_timestamp = parts.get("expanded_timestamp")

        if expanded_timestamp is not None:
            return datetime.fromtimestamp(
                normalize_timestamp(expanded_timestamp),
                tz=tz.tzutc(),
            )

        day_of_year = parts.get("day_of_year")

        if day_of_year is not None:
            _year = parts.get("year")
            month = parts.get("month")
            if _year is None:
                raise ParserError(
                    "Year component is required with the DDD and DDDD tokens."
                )

            if month is not None:
                raise ParserError(
                    "Month component is not allowed with the DDD and DDDD tokens."
                )

            date_string = f"{_year}-{day_of_year}"
            try:
                dt = datetime.strptime(date_string, "%Y-%j")
            except ValueError:
                raise ParserError(
                    f"The provided day of year '{day_of_year}' is invalid."
                )

            parts["year"] = dt.year
            parts["month"] = dt.month
            parts["day"] = dt.day

        day_of_week: Optional[int] = parts.get("day_of_week")
        day = parts.get("day")

        # If day is passed, ignore day of week
        if day_of_week is not None and day is None:
            year = parts.get("year", 1970)
            month = parts.get("month", 1)
            day = 1

            # dddd => first day of week after epoch
            # dddd YYYY => first day of week in specified year
            # dddd MM YYYY => first day of week in specified year and month
            # dddd MM => first day after epoch in specified month
            next_weekday_dt = next_weekday(datetime(year, month, day), day_of_week)
            parts["year"] = next_weekday_dt.year
            parts["month"] = next_weekday_dt.month
            parts["day"] = next_weekday_dt.day

        am_pm = parts.get("am_pm")
        hour = parts.get("hour", 0)

        if am_pm == "pm" and hour < 12:
            hour += 12
        elif am_pm == "am" and hour == 12:
            hour = 0

        # Support for midnight at the end of day
        if hour == 24:
            if parts.get("minute", 0) != 0:
                raise ParserError("Midnight at the end of day must not contain minutes")
            if parts.get("second", 0) != 0:
                raise ParserError("Midnight at the end of day must not contain seconds")
            if parts.get("microsecond", 0) != 0:
                raise ParserError(
                    "Midnight at the end of day must not contain microseconds"
                )
            hour = 0
            day_increment = 1
        else:
            day_increment = 0

        # account for rounding up to 1000000
        microsecond = parts.get("microsecond", 0)
        if microsecond == 1000000:
            microsecond = 0
            second_increment = 1
        else:
            second_increment = 0

        increment = timedelta(days=day_increment, seconds=second_increment)

        return (
            datetime(
                year=parts.get("year", 1),
                month=parts.get("month", 1),
                day=parts.get("day", 1),
                hour=hour,
                minute=parts.get("minute", 0),
                second=parts.get("second", 0),
                microsecond=microsecond,
                tzinfo=parts.get("tzinfo"),
            )
            + increment
        )

    def _parse_multiformat(self, string: str, formats: Iterable[str]) -> datetime:

        _datetime: Optional[datetime] = None

        for fmt in formats:
            try:
                _datetime = self.parse(string, fmt)
                break
            except ParserMatchError:
                pass

        if _datetime is None:
            supported_formats = ", ".join(formats)
            raise ParserError(
                f"Could not match input '{string}' to any of the following formats: {supported_formats}."
            )

        return _datetime

    # generates a capture group of choices separated by an OR operator
    @staticmethod
    def _generate_choice_re(
        choices: Iterable[str], flags: Union[int, re.RegexFlag] = 0
    ) -> Pattern[str]:
        return re.compile(r"({})".format("|".join(choices)), flags=flags)


class TzinfoParser:
    _TZINFO_RE: ClassVar[Pattern[str]] = re.compile(
        r"^([\+\-])?(\d{2})(?:\:?(\d{2}))?$"
    )

    @classmethod
    def parse(cls, tzinfo_string: str) -> dt_tzinfo:

        tzinfo: Optional[dt_tzinfo] = None

        if tzinfo_string == "local":
            tzinfo = tz.tzlocal()

        elif tzinfo_string in ["utc", "UTC", "Z"]:
            tzinfo = tz.tzutc()

        else:

            iso_match = cls._TZINFO_RE.match(tzinfo_string)

            if iso_match:
                (
                    sign,
                    hours,
                    minutes,
                ) = (
                    iso_match.groups()
                )  # type: Optional[str], str, Union[str, int, None]
                if minutes is None:
                    minutes = 0
                seconds = int(hours) * 3600 + int(minutes) * 60

                if sign == "-":
                    seconds *= -1

                tzinfo = tz.tzoffset(None, seconds)

            else:
                tzinfo = tz.gettz(tzinfo_string)

        if tzinfo is None:
            raise ParserError(f"Could not parse timezone expression '{tzinfo_string}'.")

        return tzinfo<|MERGE_RESOLUTION|>--- conflicted
+++ resolved
@@ -203,13 +203,8 @@
         num_spaces = datetime_string.count(" ")
         if has_space_divider and num_spaces != 1 or has_t_divider and num_spaces > 0:
             raise ParserError(
-<<<<<<< HEAD
-                "Expected an ISO 8601-like string, but was given '{}'. Try passing in a format string to resolve "
-                "this.".format(datetime_string)
-=======
                 f"Expected an ISO 8601-like string, but was given '{datetime_string}'. "
                 "Try passing in a format string to resolve this."
->>>>>>> 1278a21b
             )
 
         has_time = has_space_divider or has_t_divider
@@ -250,13 +245,8 @@
 
             if time_components is None:
                 raise ParserError(
-<<<<<<< HEAD
-                    "Invalid time component provided. Please specify a format or provide a valid time component in "
-                    "the basic or extended ISO 8601 time format."
-=======
                     "Invalid time component provided. "
                     "Please specify a format or provide a valid time component in the basic or extended ISO 8601 time format."
->>>>>>> 1278a21b
                 )
 
             (
