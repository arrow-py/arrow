# -*- coding: utf-8 -*-
from __future__ import absolute_import, unicode_literals

import re
from datetime import datetime

from dateutil import tz

from arrow import locales

try:
    from functools import lru_cache
except ImportError:  # pragma: no cover
    from backports.functools_lru_cache import lru_cache  # pragma: no cover


class ParserError(RuntimeError):
    pass


class DateTimeParser(object):

    _FORMAT_RE = re.compile(
        r"(YYY?Y?|MM?M?M?|Do|DD?D?D?|d?d?d?d|HH?|hh?|mm?|ss?|S+|ZZ?Z?|a|A|X)"
    )
    _ESCAPE_RE = re.compile(r"\[[^\[\]]*\]")

    _ONE_OR_TWO_DIGIT_RE = re.compile(r"\d{1,2}")
    _ONE_OR_TWO_OR_THREE_DIGIT_RE = re.compile(r"\d{1,3}")
    _ONE_OR_MORE_DIGIT_RE = re.compile(r"\d+")
    _TWO_DIGIT_RE = re.compile(r"\d{2}")
    _THREE_DIGIT_RE = re.compile(r"\d{3}")
    _FOUR_DIGIT_RE = re.compile(r"\d{4}")
    _TZ_Z_RE = re.compile(r"([\+\-])(\d{2})(?:(\d{2}))?|Z")
    _TZ_ZZ_RE = re.compile(r"([\+\-])(\d{2})(?:\:(\d{2}))?|Z")
    _TZ_NAME_RE = re.compile(r"\w[\w+\-/]+")
    # NOTE: timestamps cannot be parsed from natural language strings (by removing the ^...$) because it will
    # break cases like "15 Jul 2000" and a format list (see issue #447)
    _TIMESTAMP_RE = re.compile(r"^\d+\.?\d+$")
    _TIME_RE = re.compile(r"^(\d{2})(?:\:?(\d{2}))?(?:\:?(\d{2}))?(?:([\.\,])(\d+))?$")

    _BASE_INPUT_RE_MAP = {
        "YYYY": _FOUR_DIGIT_RE,
        "YY": _TWO_DIGIT_RE,
        "MM": _TWO_DIGIT_RE,
        "M": _ONE_OR_TWO_DIGIT_RE,
        "DDDD": _THREE_DIGIT_RE,
        "DDD": _ONE_OR_TWO_OR_THREE_DIGIT_RE,
        "DD": _TWO_DIGIT_RE,
        "D": _ONE_OR_TWO_DIGIT_RE,
        "HH": _TWO_DIGIT_RE,
        "H": _ONE_OR_TWO_DIGIT_RE,
        "hh": _TWO_DIGIT_RE,
        "h": _ONE_OR_TWO_DIGIT_RE,
        "mm": _TWO_DIGIT_RE,
        "m": _ONE_OR_TWO_DIGIT_RE,
        "ss": _TWO_DIGIT_RE,
        "s": _ONE_OR_TWO_DIGIT_RE,
        "X": _TIMESTAMP_RE,
        "ZZZ": _TZ_NAME_RE,
        "ZZ": _TZ_ZZ_RE,
        "Z": _TZ_Z_RE,
        "S": _ONE_OR_MORE_DIGIT_RE,
    }

    SEPARATORS = ["-", "/", "."]

    def __init__(self, locale="en_us", cache_size=0):

        self.locale = locales.get_locale(locale)
        self._input_re_map = self._BASE_INPUT_RE_MAP.copy()
        self._input_re_map.update(
            {
                "MMMM": self._choice_re(self.locale.month_names[1:], re.IGNORECASE),
                "MMM": self._choice_re(
                    self.locale.month_abbreviations[1:], re.IGNORECASE
                ),
                "Do": re.compile(self.locale.ordinal_day_re),
                "dddd": self._choice_re(self.locale.day_names[1:], re.IGNORECASE),
                "ddd": self._choice_re(
                    self.locale.day_abbreviations[1:], re.IGNORECASE
                ),
                "d": re.compile(r"[1-7]"),
                "a": self._choice_re(
                    (self.locale.meridians["am"], self.locale.meridians["pm"])
                ),
                # note: 'A' token accepts both 'am/pm' and 'AM/PM' formats to
                # ensure backwards compatibility of this token
                "A": self._choice_re(self.locale.meridians.values()),
            }
        )
        if cache_size > 0:
            self._generate_pattern_re = lru_cache(maxsize=cache_size)(
                self._generate_pattern_re
            )

    # TODO: since we support more than ISO-8601, we should rename this function
    # IDEA: break into multiple functions
    def parse_iso(self, datetime_string):
        # TODO: add a flag to normalize whitespace (useful in logs, ref issue #421)

        has_space_divider = " " in datetime_string
        has_t_divider = "T" in datetime_string

        num_spaces = datetime_string.count(" ")
        if has_space_divider and num_spaces != 1:
            raise ParserError(
                "Expected an ISO 8601-like string, but was given '{}' which contains multiple spaces. Try passing in a format string to resolve this.".format(
                    datetime_string
                )
            )

        if has_t_divider and num_spaces > 0:
            raise ParserError(
                "Expected an ISO 8601-like string, but was given '{}' which contains \"T\" separator and spaces. Try passing in a format string to resolve this.".format(
                    datetime_string
                )
            )

        has_time = has_space_divider or has_t_divider
        has_tz = False

        # TODO: test basic format with timezone string without "+"

        # TODO: add tests for all the new formats, especially basic format
<<<<<<< HEAD
        # IDEA: should YYYY MM DD style be accepted here?
        # NOTE: YYYYMM is omitted to avoid confusion with YYMMDD (no longer part of ISO 8601, but is still often used)
=======
>>>>>>> ed755541
        # date formats (ISO-8601 and others) to test against
        formats = [
            "YYYY-MM-DD",
            "YYYY-M-DD",
            "YYYY-M-D",
            "YYYY/MM/DD",
            "YYYY/M/DD",
            "YYYY/M/D",
            "YYYY.MM.DD",
            "YYYY.M.DD",
            "YYYY.M.D",
            "YYYYMMDD",
            "YYYY-DDDD",
            "YYYYDDDD",
            "YYYY-MM",
            "YYYY/MM",
            "YYYY.MM",
            "YYYY",
        ]

        if has_time:

            if has_space_divider:
                date_string, time_string = datetime_string.split(" ", 1)
            else:
                date_string, time_string = datetime_string.split("T", 1)

            time_parts = re.split(r"[\+\-Z]", time_string, 1, re.IGNORECASE)
            # TODO: is it a bug that we are just checking the timeparts for colons? this allows users to mix basic and extended like: 20130203 04:05:06.78912Z
            time_colon_count = time_parts[0].count(":")

            is_basic_time_format = time_colon_count == 0
            tz_format = "Z"

            # use 'ZZ' token instead since tz offset is present in non-basic format
            if len(time_parts) == 2 and ":" in time_parts[1]:
                # TODO: should we throw an error if someone mixes non-basic tz (e.g. 07:00) with a basic datetime string?
                # I thought so at first, but then I thought it was too much error checking.

                tz_format = "ZZ"

            time_components = self._TIME_RE.match(time_parts[0])

            if time_components is None:
                raise ParserError(
                    "Invalid time component provided. Please specify a format or provide a valid time component in the basic or extended ISO 8601 time format."
                )

            hours, minutes, seconds, subseconds_sep, subseconds = (
                time_components.groups()
            )

            has_tz = len(time_parts) == 2
            has_hours = hours is not None
            has_minutes = minutes is not None
            has_seconds = seconds is not None
            has_subseconds = subseconds is not None

            time_sep = "" if is_basic_time_format else ":"

            if has_subseconds:
                time_string = "HH{time_sep}mm{time_sep}ss{subseconds_sep}S".format(
                    time_sep=time_sep, subseconds_sep=subseconds_sep
                )
            elif has_seconds:
                time_string = "HH{time_sep}mm{time_sep}ss".format(time_sep=time_sep)
            elif has_minutes:
                time_string = "HH{time_sep}mm".format(time_sep=time_sep)
            elif has_hours:
                time_string = "HH"
            else:
                raise ParserError(
                    "Invalid time component provided. Please specify a format or provide a valid time component in the basic or extended ISO 8601 time format."
                )

            if has_space_divider:
                formats = ["{} {}".format(f, time_string) for f in formats]
            else:
                formats = ["{}T{}".format(f, time_string) for f in formats]

        if has_time and has_tz:
            # Add "Z" to format strings to indicate to _parse_token
            # that a timezone needs to be parsed
            formats = ["{}{}".format(f, tz_format) for f in formats]

        return self._parse_multiformat(datetime_string, formats)

    def parse(self, datetime_string, fmt):

        if isinstance(fmt, list):
            return self._parse_multiformat(datetime_string, fmt)

        fmt_tokens, fmt_pattern_re = self._generate_pattern_re(fmt)

        match = fmt_pattern_re.search(datetime_string)
        if match is None:
            raise ParserError(
                "Failed to match '{}' when parsing '{}'".format(fmt, datetime_string)
            )

        parts = {}
        for token in fmt_tokens:
            if token == "Do":
                value = match.group("value")
            else:
                value = match.group(token)
            self._parse_token(token, value, parts)

        return self._build_datetime(parts)

    def _generate_pattern_re(self, fmt):

        # fmt is a string of tokens like 'YYYY-MM-DD'
        # we construct a new string by replacing each
        # token by its pattern:
        # 'YYYY-MM-DD' -> '(?P<YYYY>\d{4})-(?P<MM>\d{2})-(?P<DD>\d{2})'
        tokens = []
        offset = 0

        # Escape all special RegEx chars
        escaped_fmt = re.escape(fmt)

        # Extract the bracketed expressions to be reinserted later.
        escaped_fmt = re.sub(self._ESCAPE_RE, "#", escaped_fmt)

        # Any number of S is the same as one.
        # TODO: allow users to specify the number of digits to parse
        escaped_fmt = re.sub(r"S+", "S", escaped_fmt)

        escaped_data = re.findall(self._ESCAPE_RE, fmt)

        fmt_pattern = escaped_fmt

        for m in self._FORMAT_RE.finditer(escaped_fmt):
            token = m.group(0)
            try:
                input_re = self._input_re_map[token]
            except KeyError:
                raise ParserError("Unrecognized token '{}'".format(token))
            input_pattern = "(?P<{}>{})".format(token, input_re.pattern)
            tokens.append(token)
            # a pattern doesn't have the same length as the token
            # it replaces! We keep the difference in the offset variable.
            # This works because the string is scanned left-to-right and matches
            # are returned in the order found by finditer.
            fmt_pattern = (
                fmt_pattern[: m.start() + offset]
                + input_pattern
                + fmt_pattern[m.end() + offset :]
            )
            offset += len(input_pattern) - (m.end() - m.start())

        final_fmt_pattern = ""
        split_fmt = fmt_pattern.split(r"\#")

        # Due to the way Python splits, 'split_fmt' will always be longer
        for i in range(len(split_fmt)):
            final_fmt_pattern += split_fmt[i]
            if i < len(escaped_data):
                final_fmt_pattern += escaped_data[i][1:-1]

        # Wrap final_fmt_pattern in a custom word boundary to strictly
        # match the formatting pattern and filter out date and time formats
        # that include junk such as: blah1998-09-12 blah, blah 1998-09-12blah,
        # blah1998-09-12blah. The custom word boundary matches every character
        # that is not a whitespace character to allow for searching for a date
        # and time string in a natural language sentence. Therefore, searching
        # for a string of the form YYYY-MM-DD in "blah 1998-09-12 blah" will
        # work properly.
        # Reference: https://stackoverflow.com/q/14232931/3820660
        starting_word_boundary = r"(?<![\S])"
        ending_word_boundary = r"(?![\S])"
        bounded_fmt_pattern = r"{}{}{}".format(
            starting_word_boundary, final_fmt_pattern, ending_word_boundary
        )

        return tokens, re.compile(bounded_fmt_pattern, flags=re.IGNORECASE)

    def _parse_token(self, token, value, parts):

        if token == "YYYY":
            parts["year"] = int(value)

        elif token == "YY":
            value = int(value)
            parts["year"] = 1900 + value if value > 68 else 2000 + value

        elif token in ["MMMM", "MMM"]:
            parts["month"] = self.locale.month_number(value.lower())

        elif token in ["MM", "M"]:
            parts["month"] = int(value)

        elif token in ["DDDD", "DDD"]:
            parts["day_of_year"] = int(value)

        elif token in ["DD", "D"]:
            parts["day"] = int(value)

        elif token in ["Do"]:
            parts["day"] = int(value)

        elif token.upper() in ["HH", "H"]:
            parts["hour"] = int(value)

        elif token in ["mm", "m"]:
            parts["minute"] = int(value)

        elif token in ["ss", "s"]:
            parts["second"] = int(value)

        elif token == "S":
            # We have the *most significant* digits of an arbitrary-precision integer.
            # We want the six most significant digits as an integer, rounded.
            # IDEA: add nanosecond support somehow? Need datetime support for it first.
            value = value.ljust(7, str("0"))

            # floating-point (IEEE-754) defaults to half-to-even rounding
            seventh_digit = int(value[6])
            if seventh_digit == 5:
                rounding = int(value[5]) % 2
            elif seventh_digit > 5:
                rounding = 1
            else:
                rounding = 0

            parts["microsecond"] = int(value[:6]) + rounding

        elif token == "X":
            parts["timestamp"] = float(value)

        elif token in ["ZZZ", "ZZ", "Z"]:
            parts["tzinfo"] = TzinfoParser.parse(value)

        elif token in ["a", "A"]:
            if value in (self.locale.meridians["am"], self.locale.meridians["AM"]):
                parts["am_pm"] = "am"
            elif value in (self.locale.meridians["pm"], self.locale.meridians["PM"]):
                parts["am_pm"] = "pm"

    @staticmethod
    def _build_datetime(parts):

        timestamp = parts.get("timestamp")

        if timestamp:
            tz_utc = tz.tzutc()
            return datetime.fromtimestamp(timestamp, tz=tz_utc)

        day_of_year = parts.get("day_of_year")

        if day_of_year:
            year = parts.get("year")
            month = parts.get("month")
            if year is None:
                raise ParserError(
                    "Year component is required with the DDD and DDDD tokens"
                )

            if month is not None:
                raise ParserError(
                    "Month component is not allowed with the DDD and DDDD tokens"
                )

            date_string = "{}-{}".format(year, day_of_year)
            try:
                dt = datetime.strptime(date_string, "%Y-%j")
            except ValueError:
                raise ParserError(
                    "Expected a valid day of year, but received '{}'".format(
                        day_of_year
                    )
                )

            parts["year"] = dt.year
            parts["month"] = dt.month
            parts["day"] = dt.day

        am_pm = parts.get("am_pm")
        hour = parts.get("hour", 0)

        if am_pm == "pm" and hour < 12:
            hour += 12
        elif am_pm == "am" and hour == 12:
            hour = 0

        return datetime(
            year=parts.get("year", 1),
            month=parts.get("month", 1),
            day=parts.get("day", 1),
            hour=hour,
            minute=parts.get("minute", 0),
            second=parts.get("second", 0),
            microsecond=parts.get("microsecond", 0),
            tzinfo=parts.get("tzinfo"),
        )

    def _parse_multiformat(self, string, formats):

        _datetime = None

        for fmt in formats:
            try:
                _datetime = self.parse(string, fmt)
                break
            except ParserError:
                pass

        if _datetime is None:
            raise ParserError(
                "Could not match input '{}' to any of the formats provided: {}".format(
                    string, ", ".join(formats)
                )
            )

        return _datetime

    @staticmethod
    def _choice_re(choices, flags=0):
        return re.compile(r"({})".format("|".join(choices)), flags=flags)


class TzinfoParser(object):
    # TODO: test against full timezone DB
    _TZINFO_RE = re.compile(r"^([\+\-])?(\d{2})(?:\:?(\d{2}))?$")

    @classmethod
    def parse(cls, tzinfo_string):

        tzinfo = None

        if tzinfo_string == "local":
            tzinfo = tz.tzlocal()

        elif tzinfo_string in ["utc", "UTC", "Z"]:
            tzinfo = tz.tzutc()

        else:

            iso_match = cls._TZINFO_RE.match(tzinfo_string)

            if iso_match:
                sign, hours, minutes = iso_match.groups()
                if minutes is None:
                    minutes = 0
                seconds = int(hours) * 3600 + int(minutes) * 60

                if sign == "-":
                    seconds *= -1

                tzinfo = tz.tzoffset(None, seconds)

            else:
                tzinfo = tz.gettz(tzinfo_string)

        if tzinfo is None:
            raise ParserError(
                'Could not parse timezone expression "{}"'.format(tzinfo_string)
            )

        return tzinfo<|MERGE_RESOLUTION|>--- conflicted
+++ resolved
@@ -123,11 +123,7 @@
         # TODO: test basic format with timezone string without "+"
 
         # TODO: add tests for all the new formats, especially basic format
-<<<<<<< HEAD
-        # IDEA: should YYYY MM DD style be accepted here?
         # NOTE: YYYYMM is omitted to avoid confusion with YYMMDD (no longer part of ISO 8601, but is still often used)
-=======
->>>>>>> ed755541
         # date formats (ISO-8601 and others) to test against
         formats = [
             "YYYY-MM-DD",
