--- conflicted
+++ resolved
@@ -405,24 +405,9 @@
         expanded_timestamp = parts.get("expanded_timestamp")
 
         if expanded_timestamp is not None:
-<<<<<<< HEAD
-
-            if expanded_timestamp > MAX_TIMESTAMP:
-                if expanded_timestamp < MAX_TIMESTAMP_MS:
-                    expanded_timestamp /= 1000.0
-                elif expanded_timestamp < MAX_TIMESTAMP_US:
-                    expanded_timestamp /= 1000000.0
-                else:
-                    raise ValueError(
-                        f"The specified timestamp '{expanded_timestamp}' is too large."
-                    )
-
-            return datetime.fromtimestamp(expanded_timestamp, tz=tz.tzutc())
-=======
             return datetime.fromtimestamp(
                 normalize_timestamp(expanded_timestamp), tz=tz.tzutc(),
             )
->>>>>>> 0a37fa56
 
         day_of_year = parts.get("day_of_year")
 
