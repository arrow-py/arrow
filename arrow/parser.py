--- conflicted
+++ resolved
@@ -591,15 +591,11 @@
                 # day not given, default to 1
                 _day = 1
 
-<<<<<<< HEAD
-            dt = iso_to_gregorian(year, week, _day)
-=======
-            date_string = f"{year}-{week}-{day}"
+            date_string = f"{year}-{week}-{_day}"
 
             #  tokens for ISO 8601 weekdates
             dt = datetime.strptime(date_string, "%G-%V-%u")
 
->>>>>>> 67732ee6
             parts["year"] = dt.year
             parts["month"] = dt.month
             parts["day"] = dt.day
