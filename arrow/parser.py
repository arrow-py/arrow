--- conflicted
+++ resolved
@@ -279,12 +279,10 @@
                 )
                 # raise ParserError
 
-<<<<<<< HEAD
         # Fixes bug where "15/01/2019" matches to "D/M/YY"
         # arrow.get("15/01/2019", ["D/M/YY", "D/M/YYYY"])
         if "YY" in fmt_tokens and match.end() != len(string):
             raise ParserError
-=======
         else:
             # fixes arrow.get("15/01/2019", ["D/M/YY","D/M/YYYY"]) => <Arrow [2020-01-15T00:00:00+00:00]>
             # FIXME arrow.get("Call 01-02-03 on 79-01-01 12:05:10", "YY-MM-DD HH:mm:ss") warns incorrectly
@@ -311,7 +309,6 @@
                         category=GetParseWarning,
                     )
                     #     #raise ParserError
->>>>>>> 955850c6
 
         # TODO: talk to Chris about these conditionals
         # if string[-1] == "Z" and match.end() != len(string) - 1:
