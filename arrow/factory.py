# -*- coding: utf-8 -*-
"""
Implements the :class:`ArrowFactory <arrow.factory.ArrowFactory>` class,
providing factory methods for common :class:`Arrow <arrow.arrow.Arrow>`
construction scenarios.

"""

from __future__ import absolute_import

import calendar
<<<<<<< HEAD
from datetime import date, datetime, tzinfo
=======
import warnings
from datetime import date, datetime
from datetime import tzinfo as dt_tzinfo
>>>>>>> 877debfc
from time import struct_time

from dateutil import tz as dateutil_tz

from arrow import parser
from arrow.arrow import Arrow
from arrow.util import is_timestamp, isstr


<<<<<<< HEAD
=======
class ArrowParseWarning(DeprecationWarning):
    """Raised when arrow.get() is passed a string with no formats and matches incorrectly
    on one of the default formats.

    e.g.
    arrow.get('blabla2016') -> <Arrow [2016-01-01T00:00:00+00:00]>
    arrow.get('13/4/2045') -> <Arrow [2045-01-01T00:00:00+00:00]>

    In version 0.15.0 this warning will become a ParserError.
    """


>>>>>>> 877debfc
class ArrowFactory(object):
    """ A factory for generating :class:`Arrow <arrow.arrow.Arrow>` objects.

    :param type: (optional) the :class:`Arrow <arrow.arrow.Arrow>`-based class to construct from.
        Defaults to :class:`Arrow <arrow.arrow.Arrow>`.

    """

    def __init__(self, type=Arrow):
        self.type = type

    def get(self, *args, **kwargs):
        """ Returns an :class:`Arrow <arrow.arrow.Arrow>` object based on flexible inputs.

        :param locale: (optional) a ``str`` specifying a locale for the parser. Defaults to
            'en_us'.
        :param tzinfo: (optional) a :ref:`timezone expression <tz-expr>` or tzinfo object.
            Replaces the timezone unless using an input form that is explicitly UTC or specifies
            the timezone in a positional argument. Defaults to UTC.

        Usage::

            >>> import arrow

        **No inputs** to get current UTC time::

            >>> arrow.get()
            <Arrow [2013-05-08T05:51:43.316458+00:00]>

        **None** to also get current UTC time::

            >>> arrow.get(None)
            <Arrow [2013-05-08T05:51:49.016458+00:00]>

        **One** :class:`Arrow <arrow.arrow.Arrow>` object, to get a copy.

            >>> arw = arrow.utcnow()
            >>> arrow.get(arw)
            <Arrow [2013-10-23T15:21:54.354846+00:00]>

        **One** ``float`` or ``int``, convertible to a floating-point timestamp, to get
        that timestamp in UTC::

            >>> arrow.get(1367992474.293378)
            <Arrow [2013-05-08T05:54:34.293378+00:00]>

            >>> arrow.get(1367992474)
            <Arrow [2013-05-08T05:54:34+00:00]>

        **One** ISO-8601-formatted ``str``, to parse it::

            >>> arrow.get('2013-09-29T01:26:43.830580')
            <Arrow [2013-09-29T01:26:43.830580+00:00]>

        **One** ISO-8601-formatted ``str``, in basic format, to parse it::

            >>> arrow.get('20160413T133656.456289')
            <Arrow [2016-04-13T13:36:56.456289+00:00]>

        **One** ``tzinfo``, to get the current time **converted** to that timezone::

            >>> arrow.get(tz.tzlocal())
            <Arrow [2013-05-07T22:57:28.484717-07:00]>

        **One** naive ``datetime``, to get that datetime in UTC::

            >>> arrow.get(datetime(2013, 5, 5))
            <Arrow [2013-05-05T00:00:00+00:00]>

        **One** aware ``datetime``, to get that datetime::

            >>> arrow.get(datetime(2013, 5, 5, tzinfo=tz.tzlocal()))
            <Arrow [2013-05-05T00:00:00-07:00]>

        **One** naive ``date``, to get that date in UTC::

            >>> arrow.get(date(2013, 5, 5))
            <Arrow [2013-05-05T00:00:00+00:00]>

        **Two** arguments, a naive or aware ``datetime``, and a replacement
        :ref:`timezone expression <tz-expr>`::

            >>> arrow.get(datetime(2013, 5, 5), 'US/Pacific')
            <Arrow [2013-05-05T00:00:00-07:00]>

        **Two** arguments, a naive ``date``, and a replacement
        :ref:`timezone expression <tz-expr>`::

            >>> arrow.get(date(2013, 5, 5), 'US/Pacific')
            <Arrow [2013-05-05T00:00:00-07:00]>

        **Two** arguments, both ``str``, to parse the first according to the format of the second::

            >>> arrow.get('2013-05-05 12:30:45 America/Chicago', 'YYYY-MM-DD HH:mm:ss ZZZ')
            <Arrow [2013-05-05T12:30:45-05:00]>

        **Two** arguments, first a ``str`` to parse and second a ``list`` of formats to try::

            >>> arrow.get('2013-05-05 12:30:45', ['MM/DD/YYYY', 'YYYY-MM-DD HH:mm:ss'])
            <Arrow [2013-05-05T12:30:45+00:00]>

        **Three or more** arguments, as for the constructor of a ``datetime``::

            >>> arrow.get(2013, 5, 5, 12, 30, 45)
            <Arrow [2013-05-05T12:30:45+00:00]>

        **One** time.struct time::

            >>> arrow.get(gmtime(0))
            <Arrow [1970-01-01T00:00:00+00:00]>

        """

        arg_count = len(args)
        locale = kwargs.pop("locale", "en_us")
        tz = kwargs.get("tzinfo", None)

        # if kwargs given, send to constructor unless only tzinfo provided
        if len(kwargs) > 1:
            arg_count = 3

        # tzinfo kwarg is not provided
        if len(kwargs) == 1 and tz is None:
            arg_count = 3

        # () -> now, @ utc.
        if arg_count == 0:
            if isstr(tz):
                tz = parser.TzinfoParser.parse(tz)
                return self.type.now(tz)

            if isinstance(tz, dt_tzinfo):
                return self.type.now(tz)

            return self.type.utcnow()

        if arg_count == 1:
            arg = args[0]

            # (None) -> now, @ utc.
            if arg is None:
                return self.type.utcnow()

            # try (int, float) -> utc, from timestamp.
            if is_timestamp(arg):
                return self.type.utcfromtimestamp(arg)

            # (Arrow) -> from the object's datetime.
            if isinstance(arg, Arrow):
                return self.type.fromdatetime(arg.datetime)

            # (datetime) -> from datetime.
            if isinstance(arg, datetime):
                return self.type.fromdatetime(arg)

            # (date) -> from date.
            if isinstance(arg, date):
                return self.type.fromdate(arg)

            # (tzinfo) -> now, @ tzinfo.
            elif isinstance(arg, dt_tzinfo):
                return self.type.now(arg)

            # (str) -> parse.
            elif isstr(arg):
                dt = parser.DateTimeParser(locale).parse_iso(arg)
                return self.type.fromdatetime(dt, tz)

            # (struct_time) -> from struct_time
            elif isinstance(arg, struct_time):
                return self.type.utcfromtimestamp(calendar.timegm(arg))

            else:
                raise TypeError(
                    "Can't parse single argument type of '{}'".format(type(arg))
                )

        elif arg_count == 2:

            arg_1, arg_2 = args[0], args[1]

            if isinstance(arg_1, datetime):

                # (datetime, tzinfo/str) -> fromdatetime replace tzinfo.
                if isinstance(arg_2, dt_tzinfo) or isstr(arg_2):
                    return self.type.fromdatetime(arg_1, arg_2)
                else:
                    raise TypeError(
                        "Can't parse two arguments of types 'datetime', '{}'".format(
                            type(arg_2)
                        )
                    )

            elif isinstance(arg_1, date):

                # (date, tzinfo/str) -> fromdate replace tzinfo.
                if isinstance(arg_2, dt_tzinfo) or isstr(arg_2):
                    return self.type.fromdate(arg_1, tzinfo=arg_2)
                else:
                    raise TypeError(
                        "Can't parse two arguments of types 'date', '{}'".format(
                            type(arg_2)
                        )
                    )

            # (str, format) -> parse.
            elif isstr(arg_1) and (isstr(arg_2) or isinstance(arg_2, list)):
                dt = parser.DateTimeParser(locale).parse(args[0], args[1])
                return self.type.fromdatetime(dt, tzinfo=tz)

            else:
                raise TypeError(
                    "Can't parse two arguments of types '{}', '{}'".format(
                        type(arg_1), type(arg_2)
                    )
                )

        # 3+ args -> datetime-like via constructor.
        else:
            return self.type(*args, **kwargs)

    def utcnow(self):
        """Returns an :class:`Arrow <arrow.arrow.Arrow>` object, representing "now" in UTC time.

        Usage::

            >>> import arrow
            >>> arrow.utcnow()
            <Arrow [2013-05-08T05:19:07.018993+00:00]>
        """

        return self.type.utcnow()

    def now(self, tz=None):
        """Returns an :class:`Arrow <arrow.arrow.Arrow>` object, representing "now" in the given
        timezone.

        :param tz: (optional) A :ref:`timezone expression <tz-expr>`.  Defaults to local time.

        Usage::

            >>> import arrow
            >>> arrow.now()
            <Arrow [2013-05-07T22:19:11.363410-07:00]>

            >>> arrow.now('US/Pacific')
            <Arrow [2013-05-07T22:19:15.251821-07:00]>

            >>> arrow.now('+02:00')
            <Arrow [2013-05-08T07:19:25.618646+02:00]>

            >>> arrow.now('local')
            <Arrow [2013-05-07T22:19:39.130059-07:00]>
        """

        if tz is None:
            tz = dateutil_tz.tzlocal()
        elif not isinstance(tz, dt_tzinfo):
            tz = parser.TzinfoParser.parse(tz)

        return self.type.now(tz)<|MERGE_RESOLUTION|>--- conflicted
+++ resolved
@@ -9,13 +9,8 @@
 from __future__ import absolute_import
 
 import calendar
-<<<<<<< HEAD
-from datetime import date, datetime, tzinfo
-=======
-import warnings
 from datetime import date, datetime
 from datetime import tzinfo as dt_tzinfo
->>>>>>> 877debfc
 from time import struct_time
 
 from dateutil import tz as dateutil_tz
@@ -25,21 +20,6 @@
 from arrow.util import is_timestamp, isstr
 
 
-<<<<<<< HEAD
-=======
-class ArrowParseWarning(DeprecationWarning):
-    """Raised when arrow.get() is passed a string with no formats and matches incorrectly
-    on one of the default formats.
-
-    e.g.
-    arrow.get('blabla2016') -> <Arrow [2016-01-01T00:00:00+00:00]>
-    arrow.get('13/4/2045') -> <Arrow [2045-01-01T00:00:00+00:00]>
-
-    In version 0.15.0 this warning will become a ParserError.
-    """
-
-
->>>>>>> 877debfc
 class ArrowFactory(object):
     """ A factory for generating :class:`Arrow <arrow.arrow.Arrow>` objects.
 
