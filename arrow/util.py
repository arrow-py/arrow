import datetime as dt
from datetime import date, datetime, timedelta
from typing import Any, Union

<<<<<<< HEAD
=======
import datetime
import numbers

from arrow.constants import MAX_TIMESTAMP, MAX_TIMESTAMP_MS, MAX_TIMESTAMP_US
>>>>>>> 0a37fa56

def total_seconds(td: timedelta) -> float:
    """Get total seconds for timedelta."""
    return td.total_seconds()


def is_timestamp(value: Any) -> bool:
    """Check if value is a valid timestamp."""
    if isinstance(value, bool):
        return False
    if not (
        isinstance(value, numbers.Integral)
        or isinstance(value, float)
        or isinstance(value, str)
    ):
        return False
    try:
        float(value)
        return True
    except ValueError:
        return False


def normalize_timestamp(timestamp):
    """Normalize millisecond and microsecond timestamps into normal timestamps."""
    if timestamp > MAX_TIMESTAMP:
        if timestamp < MAX_TIMESTAMP_MS:
            timestamp /= 1e3
        elif timestamp < MAX_TIMESTAMP_US:
            timestamp /= 1e6
        else:
            raise ValueError(
                "The specified timestamp '{}' is too large.".format(timestamp)
            )
    return timestamp


# Credit to https://stackoverflow.com/a/1700069
def iso_to_gregorian(
    iso_year: int, iso_week: int, iso_day: int
) -> Union[date, datetime]:
    """Converts an ISO week date tuple into a datetime object."""

    if not 1 <= iso_week <= 53:
        raise ValueError("ISO Calendar week value must be between 1-53.")

    if not 1 <= iso_day <= 7:
        raise ValueError("ISO Calendar day value must be between 1-7")

    # The first week of the year always contains 4 Jan.
    fourth_jan: date = dt.date(iso_year, 1, 4)
    delta: timedelta = dt.timedelta(fourth_jan.isoweekday() - 1)
    year_start: date = fourth_jan - delta
    gregorian = year_start + dt.timedelta(days=iso_day - 1, weeks=iso_week - 1)

    return gregorian


def isstr(s: Any) -> bool:
    return isinstance(s, str)


__all__ = ["total_seconds", "is_timestamp", "isstr", "iso_to_gregorian"]<|MERGE_RESOLUTION|>--- conflicted
+++ resolved
@@ -1,14 +1,10 @@
 import datetime as dt
+import numbers
 from datetime import date, datetime, timedelta
 from typing import Any, Union
 
-<<<<<<< HEAD
-=======
-import datetime
-import numbers
+from arrow.constants import MAX_TIMESTAMP, MAX_TIMESTAMP_MS, MAX_TIMESTAMP_US
 
-from arrow.constants import MAX_TIMESTAMP, MAX_TIMESTAMP_MS, MAX_TIMESTAMP_US
->>>>>>> 0a37fa56
 
 def total_seconds(td: timedelta) -> float:
     """Get total seconds for timedelta."""
@@ -67,8 +63,4 @@
     return gregorian
 
 
-def isstr(s: Any) -> bool:
-    return isinstance(s, str)
-
-
-__all__ = ["total_seconds", "is_timestamp", "isstr", "iso_to_gregorian"]+__all__ = ["total_seconds", "is_timestamp", "iso_to_gregorian"]