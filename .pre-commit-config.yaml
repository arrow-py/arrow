--- conflicted
+++ resolved
@@ -20,11 +20,7 @@
       hooks:
           - id: isort
     - repo: https://github.com/asottile/pyupgrade
-<<<<<<< HEAD
-      rev: v1.19.0
-=======
       rev: v1.20.1
->>>>>>> 3685d4c1
       hooks:
           - id: pyupgrade
     - repo: https://github.com/pre-commit/pygrep-hooks
