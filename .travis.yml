--- conflicted
+++ resolved
@@ -4,20 +4,14 @@
   - 2.7
   - 3.4
   - 3.5
-<<<<<<< HEAD
+  - 3.6
   - 3.7-dev
-=======
-  - 3.6
->>>>>>> 0d7b9ab2
 install:
     - if [[ $TRAVIS_PYTHON_VERSION == '2.7' ]]; then make build27; fi
     - if [[ $TRAVIS_PYTHON_VERSION == '3.4' ]]; then make build34; fi
     - if [[ $TRAVIS_PYTHON_VERSION == '3.5' ]]; then make build35; fi
-<<<<<<< HEAD
+    - if [[ $TRAVIS_PYTHON_VERSION == '3.6' ]]; then make build36; fi
     - if [[ $TRAVIS_PYTHON_VERSION == '3.7-dev' ]]; then make build37; fi
-=======
-    - if [[ $TRAVIS_PYTHON_VERSION == '3.6' ]]; then make build36; fi
->>>>>>> 0d7b9ab2
     - pip install codecov
 script: make test
 after_success: codecov