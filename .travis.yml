sudo: false
language: python
cache: pip
dist: xenial
python:
<<<<<<< HEAD
    - 2.7
    - 3.4
    - 3.5
    - 3.6
    - 3.7
=======
  - 2.7
  - 3.4
  - 3.5
  - 3.6
  - 3.7
  - 3.8-dev
matrix:
  allow_failures:
  - python: 3.8-dev
>>>>>>> 3a652b6c
install:
    - if [[ $TRAVIS_PYTHON_VERSION == '2.7' ]]; then make build27; fi
    - if [[ $TRAVIS_PYTHON_VERSION == '3.4' ]]; then make build34; fi
    - if [[ $TRAVIS_PYTHON_VERSION == '3.5' ]]; then make build35; fi
    - if [[ $TRAVIS_PYTHON_VERSION == '3.6' ]]; then make build36; fi
    - if [[ $TRAVIS_PYTHON_VERSION == '3.7' ]]; then make build37; fi
    - if [[ $TRAVIS_PYTHON_VERSION == '3.8-dev' ]]; then make build38; fi
    - pip install codecov
script:
    - make flake8
    - make test
after_success: codecov<|MERGE_RESOLUTION|>--- conflicted
+++ resolved
@@ -3,23 +3,15 @@
 cache: pip
 dist: xenial
 python:
-<<<<<<< HEAD
     - 2.7
     - 3.4
     - 3.5
     - 3.6
     - 3.7
-=======
-  - 2.7
-  - 3.4
-  - 3.5
-  - 3.6
-  - 3.7
-  - 3.8-dev
+    - 3.8-dev
 matrix:
-  allow_failures:
-  - python: 3.8-dev
->>>>>>> 3a652b6c
+    allow_failures:
+        - python: 3.8-dev
 install:
     - if [[ $TRAVIS_PYTHON_VERSION == '2.7' ]]; then make build27; fi
     - if [[ $TRAVIS_PYTHON_VERSION == '3.4' ]]; then make build34; fi
