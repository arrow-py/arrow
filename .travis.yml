language: python
dist: bionic
matrix:
    include:
        - name: "Python 2.7"
          python: "2.7"
          env: TOXENV=py27
        - name: "Python 3.5"
          dist: xenial
          python: "3.5"
          env: TOXENV=py35
        - name: "Python 3.6"
          python: "3.6"
          env: TOXENV=py36
        - name: "Python 3.7"
          python: "3.7"
          env: TOXENV=py37
        - name: "Python 3.8"
          python: "3.8-dev"
          env: TOXENV=py38
        - name: "Linting"
<<<<<<< HEAD
          python: 3.7
          env: TOXENV=lint
=======
          python: "3.7"
          env: TOXENV=lint,docs
          cache:
              directories:
                  - $HOME/.cache/pre-commit
>>>>>>> 877debfc
install: pip install -U codecov tox
script: tox
after_success: codecov<|MERGE_RESOLUTION|>--- conflicted
+++ resolved
@@ -19,16 +19,11 @@
           python: "3.8-dev"
           env: TOXENV=py38
         - name: "Linting"
-<<<<<<< HEAD
-          python: 3.7
-          env: TOXENV=lint
-=======
           python: "3.7"
           env: TOXENV=lint,docs
           cache:
               directories:
                   - $HOME/.cache/pre-commit
->>>>>>> 877debfc
 install: pip install -U codecov tox
 script: tox
 after_success: codecov