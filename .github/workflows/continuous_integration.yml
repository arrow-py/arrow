--- conflicted
+++ resolved
@@ -33,11 +33,7 @@
     runs-on: ubuntu-latest
     strategy:
       matrix:
-<<<<<<< HEAD
-        python-version: [3.6, 3.7, 3.8]
-=======
-        python-version: ["pypy3", "2.7", "3.5", "3.6", "3.7", "3.8"]
->>>>>>> 0a37fa56
+        python-version: ["pypy3", "3.6", "3.7", "3.8"]
 
     steps:
       - uses: actions/checkout@v2
@@ -60,11 +56,7 @@
     runs-on: macos-latest
     strategy:
       matrix:
-<<<<<<< HEAD
-        python-version: [3.6, 3.7, 3.8]
-=======
-        python-version: ["pypy3", "2.7", "3.5", "3.6", "3.7", "3.8"]
->>>>>>> 0a37fa56
+        python-version: ["pypy3", "3.6", "3.7", "3.8"]
 
     steps:
       - uses: actions/checkout@v2
@@ -87,11 +79,7 @@
     runs-on: windows-latest
     strategy:
       matrix:
-<<<<<<< HEAD
-        python-version: [3.6, 3.7, 3.8]
-=======
-        python-version: ["pypy3", "2.7", "3.5", "3.6", "3.7", "3.8"]
->>>>>>> 0a37fa56
+        python-version: ["pypy3", "3.6", "3.7", "3.8"]
 
     steps:
       - uses: actions/checkout@v2
