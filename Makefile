--- conflicted
+++ resolved
@@ -7,11 +7,7 @@
 build38: PYTHON_VER = python3.8
 build39: PYTHON_VER = python3.9
 
-<<<<<<< HEAD
-build36 build37 build38: clean
-=======
-build27 build35 build36 build37 build38 build39: clean
->>>>>>> 0a37fa56
+build36 build37 build38 build39: clean
 	virtualenv venv --python=$(PYTHON_VER)
 	. venv/bin/activate; \
 	pip install -r requirements.txt; \
