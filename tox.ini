--- conflicted
+++ resolved
@@ -1,19 +1,10 @@
 [tox]
-<<<<<<< HEAD
-envlist = py{36,37,38},lint,docs
-=======
-envlist = py{py3,27,35,36,37,38,39},lint,docs
->>>>>>> 0a37fa56
+envlist = py{py3,36,37,38,39},lint,docs
 skip_missing_interpreters = true
 
 [gh-actions]
 python =
-<<<<<<< HEAD
-=======
     pypy3: pypy3
-    2.7: py27
-    3.5: py35
->>>>>>> 0a37fa56
     3.6: py36
     3.7: py37
     3.8: py38
